--- conflicted
+++ resolved
@@ -619,7 +619,6 @@
   <data name="TimeOutMultipleHost" xml:space="preserve">
     <value>All server connection attempts were aborted. Timeout of {0} seconds was exceeded for each selected server.</value>
   </data>
-<<<<<<< HEAD
   <data name="DnsSrvInvalidConnOptionMultihost" xml:space="preserve">
     <value>Specifying multiple host names with DNS SRV lookup is not permitted.</value>
   </data>
@@ -631,9 +630,8 @@
   </data>
   <data name="DnsSrvNoHostsAvailable" xml:space="preserve">
     <value>Unable to locate any hosts for {0}.</value>
-=======
+  </data>
   <data name="DuplicatedConnectionOption" xml:space="preserve">
     <value>Connection option '{0}' is duplicated.</value>
->>>>>>> 0981e4b8
   </data>
 </root>