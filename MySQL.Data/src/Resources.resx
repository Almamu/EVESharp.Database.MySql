<?xml version="1.0" encoding="utf-8"?>
<root>
  <!-- 
    Microsoft ResX Schema 
    
    Version 2.0
    
    The primary goals of this format is to allow a simple XML format 
    that is mostly human readable. The generation and parsing of the 
    various data types are done through the TypeConverter classes 
    associated with the data types.
    
    Example:
    
    ... ado.net/XML headers & schema ...
    <resheader name="resmimetype">text/microsoft-resx</resheader>
    <resheader name="version">2.0</resheader>
    <resheader name="reader">System.Resources.ResXResourceReader, System.Windows.Forms, ...</resheader>
    <resheader name="writer">System.Resources.ResXResourceWriter, System.Windows.Forms, ...</resheader>
    <data name="Name1"><value>this is my long string</value><comment>this is a comment</comment></data>
    <data name="Color1" type="System.Drawing.Color, System.Drawing">Blue</data>
    <data name="Bitmap1" mimetype="application/x-microsoft.net.object.binary.base64">
        <value>[base64 mime encoded serialized .NET Framework object]</value>
    </data>
    <data name="Icon1" type="System.Drawing.Icon, System.Drawing" mimetype="application/x-microsoft.net.object.bytearray.base64">
        <value>[base64 mime encoded string representing a byte array form of the .NET Framework object]</value>
        <comment>This is a comment</comment>
    </data>
                
    There are any number of "resheader" rows that contain simple 
    name/value pairs.
    
    Each data row contains a name, and value. The row also contains a 
    type or mimetype. Type corresponds to a .NET class that support 
    text/value conversion through the TypeConverter architecture. 
    Classes that don't support this are serialized and stored with the 
    mimetype set.
    
    The mimetype is used for serialized objects, and tells the 
    ResXResourceReader how to depersist the object. This is currently not 
    extensible. For a given mimetype the value must be set accordingly:
    
    Note - application/x-microsoft.net.object.binary.base64 is the format 
    that the ResXResourceWriter will generate, however the reader can 
    read any of the formats listed below.
    
    mimetype: application/x-microsoft.net.object.binary.base64
    value   : The object must be serialized with 
            : System.Runtime.Serialization.Formatters.Binary.BinaryFormatter
            : and then encoded with base64 encoding.
    
    mimetype: application/x-microsoft.net.object.soap.base64
    value   : The object must be serialized with 
            : System.Runtime.Serialization.Formatters.Soap.SoapFormatter
            : and then encoded with base64 encoding.

    mimetype: application/x-microsoft.net.object.bytearray.base64
    value   : The object must be serialized into a byte array 
            : using a System.ComponentModel.TypeConverter
            : and then encoded with base64 encoding.
    -->
  <xsd:schema id="root" xmlns="" xmlns:xsd="http://www.w3.org/2001/XMLSchema" xmlns:msdata="urn:schemas-microsoft-com:xml-msdata">
    <xsd:import namespace="http://www.w3.org/XML/1998/namespace" />
    <xsd:element name="root" msdata:IsDataSet="true">
      <xsd:complexType>
        <xsd:choice maxOccurs="unbounded">
          <xsd:element name="metadata">
            <xsd:complexType>
              <xsd:sequence>
                <xsd:element name="value" type="xsd:string" minOccurs="0" />
              </xsd:sequence>
              <xsd:attribute name="name" use="required" type="xsd:string" />
              <xsd:attribute name="type" type="xsd:string" />
              <xsd:attribute name="mimetype" type="xsd:string" />
              <xsd:attribute ref="xml:space" />
            </xsd:complexType>
          </xsd:element>
          <xsd:element name="assembly">
            <xsd:complexType>
              <xsd:attribute name="alias" type="xsd:string" />
              <xsd:attribute name="name" type="xsd:string" />
            </xsd:complexType>
          </xsd:element>
          <xsd:element name="data">
            <xsd:complexType>
              <xsd:sequence>
                <xsd:element name="value" type="xsd:string" minOccurs="0" msdata:Ordinal="1" />
                <xsd:element name="comment" type="xsd:string" minOccurs="0" msdata:Ordinal="2" />
              </xsd:sequence>
              <xsd:attribute name="name" type="xsd:string" use="required" msdata:Ordinal="1" />
              <xsd:attribute name="type" type="xsd:string" msdata:Ordinal="3" />
              <xsd:attribute name="mimetype" type="xsd:string" msdata:Ordinal="4" />
              <xsd:attribute ref="xml:space" />
            </xsd:complexType>
          </xsd:element>
          <xsd:element name="resheader">
            <xsd:complexType>
              <xsd:sequence>
                <xsd:element name="value" type="xsd:string" minOccurs="0" msdata:Ordinal="1" />
              </xsd:sequence>
              <xsd:attribute name="name" type="xsd:string" use="required" />
            </xsd:complexType>
          </xsd:element>
        </xsd:choice>
      </xsd:complexType>
    </xsd:element>
  </xsd:schema>
  <resheader name="resmimetype">
    <value>text/microsoft-resx</value>
  </resheader>
  <resheader name="version">
    <value>2.0</value>
  </resheader>
  <resheader name="reader">
    <value>System.Resources.ResXResourceReader, System.Windows.Forms, Version=4.0.0.0, Culture=neutral, PublicKeyToken=b77a5c561934e089</value>
  </resheader>
  <resheader name="writer">
    <value>System.Resources.ResXResourceWriter, System.Windows.Forms, Version=4.0.0.0, Culture=neutral, PublicKeyToken=b77a5c561934e089</value>
  </resheader>
  <data name="BadVersionFormat" xml:space="preserve">
    <value>Version string not in acceptable format</value>
  </data>
  <data name="NamedPipeNoSeek" xml:space="preserve">
    <value>NamedPipeStream does not support seeking</value>
  </data>
  <data name="StreamAlreadyClosed" xml:space="preserve">
    <value>The stream has already been closed</value>
  </data>
  <data name="BufferCannotBeNull" xml:space="preserve">
    <value> The buffer cannot be null</value>
  </data>
  <data name="BufferNotLargeEnough" xml:space="preserve">
    <value> Buffer is not large enough</value>
  </data>
  <data name="OffsetCannotBeNegative" xml:space="preserve">
    <value> Offset cannot be negative</value>
  </data>
  <data name="CountCannotBeNegative" xml:space="preserve">
    <value> Count cannot be negative</value>
  </data>
  <data name="StreamNoRead" xml:space="preserve">
    <value> The stream does not support reading</value>
  </data>
  <data name="NamedPipeNoSetLength" xml:space="preserve">
    <value>NamedPipeStream doesn't support SetLength</value>
  </data>
  <data name="StreamNoWrite" xml:space="preserve">
    <value>The stream does not support writing</value>
  </data>
  <data name="ErrorCreatingSocket" xml:space="preserve">
    <value>Error creating socket connection</value>
  </data>
  <data name="SocketNoSeek" xml:space="preserve">
    <value>Socket streams do not support seeking</value>
  </data>
  <data name="UnixSocketsNotSupported" xml:space="preserve">
    <value>Unix sockets are not supported on Windows</value>
  </data>
  <data name="OffsetMustBeValid" xml:space="preserve">
    <value>Offset must be a valid position in buffer</value>
  </data>
  <data name="CSNoSetLength" xml:space="preserve">
    <value>SetLength is not a valid operation on CompressedStream</value>
  </data>
  <data name="FromIndexMustBeValid" xml:space="preserve">
    <value>From index must be a valid index inside the from buffer</value>
  </data>
  <data name="FromAndLengthTooBig" xml:space="preserve">
    <value>From index and length use more bytes than from contains</value>
  </data>
  <data name="IndexMustBeValid" xml:space="preserve">
    <value>Index must be a valid position in the buffer</value>
  </data>
  <data name="IndexAndLengthTooBig" xml:space="preserve">
    <value>Index and length use more bytes than to has room for</value>
  </data>
  <data name="PasswordMustHaveLegalChars" xml:space="preserve">
    <value>Password must be valid and contain length characters</value>
  </data>
  <data name="ParameterCannotBeNegative" xml:space="preserve">
    <value>Parameter cannot have a negative value</value>
  </data>
  <data name="ConnectionMustBeOpen" xml:space="preserve">
    <value>Connection must be valid and open</value>
  </data>
  <data name="DataReaderOpen" xml:space="preserve">
    <value>There is already an open DataReader associated with this Connection which must be closed first.</value>
  </data>
  <data name="SPNotSupported" xml:space="preserve">
    <value>Stored procedures are not supported on this version of MySQL</value>
  </data>
  <data name="ConnectionNotSet" xml:space="preserve">
    <value>The connection property has not been set or is null.</value>
  </data>
  <data name="ConnectionNotOpen" xml:space="preserve">
    <value>The connection is not open.</value>
  </data>
  <data name="AdapterIsNull" xml:space="preserve">
    <value>Improper MySqlCommandBuilder state: adapter is null</value>
  </data>
  <data name="AdapterSelectIsNull" xml:space="preserve">
    <value>Improper MySqlCommandBuilder state: adapter's SelectCommand is null</value>
  </data>
  <data name="CBMultiTableNotSupported" xml:space="preserve">
    <value>MySqlCommandBuilder does not support multi-table statements</value>
  </data>
  <data name="CBNoKeyColumn" xml:space="preserve">
    <value>MySqlCommandBuilder cannot operate on tables with no unique or key columns</value>
  </data>
  <data name="ParameterCannotBeNull" xml:space="preserve">
    <value>Parameter cannot be null</value>
  </data>
  <data name="ChaosNotSupported" xml:space="preserve">
    <value>Chaos isolation level is not supported </value>
  </data>
  <data name="ParameterIsInvalid" xml:space="preserve">
    <value>Parameter is invalid.</value>
  </data>
  <data name="ConnectionAlreadyOpen" xml:space="preserve">
    <value>The connection is already open.</value>
  </data>
  <data name="KeywordNotSupported" xml:space="preserve">
    <value>Keyword not supported.</value>
  </data>
  <data name="WriteToStreamFailed" xml:space="preserve">
    <value>Writing to the stream failed.</value>
  </data>
  <data name="ReadFromStreamFailed" xml:space="preserve">
    <value>Reading from the stream has failed.</value>
  </data>
  <data name="QueryTooLarge" xml:space="preserve">
    <value>Packets larger than max_allowed_packet are not allowed.</value>
  </data>
  <data name="UnableToExecuteSP" xml:space="preserve">
    <value>Unable to execute stored procedure '{0}'.</value>
  </data>
  <data name="ProcAndFuncSameName" xml:space="preserve">
    <value>same name are not supported.</value>
  </data>
  <data name="KeywordNoNull" xml:space="preserve">
    <value>Keyword does not allow null values.</value>
  </data>
  <data name="ImproperValueFormat" xml:space="preserve">
    <value>Value has an unsupported format.</value>
  </data>
  <data name="InvalidProcName" xml:space="preserve">
    <value>Procedure or function '{0}' cannot be found in database '{1}'.</value>
  </data>
  <data name="HardProcQuery" xml:space="preserve">
    <value>Retrieving procedure metadata for {0} from server.</value>
  </data>
  <data name="SoftProcQuery" xml:space="preserve">
    <value>Retrieving procedure metadata for {0} from procedure cache.</value>
  </data>
  <data name="ConnectionBroken" xml:space="preserve">
    <value>Connection unexpectedly terminated.</value>
  </data>
  <data name="IncorrectTransmission" xml:space="preserve">
    <value>An incorrect response was received from the server.</value>
  </data>
  <data name="CancelNotSupported" xml:space="preserve">
    <value>Canceling an active query is only supported on MySQL 5.0.0 and above. </value>
  </data>
  <data name="Timeout" xml:space="preserve">
    <value>Timeout expired.  The timeout period elapsed prior to completion of the operation or the server is not responding.</value>
  </data>
  <data name="CancelNeeds50" xml:space="preserve">
    <value>Canceling an executing query requires MySQL 5.0 or higher.</value>
  </data>
  <data name="NoNestedTransactions" xml:space="preserve">
    <value>Nested transactions are not supported.</value>
  </data>
  <data name="CommandTextNotInitialized" xml:space="preserve">
    <value>The CommandText property has not been properly initialized.</value>
  </data>
  <data name="UnableToParseFK" xml:space="preserve">
    <value>There was an error parsing the foreign key definition.</value>
  </data>
  <data name="PerfMonCategoryHelp" xml:space="preserve">
    <value>This category includes a series of counters for MySQL</value>
  </data>
  <data name="PerfMonCategoryName" xml:space="preserve">
    <value>.NET Data Provider for MySQL</value>
  </data>
  <data name="PerfMonHardProcHelp" xml:space="preserve">
    <value>The number of times a procedures metadata had to be queried from the server.</value>
  </data>
  <data name="PerfMonHardProcName" xml:space="preserve">
    <value>Hard Procedure Queries</value>
  </data>
  <data name="PerfMonSoftProcHelp" xml:space="preserve">
    <value>The number of times a procedures metadata was retrieved from the client-side cache.</value>
  </data>
  <data name="PerfMonSoftProcName" xml:space="preserve">
    <value>Soft Procedure Queries</value>
  </data>
  <data name="WrongParameterName" xml:space="preserve">
    <value>Parameter '{0}' is not found but a parameter with the name '{1}' is found. Parameter names must include the leading parameter marker.</value>
  </data>
  <data name="UnableToConnectToHost" xml:space="preserve">
    <value>Unable to connect to any of the specified MySQL hosts.</value>
  </data>
  <data name="UnableToRetrieveParameters" xml:space="preserve">
    <value>Unable to retrieve stored procedure metadata for routine '{0}'.  Either grant  SELECT privilege to mysql.proc for this user or use "check parameters=false" with  your connection string.</value>
  </data>
  <data name="NextResultIsClosed" xml:space="preserve">
    <value>Invalid attempt to call NextResult when the reader is closed.</value>
  </data>
  <data name="NoBodiesAndTypeNotSet" xml:space="preserve">
    <value>When calling stored procedures and 'Use Procedure Bodies' is false, all parameters must have their type explicitly set.</value>
  </data>
  <data name="TimeoutGettingConnection" xml:space="preserve">
    <value>error connecting: Timeout expired.  The timeout period elapsed prior to obtaining a connection from the pool.  This may have occurred because all pooled connections were in use and max pool size was reached.</value>
  </data>
  <data name="ParameterAlreadyDefined" xml:space="preserve">
    <value>Parameter '{0}' has already been defined.</value>
  </data>
  <data name="ParameterMustBeDefined" xml:space="preserve">
    <value>Parameter '{0}' must be defined.</value>
  </data>
  <data name="ObjectDisposed" xml:space="preserve">
    <value>The object is not open or has been disposed.</value>
  </data>
  <data name="MultipleConnectionsInTransactionNotSupported" xml:space="preserve">
    <value>Multiple simultaneous connections or connections with different connection strings inside the same transaction are not currently supported.</value>
  </data>
  <data name="DistributedTxnNotSupported" xml:space="preserve">
    <value>MySQL Connector/Net does not currently support distributed transactions.</value>
  </data>
  <data name="FatalErrorDuringExecute" xml:space="preserve">
    <value>Fatal error encountered during command execution.</value>
  </data>
  <data name="FatalErrorDuringRead" xml:space="preserve">
    <value>Fatal error encountered during data read.</value>
  </data>
  <data name="FatalErrorReadingResult" xml:space="preserve">
    <value>Fatal error encountered attempting to read the resultset.</value>
  </data>
  <data name="RoutineNotFound" xml:space="preserve">
    <value>Routine '{0}' cannot be found. Either check the spelling or make sure you have sufficient rights to execute the routine.</value>
  </data>
  <data name="ParameterNotFoundDuringPrepare" xml:space="preserve">
    <value>Parameter '{0}' was not found during prepare.</value>
  </data>
  <data name="ValueNotSupportedForGuid" xml:space="preserve">
    <value>The requested column value could not be treated as or conveted to a Guid.</value>
  </data>
  <data name="UnableToDeriveParameters" xml:space="preserve">
    <value>Unable to derive stored routine parameters.  The 'Parameters' information schema table is not available and access to the stored procedure body has been disabled.</value>
  </data>
  <data name="DefaultEncodingNotFound" xml:space="preserve">
    <value>The default connection encoding was not found. Please report this as a bug along with your connection string and system details.</value>
  </data>
  <data name="GetHostEntryFailed" xml:space="preserve">
    <value>Call to GetHostEntry failed after {0} while querying for hostname '{1}': SocketErrorCode={2}, ErrorCode={3}, NativeErrorCode={4}.</value>
  </data>
  <data name="UnableToEnumerateUDF" xml:space="preserve">
    <value>An error occured attempting to enumerate the user-defined functions.  Do you have SELECT privileges on the mysql.func table?</value>
  </data>
  <data name="DataNotInSupportedFormat" xml:space="preserve">
    <value>The given value was not in a supported format.</value>
  </data>
  <data name="NoServerSSLSupport" xml:space="preserve">
    <value>The host {0} does not support SSL connections.</value>
  </data>
  <data name="CouldNotFindColumnName" xml:space="preserve">
    <value>Could not find specified column in results: {0}</value>
  </data>
  <data name="InvalidColumnOrdinal" xml:space="preserve">
    <value>You have specified an invalid column ordinal.</value>
  </data>
  <data name="ReadingPriorColumnUsingSeqAccess" xml:space="preserve">
    <value>Invalid attempt to read a prior column using SequentialAccess</value>
  </data>
  <data name="AttemptToAccessBeforeRead" xml:space="preserve">
    <value>Invalid attempt to access a field before calling Read()</value>
  </data>
  <data name="UnableToStartSecondAsyncOp" xml:space="preserve">
    <value>Unable to start a second async operation while one is running.</value>
  </data>
  <data name="MoreThanOneOPRow" xml:space="preserve">
    <value>INTERNAL ERROR:  More than one output parameter row detected.</value>
  </data>
  <data name="InvalidValueForBoolean" xml:space="preserve">
    <value>'{0}' is an illegal value for a boolean option.</value>
  </data>
  <data name="ServerTooOld" xml:space="preserve">
    <value>Connector/Net no longer supports server versions prior to 5.0</value>
  </data>
  <data name="InvalidConnectionStringValue" xml:space="preserve">
    <value>The requested value '{0}' is invalid for the given keyword '{1}'.</value>
  </data>
  <data name="TraceCloseConnection" xml:space="preserve">
    <value>{0}: Connection Closed</value>
  </data>
  <data name="TraceOpenConnection" xml:space="preserve">
    <value>{0}: Connection Opened: connection string = '{1}'</value>
  </data>
  <data name="TraceQueryOpened" xml:space="preserve">
    <value>{0}: Query Opened: {2}</value>
  </data>
  <data name="TraceResult" xml:space="preserve">
    <value>{0}: Resultset Opened: field(s) = {1}, affected rows = {2}, inserted id = {3}</value>
  </data>
  <data name="TraceQueryDone" xml:space="preserve">
    <value>{0}: Query Closed</value>
  </data>
  <data name="TraceSetDatabase" xml:space="preserve">
    <value>{0}: Set Database: {1}</value>
  </data>
  <data name="TraceUAWarningBadIndex" xml:space="preserve">
    <value>{0}: Usage Advisor Warning: Query is using a bad index</value>
  </data>
  <data name="TraceUAWarningNoIndex" xml:space="preserve">
    <value>{0}: Usage Advisor Warning: Query does not use an index</value>
  </data>
  <data name="TraceResultClosed" xml:space="preserve">
    <value>{0}: Resultset Closed. Total rows={1}, skipped rows={2}, size (bytes)={3}</value>
  </data>
  <data name="TraceUAWarningSkippedRows" xml:space="preserve">
    <value>{0}: Usage Advisor Warning: Skipped {2} rows. Consider a more focused query.</value>
  </data>
  <data name="TraceUAWarningSkippedColumns" xml:space="preserve">
    <value>{0}: Usage Advisor Warning: The following columns were not accessed: {2}</value>
  </data>
  <data name="TraceUAWarningFieldConversion" xml:space="preserve">
    <value>{0}: Usage Advisor Warning: The field '{2}' was converted to the following types: {3}</value>
  </data>
  <data name="TraceOpenResultError" xml:space="preserve">
    <value>{0}: Error encountered attempting to open result: Number={1}, Message={2}</value>
  </data>
  <data name="TraceFetchError" xml:space="preserve">
    <value>{0}: Error encountered during row fetch. Number = {1}, Message={2}</value>
  </data>
  <data name="TraceWarning" xml:space="preserve">
    <value>{0}: MySql Warning: Level={1}, Code={2}, Message={3}</value>
  </data>
  <data name="TraceErrorMoreThanMaxValueConnections" xml:space="preserve">
    <value>Unable to trace.  There are more than Int32.MaxValue connections in use.</value>
  </data>
  <data name="TraceStatementPrepared" xml:space="preserve">
    <value>{0}: Statement prepared: sql='{1}', statement id={2}</value>
  </data>
  <data name="TraceStatementClosed" xml:space="preserve">
    <value>{0}: Statement closed: statement id = {1}</value>
  </data>
  <data name="TraceStatementExecuted" xml:space="preserve">
    <value>{0}: Statement executed: statement id = {1}</value>
  </data>
  <data name="UnableToEnableQueryAnalysis" xml:space="preserve">
    <value>Unable to enable query analysis.  Be sure the MySql.Data.EMTrace assembly is properly located and registered.</value>
  </data>
  <assembly alias="System.Windows.Forms" name="System.Windows.Forms, Version=4.0.0.0, Culture=neutral, PublicKeyToken=b77a5c561934e089" />
  <data name="keywords" type="System.Resources.ResXFileRef, System.Windows.Forms">
    <value>keywords.txt;System.String, mscorlib, Version=2.0.0.0, Culture=neutral, PublicKeyToken=b77a5c561934e089;Windows-1252</value>
  </data>
  <data name="TraceQueryNormalized" xml:space="preserve">
    <value>{0}: Query Normalized: {2}</value>
  </data>
  <data name="NoWindowsIdentity" xml:space="preserve">
    <value>Cannot retrieve Windows identity for current user. Connections that use  IntegratedSecurity cannot be  pooled. Use either 'ConnectionReset=true' or  'Pooling=false' in the connection string to fix.</value>
  </data>
  <data name="RoutineRequiresReturnParameter" xml:space="preserve">
    <value>Attempt to call stored function '{0}' without specifying a return parameter</value>
  </data>
  <data name="CanNotDeriveParametersForTextCommands" xml:space="preserve">
    <value>Parameters can only be derived for commands using the StoredProcedure command type.</value>
  </data>
  <data name="ReplicatedConnectionsAllowOnlyReadonlyStatements" xml:space="preserve">
    <value>Replicated connections allow only readonly statements.</value>
  </data>
  <data name="FileBasedCertificateNotSupported" xml:space="preserve">
    <value>File based certificates are only supported when connecting to MySQL Server 5.1 or greater.</value>
  </data>
  <data name="SnapshotNotSupported" xml:space="preserve">
    <value>Snapshot isolation level is not supported.</value>
  </data>
  <data name="TypeIsNotExceptionInterceptor" xml:space="preserve">
    <value>Type '{0}' is not derived from BaseExceptionInterceptor</value>
  </data>
  <data name="TypeIsNotCommandInterceptor" xml:space="preserve">
    <value>Type '{0}' is not derived from BaseCommandInterceptor</value>
  </data>
  <data name="UnknownAuthenticationMethod" xml:space="preserve">
    <value>Unknown authentication method '{0}' was requested.</value>
  </data>
  <data name="AuthenticationFailed" xml:space="preserve">
    <value>Authentication to host '{0}' for user '{1}' using method '{2}' failed with message: {3}</value>
  </data>
  <data name="WinAuthNotSupportOnPlatform" xml:space="preserve">
    <value>Windows authentication connections are not supported on {0}</value>
  </data>
  <data name="AuthenticationMethodNotSupported" xml:space="preserve">
    <value>Authentication method '{0}' not supported by any of the available plugins.</value>
  </data>
  <data name="UnableToCreateAuthPlugin" xml:space="preserve">
    <value>Unable to create plugin for authentication method '{0}'. Please see inner exception for details.</value>
  </data>
  <data name="MixedParameterNamingNotAllowed" xml:space="preserve">
    <value>Mixing named and unnamed parameters is not allowed.</value>
  </data>
  <data name="ParameterIndexNotFound" xml:space="preserve">
    <value>Parameter index was not found in Parameter Collection.</value>
  </data>
  <data name="OldPasswordsNotSupported" xml:space="preserve">
    <value>Authentication with old password no longer supported, use 4.1 style passwords.</value>
  </data>
  <data name="InvalidMicrosecondValue" xml:space="preserve">
    <value>Microsecond must be a value between 0 and 999999.</value>
  </data>
  <data name="InvalidMillisecondValue" xml:space="preserve">
    <value>Millisecond must be a value between 0 and 999. For more precision use Microsecond.</value>
  </data>
  <data name="Replication_NoAvailableServer" xml:space="preserve">
    <value>No available server found.</value>
  </data>
  <data name="Replication_ConnectionAttemptFailed" xml:space="preserve">
    <value>Attempt to connect to '{0}' server failed.</value>
  </data>
  <data name="UnknownConnectionProtocol" xml:space="preserve">
    <value>Unknown connection protocol</value>
  </data>
  <data name="NoUnixSocketsOnWindows" xml:space="preserve">
    <value>Unix sockets are not supported on Windows.</value>
  </data>
  <data name="ReplicationServerNotFound" xml:space="preserve">
    <value>Replicated server not found: '{0}'</value>
  </data>
  <data name="ReplicationGroupNotFound" xml:space="preserve">
    <value>Replication group '{0}' not found.</value>
  </data>
  <data name="NewValueShouldBeMySqlParameter" xml:space="preserve">
    <value>The new value must be a MySqlParameter object.</value>
  </data>
  <data name="ValueNotCorrectType" xml:space="preserve">
    <value>Value '{0}' is not of the correct type.</value>
  </data>
  <data name="CompressionNotSupported" xml:space="preserve">
    <value>Compression is not supported.</value>
  </data>
  <data name="SslConnectionError" xml:space="preserve">
    <value>SSL Connection error.</value>
  </data>
<<<<<<< HEAD
  <data name="ParameterNullOrEmpty" xml:space="preserve">
    <value>Parameter can't be null or empty.</value>
=======
  <data name="DuplicatedSslConnectionOption" xml:space="preserve">
    <value>SSL connection option '{0}' is duplicated.</value>
  </data>
  <data name="InvalidOptionWhenSslDisabled" xml:space="preserve">
    <value>No other SSL options are accepted when SSL Mode is set to None.</value>
>>>>>>> 6003ff96
  </data>
</root><|MERGE_RESOLUTION|>--- conflicted
+++ resolved
@@ -541,15 +541,13 @@
   <data name="SslConnectionError" xml:space="preserve">
     <value>SSL Connection error.</value>
   </data>
-<<<<<<< HEAD
+  <data name="DuplicatedSslConnectionOption" xml:space="preserve">
+    <value>SSL connection option '{0}' is duplicated.</value>
+  </data>
+  <data name="InvalidOptionWhenSslDisabled" xml:space="preserve">
+    <value>No other SSL options are accepted when SSL Mode is set to None.</value>
+  </data>
   <data name="ParameterNullOrEmpty" xml:space="preserve">
     <value>Parameter can't be null or empty.</value>
-=======
-  <data name="DuplicatedSslConnectionOption" xml:space="preserve">
-    <value>SSL connection option '{0}' is duplicated.</value>
-  </data>
-  <data name="InvalidOptionWhenSslDisabled" xml:space="preserve">
-    <value>No other SSL options are accepted when SSL Mode is set to None.</value>
->>>>>>> 6003ff96
   </data>
 </root>