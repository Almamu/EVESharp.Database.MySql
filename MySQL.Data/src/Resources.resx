<?xml version="1.0" encoding="utf-8"?>
<root>
  <!-- 
    Microsoft ResX Schema 
    
    Version 2.0
    
    The primary goals of this format is to allow a simple XML format 
    that is mostly human readable. The generation and parsing of the 
    various data types are done through the TypeConverter classes 
    associated with the data types.
    
    Example:
    
    ... ado.net/XML headers & schema ...
    <resheader name="resmimetype">text/microsoft-resx</resheader>
    <resheader name="version">2.0</resheader>
    <resheader name="reader">System.Resources.ResXResourceReader, System.Windows.Forms, ...</resheader>
    <resheader name="writer">System.Resources.ResXResourceWriter, System.Windows.Forms, ...</resheader>
    <data name="Name1"><value>this is my long string</value><comment>this is a comment</comment></data>
    <data name="Color1" type="System.Drawing.Color, System.Drawing">Blue</data>
    <data name="Bitmap1" mimetype="application/x-microsoft.net.object.binary.base64">
        <value>[base64 mime encoded serialized .NET Framework object]</value>
    </data>
    <data name="Icon1" type="System.Drawing.Icon, System.Drawing" mimetype="application/x-microsoft.net.object.bytearray.base64">
        <value>[base64 mime encoded string representing a byte array form of the .NET Framework object]</value>
        <comment>This is a comment</comment>
    </data>
                
    There are any number of "resheader" rows that contain simple 
    name/value pairs.
    
    Each data row contains a name, and value. The row also contains a 
    type or mimetype. Type corresponds to a .NET class that support 
    text/value conversion through the TypeConverter architecture. 
    Classes that don't support this are serialized and stored with the 
    mimetype set.
    
    The mimetype is used for serialized objects, and tells the 
    ResXResourceReader how to depersist the object. This is currently not 
    extensible. For a given mimetype the value must be set accordingly:
    
    Note - application/x-microsoft.net.object.binary.base64 is the format 
    that the ResXResourceWriter will generate, however the reader can 
    read any of the formats listed below.
    
    mimetype: application/x-microsoft.net.object.binary.base64
    value   : The object must be serialized with 
            : System.Runtime.Serialization.Formatters.Binary.BinaryFormatter
            : and then encoded with base64 encoding.
    
    mimetype: application/x-microsoft.net.object.soap.base64
    value   : The object must be serialized with 
            : System.Runtime.Serialization.Formatters.Soap.SoapFormatter
            : and then encoded with base64 encoding.

    mimetype: application/x-microsoft.net.object.bytearray.base64
    value   : The object must be serialized into a byte array 
            : using a System.ComponentModel.TypeConverter
            : and then encoded with base64 encoding.
    -->
  <xsd:schema id="root" xmlns="" xmlns:xsd="http://www.w3.org/2001/XMLSchema" xmlns:msdata="urn:schemas-microsoft-com:xml-msdata">
    <xsd:import namespace="http://www.w3.org/XML/1998/namespace" />
    <xsd:element name="root" msdata:IsDataSet="true">
      <xsd:complexType>
        <xsd:choice maxOccurs="unbounded">
          <xsd:element name="metadata">
            <xsd:complexType>
              <xsd:sequence>
                <xsd:element name="value" type="xsd:string" minOccurs="0" />
              </xsd:sequence>
              <xsd:attribute name="name" use="required" type="xsd:string" />
              <xsd:attribute name="type" type="xsd:string" />
              <xsd:attribute name="mimetype" type="xsd:string" />
              <xsd:attribute ref="xml:space" />
            </xsd:complexType>
          </xsd:element>
          <xsd:element name="assembly">
            <xsd:complexType>
              <xsd:attribute name="alias" type="xsd:string" />
              <xsd:attribute name="name" type="xsd:string" />
            </xsd:complexType>
          </xsd:element>
          <xsd:element name="data">
            <xsd:complexType>
              <xsd:sequence>
                <xsd:element name="value" type="xsd:string" minOccurs="0" msdata:Ordinal="1" />
                <xsd:element name="comment" type="xsd:string" minOccurs="0" msdata:Ordinal="2" />
              </xsd:sequence>
              <xsd:attribute name="name" type="xsd:string" use="required" msdata:Ordinal="1" />
              <xsd:attribute name="type" type="xsd:string" msdata:Ordinal="3" />
              <xsd:attribute name="mimetype" type="xsd:string" msdata:Ordinal="4" />
              <xsd:attribute ref="xml:space" />
            </xsd:complexType>
          </xsd:element>
          <xsd:element name="resheader">
            <xsd:complexType>
              <xsd:sequence>
                <xsd:element name="value" type="xsd:string" minOccurs="0" msdata:Ordinal="1" />
              </xsd:sequence>
              <xsd:attribute name="name" type="xsd:string" use="required" />
            </xsd:complexType>
          </xsd:element>
        </xsd:choice>
      </xsd:complexType>
    </xsd:element>
  </xsd:schema>
  <resheader name="resmimetype">
    <value>text/microsoft-resx</value>
  </resheader>
  <resheader name="version">
    <value>2.0</value>
  </resheader>
  <resheader name="reader">
    <value>System.Resources.ResXResourceReader, System.Windows.Forms, Version=4.0.0.0, Culture=neutral, PublicKeyToken=b77a5c561934e089</value>
  </resheader>
  <resheader name="writer">
    <value>System.Resources.ResXResourceWriter, System.Windows.Forms, Version=4.0.0.0, Culture=neutral, PublicKeyToken=b77a5c561934e089</value>
  </resheader>
  <data name="BadVersionFormat" xml:space="preserve">
    <value>Version string not in acceptable format</value>
  </data>
  <data name="NamedPipeNoSeek" xml:space="preserve">
    <value>NamedPipeStream does not support seeking</value>
  </data>
  <data name="StreamAlreadyClosed" xml:space="preserve">
    <value>The stream has already been closed</value>
  </data>
  <data name="BufferCannotBeNull" xml:space="preserve">
    <value> The buffer cannot be null</value>
  </data>
  <data name="BufferNotLargeEnough" xml:space="preserve">
    <value> Buffer is not large enough</value>
  </data>
  <data name="OffsetCannotBeNegative" xml:space="preserve">
    <value> Offset cannot be negative</value>
  </data>
  <data name="CountCannotBeNegative" xml:space="preserve">
    <value> Count cannot be negative</value>
  </data>
  <data name="StreamNoRead" xml:space="preserve">
    <value> The stream does not support reading</value>
  </data>
  <data name="NamedPipeNoSetLength" xml:space="preserve">
    <value>NamedPipeStream doesn't support SetLength</value>
  </data>
  <data name="StreamNoWrite" xml:space="preserve">
    <value>The stream does not support writing</value>
  </data>
  <data name="ErrorCreatingSocket" xml:space="preserve">
    <value>Error creating socket connection</value>
  </data>
  <data name="SocketNoSeek" xml:space="preserve">
    <value>Socket streams do not support seeking</value>
  </data>
  <data name="UnixSocketsNotSupported" xml:space="preserve">
    <value>Unix sockets are not supported on Windows</value>
  </data>
  <data name="OffsetMustBeValid" xml:space="preserve">
    <value>Offset must be a valid position in buffer</value>
  </data>
  <data name="CSNoSetLength" xml:space="preserve">
    <value>SetLength is not a valid operation on CompressedStream</value>
  </data>
  <data name="FromIndexMustBeValid" xml:space="preserve">
    <value>From index must be a valid index inside the from buffer</value>
  </data>
  <data name="FromAndLengthTooBig" xml:space="preserve">
    <value>From index and length use more bytes than from contains</value>
  </data>
  <data name="IndexMustBeValid" xml:space="preserve">
    <value>Index must be a valid position in the buffer</value>
  </data>
  <data name="IndexAndLengthTooBig" xml:space="preserve">
    <value>Index and length use more bytes than to has room for</value>
  </data>
  <data name="PasswordMustHaveLegalChars" xml:space="preserve">
    <value>Password must be valid and contain length characters</value>
  </data>
  <data name="ParameterCannotBeNegative" xml:space="preserve">
    <value>Parameter cannot have a negative value</value>
  </data>
  <data name="ConnectionMustBeOpen" xml:space="preserve">
    <value>Connection must be valid and open</value>
  </data>
  <data name="DataReaderOpen" xml:space="preserve">
    <value>There is already an open DataReader associated with this Connection which must be closed first.</value>
  </data>
  <data name="SPNotSupported" xml:space="preserve">
    <value>Stored procedures are not supported on this version of MySQL</value>
  </data>
  <data name="ConnectionNotSet" xml:space="preserve">
    <value>The connection property has not been set or is null.</value>
  </data>
  <data name="ConnectionNotOpen" xml:space="preserve">
    <value>The connection is not open.</value>
  </data>
  <data name="AdapterIsNull" xml:space="preserve">
    <value>Improper MySqlCommandBuilder state: adapter is null</value>
  </data>
  <data name="AdapterSelectIsNull" xml:space="preserve">
    <value>Improper MySqlCommandBuilder state: adapter's SelectCommand is null</value>
  </data>
  <data name="CBMultiTableNotSupported" xml:space="preserve">
    <value>MySqlCommandBuilder does not support multi-table statements</value>
  </data>
  <data name="CBNoKeyColumn" xml:space="preserve">
    <value>MySqlCommandBuilder cannot operate on tables with no unique or key columns</value>
  </data>
  <data name="ParameterCannotBeNull" xml:space="preserve">
    <value>Parameter cannot be null</value>
  </data>
  <data name="ChaosNotSupported" xml:space="preserve">
    <value>Chaos isolation level is not supported </value>
  </data>
  <data name="ParameterIsInvalid" xml:space="preserve">
    <value>Parameter is invalid.</value>
  </data>
  <data name="ConnectionAlreadyOpen" xml:space="preserve">
    <value>The connection is already open.</value>
  </data>
  <data name="KeywordNotSupported" xml:space="preserve">
    <value>Option not supported.</value>
  </data>
  <data name="WriteToStreamFailed" xml:space="preserve">
    <value>Writing to the stream failed.</value>
  </data>
  <data name="ReadFromStreamFailed" xml:space="preserve">
    <value>Reading from the stream has failed.</value>
  </data>
  <data name="QueryTooLarge" xml:space="preserve">
    <value>Packets larger than max_allowed_packet are not allowed.</value>
  </data>
  <data name="UnableToExecuteSP" xml:space="preserve">
    <value>Unable to execute stored procedure '{0}'.</value>
  </data>
  <data name="ProcAndFuncSameName" xml:space="preserve">
    <value>same name are not supported.</value>
  </data>
  <data name="KeywordNoNull" xml:space="preserve">
    <value>Keyword does not allow null values.</value>
  </data>
  <data name="ImproperValueFormat" xml:space="preserve">
    <value>Value has an unsupported format.</value>
  </data>
  <data name="InvalidProcName" xml:space="preserve">
    <value>Procedure or function '{0}' cannot be found in database '{1}'.</value>
  </data>
  <data name="HardProcQuery" xml:space="preserve">
    <value>Retrieving procedure metadata for {0} from server.</value>
  </data>
  <data name="SoftProcQuery" xml:space="preserve">
    <value>Retrieving procedure metadata for {0} from procedure cache.</value>
  </data>
  <data name="ConnectionBroken" xml:space="preserve">
    <value>Connection unexpectedly terminated.</value>
  </data>
  <data name="IncorrectTransmission" xml:space="preserve">
    <value>An incorrect response was received from the server.</value>
  </data>
  <data name="CancelNotSupported" xml:space="preserve">
    <value>Canceling an active query is only supported on MySQL 5.0.0 and above. </value>
  </data>
  <data name="Timeout" xml:space="preserve">
    <value>Timeout expired.  The timeout period elapsed prior to completion of the operation or the server is not responding.</value>
  </data>
  <data name="CancelNeeds50" xml:space="preserve">
    <value>Canceling an executing query requires MySQL 5.0 or higher.</value>
  </data>
  <data name="NoNestedTransactions" xml:space="preserve">
    <value>Nested transactions are not supported.</value>
  </data>
  <data name="CommandTextNotInitialized" xml:space="preserve">
    <value>The CommandText property has not been properly initialized.</value>
  </data>
  <data name="UnableToParseFK" xml:space="preserve">
    <value>There was an error parsing the foreign key definition.</value>
  </data>
  <data name="PerfMonCategoryHelp" xml:space="preserve">
    <value>This category includes a series of counters for MySQL</value>
  </data>
  <data name="PerfMonCategoryName" xml:space="preserve">
    <value>.NET Data Provider for MySQL</value>
  </data>
  <data name="PerfMonHardProcHelp" xml:space="preserve">
    <value>The number of times a procedures metadata had to be queried from the server.</value>
  </data>
  <data name="PerfMonHardProcName" xml:space="preserve">
    <value>Hard Procedure Queries</value>
  </data>
  <data name="PerfMonSoftProcHelp" xml:space="preserve">
    <value>The number of times a procedures metadata was retrieved from the client-side cache.</value>
  </data>
  <data name="PerfMonSoftProcName" xml:space="preserve">
    <value>Soft Procedure Queries</value>
  </data>
  <data name="WrongParameterName" xml:space="preserve">
    <value>Parameter '{0}' is not found but a parameter with the name '{1}' is found. Parameter names must include the leading parameter marker.</value>
  </data>
  <data name="UnableToConnectToHost" xml:space="preserve">
    <value>Unable to connect to any of the specified MySQL hosts.</value>
  </data>
  <data name="UnableToRetrieveParameters" xml:space="preserve">
    <value>Unable to retrieve stored procedure metadata for routine '{0}'.  Either grant  SELECT privilege to mysql.proc for this user or use "check parameters=false" with  your connection string.</value>
  </data>
  <data name="NextResultIsClosed" xml:space="preserve">
    <value>Invalid attempt to call NextResult when the reader is closed.</value>
  </data>
  <data name="NoBodiesAndTypeNotSet" xml:space="preserve">
    <value>When calling stored procedures and 'Use Procedure Bodies' is false, all parameters must have their type explicitly set.</value>
  </data>
  <data name="TimeoutGettingConnection" xml:space="preserve">
    <value>error connecting: Timeout expired.  The timeout period elapsed prior to obtaining a connection from the pool.  This may have occurred because all pooled connections were in use and max pool size was reached.</value>
  </data>
  <data name="ParameterAlreadyDefined" xml:space="preserve">
    <value>Parameter '{0}' has already been defined.</value>
  </data>
  <data name="ParameterMustBeDefined" xml:space="preserve">
    <value>Parameter '{0}' must be defined.</value>
  </data>
  <data name="ObjectDisposed" xml:space="preserve">
    <value>The object is not open or has been disposed.</value>
  </data>
  <data name="MultipleConnectionsInTransactionNotSupported" xml:space="preserve">
    <value>Multiple simultaneous connections or connections with different connection strings inside the same transaction are not currently supported.</value>
  </data>
  <data name="DistributedTxnNotSupported" xml:space="preserve">
    <value>MySQL Connector/NET does not currently support distributed transactions.</value>
  </data>
  <data name="FatalErrorDuringExecute" xml:space="preserve">
    <value>Fatal error encountered during command execution.</value>
  </data>
  <data name="FatalErrorDuringRead" xml:space="preserve">
    <value>Fatal error encountered during data read.</value>
  </data>
  <data name="FatalErrorReadingResult" xml:space="preserve">
    <value>Fatal error encountered attempting to read the resultset.</value>
  </data>
  <data name="RoutineNotFound" xml:space="preserve">
    <value>Routine '{0}' cannot be found. Either check the spelling or make sure you have sufficient rights to execute the routine.</value>
  </data>
  <data name="ParameterNotFoundDuringPrepare" xml:space="preserve">
    <value>Parameter '{0}' was not found during prepare.</value>
  </data>
  <data name="ValueNotSupportedForGuid" xml:space="preserve">
    <value>The requested column value could not be treated as or conveted to a Guid.</value>
  </data>
  <data name="UnableToDeriveParameters" xml:space="preserve">
    <value>Unable to derive stored routine parameters.  The 'Parameters' information schema table is not available and access to the stored procedure body has been disabled.</value>
  </data>
  <data name="DefaultEncodingNotFound" xml:space="preserve">
    <value>The default connection encoding was not found. Please report this as a bug along with your connection string and system details.</value>
  </data>
  <data name="GetHostEntryFailed" xml:space="preserve">
    <value>Call to GetHostEntry failed after {0} while querying for hostname '{1}': SocketErrorCode={2}, ErrorCode={3}, NativeErrorCode={4}.</value>
  </data>
  <data name="UnableToEnumerateUDF" xml:space="preserve">
    <value>An error occured attempting to enumerate the user-defined functions.  Do you have SELECT privileges on the mysql.func table?</value>
  </data>
  <data name="DataNotInSupportedFormat" xml:space="preserve">
    <value>The given value was not in a supported format.</value>
  </data>
  <data name="NoServerSSLSupport" xml:space="preserve">
    <value>The host {0} does not support SSL connections.</value>
  </data>
  <data name="CouldNotFindColumnName" xml:space="preserve">
    <value>Could not find specified column in results: {0}</value>
  </data>
  <data name="InvalidColumnOrdinal" xml:space="preserve">
    <value>You have specified an invalid column ordinal.</value>
  </data>
  <data name="ReadingPriorColumnUsingSeqAccess" xml:space="preserve">
    <value>Invalid attempt to read a prior column using SequentialAccess</value>
  </data>
  <data name="AttemptToAccessBeforeRead" xml:space="preserve">
    <value>Invalid attempt to access a field before calling Read()</value>
  </data>
  <data name="UnableToStartSecondAsyncOp" xml:space="preserve">
    <value>Unable to start a second async operation while one is running.</value>
  </data>
  <data name="MoreThanOneOPRow" xml:space="preserve">
    <value>INTERNAL ERROR:  More than one output parameter row detected.</value>
  </data>
  <data name="InvalidValueForBoolean" xml:space="preserve">
    <value>'{0}' is an illegal value for a boolean option.</value>
  </data>
  <data name="ServerTooOld" xml:space="preserve">
    <value>Connector/NET no longer supports server versions prior to 5.0</value>
  </data>
  <data name="InvalidConnectionStringValue" xml:space="preserve">
    <value>The requested value '{0}' is invalid for the given keyword '{1}'.</value>
  </data>
  <data name="TraceCloseConnection" xml:space="preserve">
    <value>{0}: Connection Closed</value>
  </data>
  <data name="TraceOpenConnection" xml:space="preserve">
    <value>{0}: Connection Opened: connection string = '{1}'</value>
  </data>
  <data name="TraceQueryOpened" xml:space="preserve">
    <value>{0}: Query Opened: {2}</value>
  </data>
  <data name="TraceResult" xml:space="preserve">
    <value>{0}: Resultset Opened: field(s) = {1}, affected rows = {2}, inserted id = {3}</value>
  </data>
  <data name="TraceQueryDone" xml:space="preserve">
    <value>{0}: Query Closed</value>
  </data>
  <data name="TraceSetDatabase" xml:space="preserve">
    <value>{0}: Set Database: {1}</value>
  </data>
  <data name="TraceUAWarningBadIndex" xml:space="preserve">
    <value>{0}: Usage Advisor Warning: Query is using a bad index</value>
  </data>
  <data name="TraceUAWarningNoIndex" xml:space="preserve">
    <value>{0}: Usage Advisor Warning: Query does not use an index</value>
  </data>
  <data name="TraceResultClosed" xml:space="preserve">
    <value>{0}: Resultset Closed. Total rows={1}, skipped rows={2}, size (bytes)={3}</value>
  </data>
  <data name="TraceUAWarningSkippedRows" xml:space="preserve">
    <value>{0}: Usage Advisor Warning: Skipped {2} rows. Consider a more focused query.</value>
  </data>
  <data name="TraceUAWarningSkippedColumns" xml:space="preserve">
    <value>{0}: Usage Advisor Warning: The following columns were not accessed: {2}</value>
  </data>
  <data name="TraceUAWarningFieldConversion" xml:space="preserve">
    <value>{0}: Usage Advisor Warning: The field '{2}' was converted to the following types: {3}</value>
  </data>
  <data name="TraceOpenResultError" xml:space="preserve">
    <value>{0}: Error encountered attempting to open result: Number={1}, Message={2}</value>
  </data>
  <data name="TraceFetchError" xml:space="preserve">
    <value>{0}: Error encountered during row fetch. Number = {1}, Message={2}</value>
  </data>
  <data name="TraceWarning" xml:space="preserve">
    <value>{0}: MySql Warning: Level={1}, Code={2}, Message={3}</value>
  </data>
  <data name="TraceErrorMoreThanMaxValueConnections" xml:space="preserve">
    <value>Unable to trace.  There are more than Int32.MaxValue connections in use.</value>
  </data>
  <data name="TraceStatementPrepared" xml:space="preserve">
    <value>{0}: Statement prepared: sql='{1}', statement id={2}</value>
  </data>
  <data name="TraceStatementClosed" xml:space="preserve">
    <value>{0}: Statement closed: statement id = {1}</value>
  </data>
  <data name="TraceStatementExecuted" xml:space="preserve">
    <value>{0}: Statement executed: statement id = {1}</value>
  </data>
  <data name="UnableToEnableQueryAnalysis" xml:space="preserve">
    <value>Unable to enable query analysis.  Be sure the MySql.Data.EMTrace assembly is properly located and registered.</value>
  </data>
  <assembly alias="System.Windows.Forms" name="System.Windows.Forms, Version=4.0.0.0, Culture=neutral, PublicKeyToken=b77a5c561934e089" />
  <data name="keywords" type="System.Resources.ResXFileRef, System.Windows.Forms">
    <value>keywords.txt;System.String, mscorlib, Version=2.0.0.0, Culture=neutral, PublicKeyToken=b77a5c561934e089;Windows-1252</value>
  </data>
  <data name="TraceQueryNormalized" xml:space="preserve">
    <value>{0}: Query Normalized: {2}</value>
  </data>
  <data name="NoWindowsIdentity" xml:space="preserve">
    <value>Cannot retrieve Windows identity for current user. Connections that use  IntegratedSecurity cannot be  pooled. Use either 'ConnectionReset=true' or  'Pooling=false' in the connection string to fix.</value>
  </data>
  <data name="RoutineRequiresReturnParameter" xml:space="preserve">
    <value>Attempt to call stored function '{0}' without specifying a return parameter</value>
  </data>
  <data name="CanNotDeriveParametersForTextCommands" xml:space="preserve">
    <value>Parameters can only be derived for commands using the StoredProcedure command type.</value>
  </data>
  <data name="ReplicatedConnectionsAllowOnlyReadonlyStatements" xml:space="preserve">
    <value>Replicated connections allow only readonly statements.</value>
  </data>
  <data name="FileBasedCertificateNotSupported" xml:space="preserve">
    <value>File based certificates are only supported when connecting to MySQL Server 5.1 or greater.</value>
  </data>
  <data name="SnapshotNotSupported" xml:space="preserve">
    <value>Snapshot isolation level is not supported.</value>
  </data>
  <data name="TypeIsNotExceptionInterceptor" xml:space="preserve">
    <value>Type '{0}' is not derived from BaseExceptionInterceptor</value>
  </data>
  <data name="TypeIsNotCommandInterceptor" xml:space="preserve">
    <value>Type '{0}' is not derived from BaseCommandInterceptor</value>
  </data>
  <data name="UnknownAuthenticationMethod" xml:space="preserve">
    <value>Unknown authentication method '{0}' was requested.</value>
  </data>
  <data name="AuthenticationFailed" xml:space="preserve">
    <value>Authentication to host '{0}' for user '{1}' using method '{2}' failed with message: {3}</value>
  </data>
  <data name="WinAuthNotSupportOnPlatform" xml:space="preserve">
    <value>Windows authentication connections are not supported on {0}</value>
  </data>
  <data name="AuthenticationMethodNotSupported" xml:space="preserve">
    <value>Authentication method '{0}' not supported by any of the available plugins.</value>
  </data>
  <data name="UnableToCreateAuthPlugin" xml:space="preserve">
    <value>Unable to create plugin for authentication method '{0}'. Please see inner exception for details.</value>
  </data>
  <data name="MixedParameterNamingNotAllowed" xml:space="preserve">
    <value>Mixing named and unnamed parameters is not allowed.</value>
  </data>
  <data name="ParameterIndexNotFound" xml:space="preserve">
    <value>Parameter index was not found in Parameter Collection.</value>
  </data>
  <data name="OldPasswordsNotSupported" xml:space="preserve">
    <value>Authentication with old password no longer supported, use 4.1 style passwords.</value>
  </data>
  <data name="InvalidMicrosecondValue" xml:space="preserve">
    <value>Microsecond must be a value between 0 and 999999.</value>
  </data>
  <data name="InvalidMillisecondValue" xml:space="preserve">
    <value>Millisecond must be a value between 0 and 999. For more precision use Microsecond.</value>
  </data>
  <data name="Replication_NoAvailableServer" xml:space="preserve">
    <value>No available server found.</value>
  </data>
  <data name="Replication_ConnectionAttemptFailed" xml:space="preserve">
    <value>Attempt to connect to '{0}' server failed.</value>
  </data>
  <data name="UnknownConnectionProtocol" xml:space="preserve">
    <value>Unknown connection protocol</value>
  </data>
  <data name="NoUnixSocketsOnWindows" xml:space="preserve">
    <value>Unix sockets are not supported on Windows.</value>
  </data>
  <data name="ReplicationServerNotFound" xml:space="preserve">
    <value>Replicated server not found: '{0}'</value>
  </data>
  <data name="ReplicationGroupNotFound" xml:space="preserve">
    <value>Replication group '{0}' not found.</value>
  </data>
  <data name="NewValueShouldBeMySqlParameter" xml:space="preserve">
    <value>The new value must be a MySqlParameter object.</value>
  </data>
  <data name="ValueNotCorrectType" xml:space="preserve">
    <value>Value '{0}' is not of the correct type.</value>
  </data>
  <data name="CompressionNotSupported" xml:space="preserve">
    <value>Compression is not supported.</value>
  </data>
  <data name="SslConnectionError" xml:space="preserve">
    <value>SSL Connection error.</value>
  </data>
  <data name="OptionNotCurrentlySupported" xml:space="preserve">
    <value>The option '{0}' is not currently supported.</value>
  </data>
  <data name="DuplicatedSslConnectionOption" xml:space="preserve">
    <value>SSL connection option '{0}' is duplicated.</value>
  </data>
  <data name="InvalidOptionWhenSslDisabled" xml:space="preserve">
    <value>No other SSL options are accepted when SSL Mode is set to None.</value>
  </data>
  <data name="ParameterNullOrEmpty" xml:space="preserve">
    <value>Parameter can't be null or empty.</value>
  </data>
  <data name="UnableToReadRSAKey" xml:space="preserve">
    <value>Error encountered reading the RSA public key.</value>
  </data>
  <data name="RSAPublicKeyRetrievalNotEnabled" xml:space="preserve">
    <value>Retrieval of the RSA public key is not enabled for insecure connections.</value>
  </data>
  <data name="StringEmpty" xml:space="preserve">
    <value>String can't be empty.</value>
  </data>
  <data name="InvalidSslMode" xml:space="preserve">
    <value>Value '{0}' is not of the correct type.</value>
  </data>
  <data name="ParameterCannotBeNullOrEmpty" xml:space="preserve">
    <value>Parameter '{0}' can't be null or empty.</value>
  </data>
  <data name="EncodingError" xml:space="preserve">
    <value>Encoding error during validation.</value>
  </data>
  <data name="FileIsNotACertificate" xml:space="preserve">
    <value>The specified file cannot be converted to a certificate.</value>
  </data>
  <data name="FileIsNotAKey" xml:space="preserve">
    <value>The specified file cannot be converted to a key.</value>
  </data>
  <data name="FileNotFound" xml:space="preserve">
    <value>Failed to read file at the specified location.</value>
  </data>
  <data name="FilePathNotSet" xml:space="preserve">
    <value>No file path has been provided for the connection option {0}.</value>
  </data>
  <data name="InvalidCertificateKey" xml:space="preserve">
    <value>The provided key is invalid.</value>
  </data>
  <data name="InvalidSslCertificate" xml:space="preserve">
    <value>The certificate is invalid.</value>
  </data>
  <data name="InvalidSslCertificateSignature" xml:space="preserve">
    <value>Unable to validate the signature.</value>
  </data>
  <data name="InvalidSslCertificateSignatureGeneral" xml:space="preserve">
    <value>Unable to verify the signature.</value>
  </data>
  <data name="SslCertificateCAMismatch" xml:space="preserve">
    <value>The certificate authority (CA) does not match.</value>
  </data>
  <data name="SslCertificateHostNameMismatch" xml:space="preserve">
    <value>The host name does not match the name on the certificate.</value>
  </data>
  <data name="SslCertificateIsNotCA" xml:space="preserve">
    <value>The certificate is not a certificate authority (CA).</value>
  </data>
  <data name="LocalInfileDisabled" xml:space="preserve">
    <value>Server asked for stream in response to LOAD DATA LOCAL INFILE, but the functionality is disabled by the client setting 'allowlocalinfile' to 'false'.</value>
  </data>
<<<<<<< HEAD
  <data name="SshAuthenticationModeNotSet" xml:space="preserve">
    <value>The SSH Key File and/or SSH Password must be provided.</value>
  </data>
  <data name="SshInvalidPassphrase" xml:space="preserve">
    <value>The provided passphrase is invalid.</value>
=======
  <data name="InvalidHostNameOrAddress" xml:space="preserve">
    <value>The host name or IP address is invalid.</value>
>>>>>>> 9bc44843
  </data>
</root><|MERGE_RESOLUTION|>--- conflicted
+++ resolved
@@ -607,15 +607,13 @@
   <data name="LocalInfileDisabled" xml:space="preserve">
     <value>Server asked for stream in response to LOAD DATA LOCAL INFILE, but the functionality is disabled by the client setting 'allowlocalinfile' to 'false'.</value>
   </data>
-<<<<<<< HEAD
   <data name="SshAuthenticationModeNotSet" xml:space="preserve">
     <value>The SSH Key File and/or SSH Password must be provided.</value>
   </data>
   <data name="SshInvalidPassphrase" xml:space="preserve">
     <value>The provided passphrase is invalid.</value>
-=======
+  </data>
   <data name="InvalidHostNameOrAddress" xml:space="preserve">
     <value>The host name or IP address is invalid.</value>
->>>>>>> 9bc44843
   </data>
 </root>