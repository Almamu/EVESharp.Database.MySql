// Copyright (c) 2009, 2018, Oracle and/or its affiliates. All rights reserved.
//
// This program is free software; you can redistribute it and/or modify
// it under the terms of the GNU General Public License, version 2.0, as
// published by the Free Software Foundation.
//
// This program is also distributed with certain software (including
// but not limited to OpenSSL) that is licensed under separate terms,
// as designated in a particular file or component or in included license
// documentation.  The authors of MySQL hereby grant you an
// additional permission to link the program and your derivative works
// with the separately licensed software that they have included with
// MySQL.
//
// Without limiting anything contained in the foregoing, this file,
// which is part of MySQL Connector/NET, is also subject to the
// Universal FOSS Exception, version 1.0, a copy of which can be found at
// http://oss.oracle.com/licenses/universal-foss-exception.
//
// This program is distributed in the hope that it will be useful, but
// WITHOUT ANY WARRANTY; without even the implied warranty of
// MERCHANTABILITY or FITNESS FOR A PARTICULAR PURPOSE.
// See the GNU General Public License, version 2.0, for more details.
//
// You should have received a copy of the GNU General Public License
// along with this program; if not, write to the Free Software Foundation, Inc.,
// 51 Franklin St, Fifth Floor, Boston, MA 02110-1301  USA

using System;
using System.Net;
using System.Net.Sockets;
using System.Reflection;
using System.Threading.Tasks;

namespace MySql.Data.Common
{
  internal class MyNetworkStream : NetworkStream
  {
    /// <summary>
    /// Wrapper around NetworkStream.
    /// 
    /// MyNetworkStream is equivalent to NetworkStream, except 
    /// 1. It throws TimeoutException if read or write timeout occurs, instead 
    /// of IOException, to match behavior of other streams (named pipe and 
    /// shared memory). This property comes handy in TimedStream.
    ///
    /// 2. It implements workarounds for WSAEWOULDBLOCK errors, that can start 
    /// occuring after stream has times out. For a discussion about the CLR bug,
    /// refer to  http://tinyurl.com/lhgpyf. This error should never occur, as
    /// we're not using asynchronous operations, but apparerntly it does occur
    /// directly after timeout has expired.
    /// The workaround is hinted in the URL above and implemented like this:
    /// For each IO operation, if it throws WSAEWOULDBLOCK, we explicitely set
    /// the socket to Blocking and retry the operation once again.
    /// </summary>
    private const int MaxRetryCount = 2;

    readonly Socket _socket;

    public MyNetworkStream(Socket socket, bool ownsSocket)
      : base(socket, ownsSocket)
    {
      this._socket = socket;
    }

    private static bool IsTimeoutException(SocketException e)
    {
      return (e.SocketErrorCode == SocketError.TimedOut);
    }

    private static bool IsWouldBlockException(SocketException e)
    {
      return (e.SocketErrorCode == SocketError.WouldBlock);
    }

    private void HandleOrRethrowException(Exception e)
    {
      Exception currentException = e;
      while (currentException != null)
      {
        if (currentException is SocketException)
        {
          SocketException socketException = (SocketException)currentException;
          if (IsWouldBlockException(socketException))
          {
            // Workaround  for WSAEWOULDBLOCK
            _socket.Blocking = true;
            // return to give the caller possibility to retry the call
            return;
          }
          if (IsTimeoutException(socketException))
          {
            return;
            //throw new TimeoutException(socketException.Message, e);
          }
        }
        currentException = currentException.InnerException;
      }
      throw (e);
    }

    public override int Read(byte[] buffer, int offset, int count)
    {
      int retry = 0;
      Exception exception = null;
      do
      {
        try
        {
          return base.Read(buffer, offset, count);
        }
        catch (Exception e)
        {
          exception = e;
          HandleOrRethrowException(e);
        }
      }
      while (++retry < MaxRetryCount);
      if (exception.GetBaseException() is SocketException
        && IsTimeoutException((SocketException)exception.GetBaseException()))
        throw new TimeoutException(exception.Message, exception);
      throw exception;
    }

    public override int ReadByte()
    {
      int retry = 0;
      Exception exception = null;
      do
      {
        try
        {
          return base.ReadByte();
        }
        catch (Exception e)
        {
          exception = e;
          HandleOrRethrowException(e);
        }
      }
      while (++retry < MaxRetryCount);
      throw exception;
    }

    public override void Write(byte[] buffer, int offset, int count)
    {
      int retry = 0;
      Exception exception = null;
      do
      {
        try
        {
          base.Write(buffer, offset, count);
          return;
        }
        catch (Exception e)
        {
          exception = e;
          HandleOrRethrowException(e);
        }
      }
      while (++retry < MaxRetryCount);
      throw exception;
    }

    public override void Flush()
    {
      int retry = 0;
      Exception exception = null;
      do
      {
        try
        {
          base.Flush();
          return;
        }
        catch (Exception e)
        {
          exception = e;
          HandleOrRethrowException(e);
        }
      }
      while (++retry < MaxRetryCount);
      throw exception;
    }

    #region Create Code

    public static MyNetworkStream CreateStream(string server, uint connectionTimeout, uint keepAlive, uint port, bool unix)
    {
      if (unix) return new MyNetworkStream(StreamCreator.GetUnixSocket(server, connectionTimeout, keepAlive), true);

      MyNetworkStream stream = null;

      IPHostEntry ipHE = GetHostEntry(server);
      foreach (IPAddress address in ipHE.AddressList)
      {
        try
        {
          stream = CreateSocketStream(port, keepAlive, connectionTimeout, address, unix);
          if (stream != null) break;
        }
        catch (Exception ex)
        {
          if (ex is TimeoutException) throw new TimeoutException(String.Format(ResourcesX.TimeOutSingleHost, connectionTimeout));

          SocketException socketException = ex as SocketException;

#if NETSTANDARD1_6
          socketException = ex.InnerException as SocketException;
#endif
          // if the exception is a ConnectionRefused then we eat it as we may have other address
          // to attempt
          if (socketException == null) throw;
          if (socketException.SocketErrorCode == SocketError.TimedOut) throw new TimeoutException(String.Format(ResourcesX.TimeOutSingleHost, connectionTimeout));
          if (socketException.SocketErrorCode != SocketError.ConnectionRefused) throw;
        }
      }
      return stream;
    }

    private static IPHostEntry ParseIPAddress(string hostname)
    {
      IPHostEntry ipHE = null;
      IPAddress addr;
      if (IPAddress.TryParse(hostname, out addr))
      {
        ipHE = new IPHostEntry();
        ipHE.AddressList = new IPAddress[1];
        ipHE.AddressList[0] = addr;
      }
      return ipHE;
    }

    private static IPHostEntry GetHostEntry(string hostname)
    {
      IPHostEntry ipHE = ParseIPAddress(hostname);
      if (ipHE != null) return ipHE;

      Task<IPHostEntry> t = Dns.GetHostEntryAsync(hostname);
      t.Wait();
      return t.Result;
    }

    //#if NETSTANDARD1_6
    //    private static EndPoint CreateUnixEndPoint(string host)
    //    {
    //      // first we need to load the Mono.posix assembly			
    //      Assembly a = Assembly.Load(@"Mono.Posix, Version=2.0.0.0, 				
    //                Culture=neutral, PublicKeyToken=0738eb9f132ed756");


    //      // then we need to construct a UnixEndPoint object
    //      EndPoint ep = (EndPoint)a.CreateInstance("Mono.Posix.UnixEndPoint",
    //          false, BindingFlags.CreateInstance, null,
    //          new object[1] { host }, null, null);
    //      return ep;
    //    }
    //#endif

    private static MyNetworkStream CreateSocketStream(uint port, uint keepAlive, uint connectionTimeout, IPAddress ip, bool unix)
    {
      EndPoint endPoint;
      //#if NETSTANDARD1_6
      //      if (!Platform.IsWindows() && unix)
      //      {
      //        endPoint = CreateUnixEndPoint(settings.Server);
      //        //endPoint = new DnsEndPoint(settings.Server, (int)settings.Port);
      //      }
      //      else
      //      {
<<<<<<< HEAD
      //IPAddress iPAddress = new IPAddress(0x2414188f);
      //endPoint = new IPEndPoint(iPAddress, (int)port);

      endPoint = new IPEndPoint(ip, (int)port);
      //      }
=======
      endPoint = new IPEndPoint(ip, (int)port);
      //      }

>>>>>>> 641fd6bf
      Socket socket = unix ?
          new Socket(AddressFamily.Unix, SocketType.Stream, ProtocolType.IP) :
          new Socket(ip.AddressFamily, SocketType.Stream, ProtocolType.Tcp);

      socket.NoDelay = true;

      if (keepAlive > 0)
      {
        SetKeepAlive(socket, keepAlive);
      }

#if NETSTANDARD1_6
      try
      {
        Task ias = socket.ConnectAsync(endPoint);
        if (connectionTimeout == 0)
          ias.Wait();
        else
        {
          if (!ias.Wait(((int)connectionTimeout)))
<<<<<<< HEAD
          {
            socket.Dispose();
            throw new TimeoutException();
          }
=======
            socket.Dispose();
>>>>>>> 641fd6bf
        }
      }
      catch (Exception)
      {
        socket.Dispose();
        throw;
      }
#else
      IAsyncResult ias = socket.BeginConnect(endPoint, null, null);

      if (connectionTimeout == 0)
      {
        if (!ias.AsyncWaitHandle.WaitOne())
          socket.Close();
<<<<<<< HEAD
      }
      else
      {
        if (!ias.AsyncWaitHandle.WaitOne((int)connectionTimeout, false))
        {
          socket.Close();
          throw new TimeoutException();
        }
      }
=======
      }
      else
      {
        if (!ias.AsyncWaitHandle.WaitOne((int)connectionTimeout, false))
          socket.Close();
      }
>>>>>>> 641fd6bf

      try
      {
        socket.EndConnect(ias);
      }
      catch (Exception ex)
      {
        socket.Close();
        throw;
      }
#endif

      MyNetworkStream stream = new MyNetworkStream(socket, true);
      GC.SuppressFinalize(socket);
      GC.SuppressFinalize(stream);
      return stream;
    }

    /// <summary>
    /// Set keepalive + timeout on socket.
    /// </summary>
    /// <param name="s">socket</param>
    /// <param name="time">keepalive timeout, in seconds</param>
    private static void SetKeepAlive(Socket s, uint time)
    {
      uint on = 1;
      uint interval = 1000; // default interval = 1 sec

      uint timeMilliseconds;
      if (time > UInt32.MaxValue / 1000)
        timeMilliseconds = UInt32.MaxValue;
      else
        timeMilliseconds = time * 1000;

      // Use Socket.IOControl to implement equivalent of
      // WSAIoctl with  SOL_KEEPALIVE_VALS 

      // the native structure passed to WSAIoctl is
      //struct tcp_keepalive {
      //    ULONG onoff;
      //    ULONG keepalivetime;
      //    ULONG keepaliveinterval;
      //};
      // marshal the equivalent of the native structure into a byte array

      byte[] inOptionValues = new byte[12];
      BitConverter.GetBytes(on).CopyTo(inOptionValues, 0);
      BitConverter.GetBytes(timeMilliseconds).CopyTo(inOptionValues, 4);
      BitConverter.GetBytes(interval).CopyTo(inOptionValues, 8);
      try
      {
        // call WSAIoctl via IOControl
        s.IOControl(IOControlCode.KeepAliveValues, inOptionValues, null);
        return;
      }
      catch (NotImplementedException)
      {
        // Mono throws not implemented currently
      }
      // Fallback if Socket.IOControl is not available ( Compact Framework )
      // or not implemented ( Mono ). Keepalive option will still be set, but
      // with timeout is kept default.
      s.SetSocketOption(SocketOptionLevel.Socket, SocketOptionName.KeepAlive, 1);
    }

    #endregion

  }
}<|MERGE_RESOLUTION|>--- conflicted
+++ resolved
@@ -269,17 +269,9 @@
       //      }
       //      else
       //      {
-<<<<<<< HEAD
-      //IPAddress iPAddress = new IPAddress(0x2414188f);
-      //endPoint = new IPEndPoint(iPAddress, (int)port);
 
       endPoint = new IPEndPoint(ip, (int)port);
       //      }
-=======
-      endPoint = new IPEndPoint(ip, (int)port);
-      //      }
-
->>>>>>> 641fd6bf
       Socket socket = unix ?
           new Socket(AddressFamily.Unix, SocketType.Stream, ProtocolType.IP) :
           new Socket(ip.AddressFamily, SocketType.Stream, ProtocolType.Tcp);
@@ -300,14 +292,10 @@
         else
         {
           if (!ias.Wait(((int)connectionTimeout)))
-<<<<<<< HEAD
           {
             socket.Dispose();
             throw new TimeoutException();
           }
-=======
-            socket.Dispose();
->>>>>>> 641fd6bf
         }
       }
       catch (Exception)
@@ -322,7 +310,6 @@
       {
         if (!ias.AsyncWaitHandle.WaitOne())
           socket.Close();
-<<<<<<< HEAD
       }
       else
       {
@@ -332,14 +319,6 @@
           throw new TimeoutException();
         }
       }
-=======
-      }
-      else
-      {
-        if (!ias.AsyncWaitHandle.WaitOne((int)connectionTimeout, false))
-          socket.Close();
-      }
->>>>>>> 641fd6bf
 
       try
       {
