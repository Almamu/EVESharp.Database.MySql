--- conflicted
+++ resolved
@@ -397,16 +397,11 @@
           _sshHandler.StartClient();
         }
 
-<<<<<<< HEAD
         if (!Settings.Pooling || MySqlPoolManager.Hosts == null)
         {
           FailoverManager.Reset();
           FailoverManager.ParseHostList(Settings.Server, false);
         }
-=======
-        FailoverManager.Reset();
-        ParseHostList(Settings.Server);
->>>>>>> fdd220b7
 
         // Load balancing && Failover
         if (ReplicationManager.IsReplicationGroup(Settings.Server))
@@ -418,11 +413,7 @@
           else
             currentSettings = driver.Settings;
         }
-<<<<<<< HEAD
         else if (FailoverManager.FailoverGroup != null && !Settings.Pooling)
-=======
-        else if (FailoverManager.FailoverGroup != null)
->>>>>>> fdd220b7
         {
           FailoverManager.AttemptConnection(this, Settings.ConnectionString, out string connectionString);
           currentSettings.ConnectionString = connectionString;
