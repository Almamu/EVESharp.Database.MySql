// Copyright (c) 2015, 2018, Oracle and/or its affiliates. All rights reserved.
//
// This program is free software; you can redistribute it and/or modify
// it under the terms of the GNU General Public License, version 2.0, as
// published by the Free Software Foundation.
//
// This program is also distributed with certain software (including
// but not limited to OpenSSL) that is licensed under separate terms,
// as designated in a particular file or component or in included license
// documentation.  The authors of MySQL hereby grant you an
// additional permission to link the program and your derivative works
// with the separately licensed software that they have included with
// MySQL.
//
// Without limiting anything contained in the foregoing, this file,
// which is part of MySQL Connector/NET, is also subject to the
// Universal FOSS Exception, version 1.0, a copy of which can be found at
// http://oss.oracle.com/licenses/universal-foss-exception.
//
// This program is distributed in the hope that it will be useful, but
// WITHOUT ANY WARRANTY; without even the implied warranty of
// MERCHANTABILITY or FITNESS FOR A PARTICULAR PURPOSE.
// See the GNU General Public License, version 2.0, for more details.
//
// You should have received a copy of the GNU General Public License
// along with this program; if not, write to the Free Software Foundation, Inc.,
// 51 Franklin St, Fifth Floor, Boston, MA 02110-1301  USA

using MySqlX.XDevAPI.Common;


namespace MySqlX.XDevAPI.CRUD
{
  /// <summary>
  /// Represents a chaining collection remove statement.
  /// </summary>
  public class RemoveStatement : FilterableStatement<RemoveStatement, Collection, Result>
  {
    internal RemoveStatement(Collection collection, string condition) : base(collection, condition)
    {
    }

    /// <summary>
    /// Sets user-defined sorting criteria for the operation. The strings use normal SQL syntax like
<<<<<<< HEAD
    /// "order ASC"  or "pages DESC, age ASC".
=======
    /// "order ASC" or "pages DESC, age ASC".
>>>>>>> 19350a58
    /// </summary>
    /// <param name="order">The order criteria.</param>
    /// <returns>A generic object representing the implementing statement type.</returns>
    public RemoveStatement Sort(params string[] order)
    {
      FilterData.OrderBy = order;
      return this;
    }

    /// <summary>
    /// Executes the remove statement.
    /// </summary>
    /// <returns>A <see cref="Result"/>object containing the results of the execution.</returns>
    public override Result Execute()
    {
      return Execute(Target.Session.XSession.DeleteDocs, this);
    }
  }
}
<|MERGE_RESOLUTION|>--- conflicted
+++ resolved
@@ -1,68 +1,64 @@
-// Copyright (c) 2015, 2018, Oracle and/or its affiliates. All rights reserved.
-//
-// This program is free software; you can redistribute it and/or modify
-// it under the terms of the GNU General Public License, version 2.0, as
-// published by the Free Software Foundation.
-//
-// This program is also distributed with certain software (including
-// but not limited to OpenSSL) that is licensed under separate terms,
-// as designated in a particular file or component or in included license
-// documentation.  The authors of MySQL hereby grant you an
-// additional permission to link the program and your derivative works
-// with the separately licensed software that they have included with
-// MySQL.
-//
-// Without limiting anything contained in the foregoing, this file,
-// which is part of MySQL Connector/NET, is also subject to the
-// Universal FOSS Exception, version 1.0, a copy of which can be found at
-// http://oss.oracle.com/licenses/universal-foss-exception.
-//
-// This program is distributed in the hope that it will be useful, but
-// WITHOUT ANY WARRANTY; without even the implied warranty of
-// MERCHANTABILITY or FITNESS FOR A PARTICULAR PURPOSE.
-// See the GNU General Public License, version 2.0, for more details.
-//
-// You should have received a copy of the GNU General Public License
-// along with this program; if not, write to the Free Software Foundation, Inc.,
-// 51 Franklin St, Fifth Floor, Boston, MA 02110-1301  USA
-
-using MySqlX.XDevAPI.Common;
-
-
-namespace MySqlX.XDevAPI.CRUD
-{
-  /// <summary>
-  /// Represents a chaining collection remove statement.
-  /// </summary>
-  public class RemoveStatement : FilterableStatement<RemoveStatement, Collection, Result>
-  {
-    internal RemoveStatement(Collection collection, string condition) : base(collection, condition)
-    {
-    }
-
-    /// <summary>
-    /// Sets user-defined sorting criteria for the operation. The strings use normal SQL syntax like
-<<<<<<< HEAD
-    /// "order ASC"  or "pages DESC, age ASC".
-=======
-    /// "order ASC" or "pages DESC, age ASC".
->>>>>>> 19350a58
-    /// </summary>
-    /// <param name="order">The order criteria.</param>
-    /// <returns>A generic object representing the implementing statement type.</returns>
-    public RemoveStatement Sort(params string[] order)
-    {
-      FilterData.OrderBy = order;
-      return this;
-    }
-
-    /// <summary>
-    /// Executes the remove statement.
-    /// </summary>
-    /// <returns>A <see cref="Result"/>object containing the results of the execution.</returns>
-    public override Result Execute()
-    {
-      return Execute(Target.Session.XSession.DeleteDocs, this);
-    }
-  }
-}
+// Copyright (c) 2015, 2018, Oracle and/or its affiliates. All rights reserved.
+//
+// This program is free software; you can redistribute it and/or modify
+// it under the terms of the GNU General Public License, version 2.0, as
+// published by the Free Software Foundation.
+//
+// This program is also distributed with certain software (including
+// but not limited to OpenSSL) that is licensed under separate terms,
+// as designated in a particular file or component or in included license
+// documentation.  The authors of MySQL hereby grant you an
+// additional permission to link the program and your derivative works
+// with the separately licensed software that they have included with
+// MySQL.
+//
+// Without limiting anything contained in the foregoing, this file,
+// which is part of MySQL Connector/NET, is also subject to the
+// Universal FOSS Exception, version 1.0, a copy of which can be found at
+// http://oss.oracle.com/licenses/universal-foss-exception.
+//
+// This program is distributed in the hope that it will be useful, but
+// WITHOUT ANY WARRANTY; without even the implied warranty of
+// MERCHANTABILITY or FITNESS FOR A PARTICULAR PURPOSE.
+// See the GNU General Public License, version 2.0, for more details.
+//
+// You should have received a copy of the GNU General Public License
+// along with this program; if not, write to the Free Software Foundation, Inc.,
+// 51 Franklin St, Fifth Floor, Boston, MA 02110-1301  USA
+
+using MySqlX.XDevAPI.Common;
+
+
+namespace MySqlX.XDevAPI.CRUD
+{
+  /// <summary>
+  /// Represents a chaining collection remove statement.
+  /// </summary>
+  public class RemoveStatement : FilterableStatement<RemoveStatement, Collection, Result>
+  {
+    internal RemoveStatement(Collection collection, string condition) : base(collection, condition)
+    {
+    }
+
+    /// <summary>
+    /// Sets user-defined sorting criteria for the operation. The strings use normal SQL syntax like
+    /// "order ASC" or "pages DESC, age ASC".
+    /// </summary>
+    /// <param name="order">The order criteria.</param>
+    /// <returns>A generic object representing the implementing statement type.</returns>
+    public RemoveStatement Sort(params string[] order)
+    {
+      FilterData.OrderBy = order;
+      return this;
+    }
+
+    /// <summary>
+    /// Executes the remove statement.
+    /// </summary>
+    /// <returns>A <see cref="Result"/>object containing the results of the execution.</returns>
+    public override Result Execute()
+    {
+      return Execute(Target.Session.XSession.DeleteDocs, this);
+    }
+  }
+}