// Copyright (c) 2015, 2019, Oracle and/or its affiliates. All rights reserved.
//
// This program is free software; you can redistribute it and/or modify
// it under the terms of the GNU General Public License, version 2.0, as
// published by the Free Software Foundation.
//
// This program is also distributed with certain software (including
// but not limited to OpenSSL) that is licensed under separate terms,
// as designated in a particular file or component or in included license
// documentation.  The authors of MySQL hereby grant you an
// additional permission to link the program and your derivative works
// with the separately licensed software that they have included with
// MySQL.
//
// Without limiting anything contained in the foregoing, this file,
// which is part of MySQL Connector/NET, is also subject to the
// Universal FOSS Exception, version 1.0, a copy of which can be found at
// http://oss.oracle.com/licenses/universal-foss-exception.
//
// This program is distributed in the hope that it will be useful, but
// WITHOUT ANY WARRANTY; without even the implied warranty of
// MERCHANTABILITY or FITNESS FOR A PARTICULAR PURPOSE.
// See the GNU General Public License, version 2.0, for more details.
//
// You should have received a copy of the GNU General Public License
// along with this program; if not, write to the Free Software Foundation, Inc.,
// 51 Franklin St, Fifth Floor, Boston, MA 02110-1301  USA

using MySql.Data;
using MySql.Data.Common;
using MySql.Data.MySqlClient;
using MySqlX.Common;
using MySql.Data.Failover;
using MySqlX.Sessions;
using MySqlX.XDevAPI.Relational;
using System;
using System.Collections.Generic;
using System.Linq;
using System.Text;
using System.Text.RegularExpressions;

namespace MySqlX.XDevAPI
{
  /// <summary>
  /// Represents a base class for a Session.
  /// </summary>
  public abstract class BaseSession : IDisposable
  {
    private InternalSession _internalSession;
    private string _connectionString;
    private bool _isDefaultPort;
    private const uint X_PROTOCOL_DEFAULT_PORT = 33060;
    private const char CONNECTION_DATA_KEY_SEPARATOR = ';';
    private const char CONNECTION_DATA_VALUE_SEPARATOR = '=';
    private const string PORT_CONNECTION_OPTION_KEYWORD = "port";
    private const string SERVER_CONNECTION_OPTION_KEYWORD = "server";
    private const string CONNECT_TIMEOUT_CONNECTION_OPTION_KEYWORD = "connect-timeout";
    private const string CONNECTION_ATTRIBUTES_CONNECTION_OPTION_KEYWORD = "connection-attributes";
    private const string DNS_SRV_CONNECTION_OPTION_KEYWORD = "dns-srv";
    private const string DNS_SRV_URI_SCHEME = "mysqlx+srv";
    private const string MYSQLX_URI_SCHEME = "mysqlx";
    private const string SSH_URI_SCHEME = "mysqlx+ssh";
    internal QueueTaskScheduler _scheduler = new QueueTaskScheduler();
    protected readonly Client _client;

    internal InternalSession InternalSession
    {
      get
      {
        if (_internalSession == null)
          throw new MySqlException(ResourcesX.InvalidSession);
        return _internalSession;
      }
    }

    internal XInternalSession XSession
    {
      get { return InternalSession as XInternalSession; }
    }

    internal DateTime IdleSince { get; set; }

    #region Session status properties

    private DBVersion? _version = null;

    internal DBVersion Version => _version ?? (_version = XSession.GetServerVersion()).Value;

    private int? _threadId = null;
    internal int ThreadId => _threadId ?? (_threadId = XSession.GetThreadId()).Value;

    /// <summary>
    /// Flag to set if prepared statements are supported.
    /// </summary>
    internal bool SupportsPreparedStatements { get; set; } = true;

    #endregion

    /// <summary>
    /// Gets the connection settings for this session.
    /// </summary>
    public MySqlXConnectionStringBuilder Settings { get; private set; }

    /// <summary>
    /// Gets the currently active schema.
    /// </summary>
    public Schema Schema { get; protected set; }

    /// <summary>
    /// Gets the default schema provided when creating the session.
    /// </summary>
    public Schema DefaultSchema { get; private set; }

    /// <summary>
    /// Gets the connection uri representation of the connection options provided during the creation of the session.
    /// </summary>
    public String Uri
    {
      get
      {
        var builder = new StringBuilder(string.Format("mysqlx://{0}:{1}{2}?",
          Settings.Server,
          Settings.Port,
          string.IsNullOrEmpty(Settings.Database) ?
            string.Empty :
            "/" + Settings.Database));
        var firstItemAdded = false;
        var certificateFileAdded = false;
        foreach (var item in Settings.values)
        {
          // Skip connection options already included in the connection URI.
          if (item.Key == "server" || item.Key == "database" || item.Key == "port")
            continue;

          // Skip CertificateFile if it has already been included.
          if ((item.Key == "certificatefile" || item.Key == "sslca") && certificateFileAdded)
            continue;

          try
          {
            var value = Settings[item.Key];
            // Get the default value of the connection option.
            var option = MySqlConnectionStringBuilder.Options.Values.First(
                o => o.Keyword == item.Key ||
                (o.Synonyms != null && o.Synonyms.Contains(item.Key)));
            var defaultValue = option.DefaultValue;
            // If the default value has been changed then include it in the connection URI.
            if (value != null && (defaultValue == null || (value.ToString() != defaultValue.ToString())))
            {
              if (!firstItemAdded)
                firstItemAdded = true;
              else
                builder.Append("&");

              if (item.Key == "certificatefile" || item.Key == "sslca")
              {
                certificateFileAdded = true;
                builder.Append("sslca");
              }
              else
                builder.Append(item.Key);
              builder.Append("=");
              builder.Append(value is bool ? value.ToString().ToLower() : value.ToString());
            }
          }
          // Dismiss any not supported exceptions since they are expected.
          catch (NotSupportedException) { }
          catch (ArgumentException) { }
        }

        return builder.ToString();
      }
    }

    /// <summary>
    /// Initializes a new instance of the BaseSession class based on the specified connection string.
    /// </summary>
    /// <param name="connectionString">The connection used to create the session.</param>
    /// <exception cref="ArgumentNullException"><paramref name="connectionString"/> is <c>null</c>.</exception>
    /// <exception cref="UriFormatException">Unable to parse the <paramref name="connectionString"/> when 
    /// in URI format.</exception>
    /// <remarks>
    /// <para>When using Unix sockets the <c>protocol=unix</c> or <c>protocol=unixsocket</c> connection option is required.
    /// This will enable elements passed in the <c>server</c> connection option to be treated as Unix sockets. The user is also required
    /// to explicitly set <c>sslmode</c> to <c>none</c> since X Plugin does not support SSL when using Unix sockets. Note that
    /// <c>protocol=unix</c> and <c>protocol=unixsocket</c> are synonyms.</para>
    /// <para>&#160;</para>
    /// <para>Multiple hosts can be specified as part of the <paramref name="connectionString"/>,
    /// which enables client-side failover when trying to establish a connection.</para>
    /// <para>&#160;</para>
    /// <para>Connection URI examples:
    /// <para />- mysqlx://test:test@[192.1.10.10,localhost]
    /// <para />- mysqlx://test:test@[192.1.10.10,127.0.0.1]
    /// <para />- mysqlx://root:@[../tmp/mysqlx.sock,/tmp/mysqld.sock]?protocol=unix&#38;sslmode=none
    /// <para />- mysqlx://test:test@[192.1.10.10:33060,127.0.0.1:33060]
    /// <para />- mysqlx://test:test@[192.1.10.10,120.0.0.2:22000,[::1]:33060]/test?connectiontimeout=10
    /// <para />- mysqlx://test:test@[(address=server.example,priority=20),(address=127.0.0.1,priority=100)]
    /// <para />- mysqlx://test:test@[(address=server.example,priority=100),(address=127.0.0.1,priority=75),(address=192.0.10.56,priority=25)]
    /// </para>
    /// <para>&#160;</para>
    /// <para>Connection string examples:
    /// <para />- server=10.10.10.10,localhost;port=33060;uid=test;password=test;
    /// <para />- host=10.10.10.10,192.101.10.2,localhost;port=5202;uid=test;password=test;
    /// <para />- host=./tmp/mysqld.sock,/var/run/mysqldx.sock;port=5202;uid=root;protocol=unix;sslmode=none;
    /// <para />- server=(address=server.example,priority=20),(address=127.0.0.1,priority=100);port=33060;uid=test;password=test;
    /// <para />- server=(address=server.example,priority=100),(address=127.0.0.1,priority=75),(address=192.0.10.56,priority=25);port=33060;uid=test;password=test;
    /// </para>
    /// <para>&#160;</para>
    /// <para>Failover methods</para>
    /// <para>- Sequential: Connection attempts will be performed in a sequential order, that is, one after another until
    /// a connection is successful or all the elements from the list have been tried.
    /// </para>
    /// <para>- Priority based: If a priority is provided, the connection attemps will be performed in descending order, starting
    /// with the host with the highest priority. Priority must be a value between 0 and 100. Additionally, it is required to either 
    /// give a priority for every host or no priority to any host.
    /// </para>
    /// </remarks>
    internal BaseSession(string connectionString, Client client = null) : this()
    {
      if (string.IsNullOrWhiteSpace(connectionString))
        throw new ArgumentNullException("connectionString");

      _client = client;
      this._connectionString = ParseConnectionData(connectionString, client);

      // Multiple hosts were specified.
      if (FailoverManager.FailoverGroup != null && FailoverManager.FailoverGroup.Hosts?.Count > 1)
      {
        _internalSession = FailoverManager.AttemptConnectionXProtocol(this._connectionString, out this._connectionString, _isDefaultPort, client);
        Settings.ConnectionString = this._connectionString;
        Settings.AnalyzeConnectionString(this._connectionString, true, _isDefaultPort);
      }
      // A single host was specified.
      else
      {
        Settings.ConnectionString = _connectionString;
        if (!(_connectionString.Contains("sslmode") || _connectionString.Contains("ssl mode") || _connectionString.Contains("ssl-mode")))
          Settings.SslMode = MySqlSslMode.Required;
        Settings.AnalyzeConnectionString(this._connectionString, true, _isDefaultPort);

        if (Settings.DnsSrv)
        {
          var dnsSrvRecords = DnsResolver.GetDnsSrvRecords(Settings.Server);
          FailoverManager.SetHostList(dnsSrvRecords.ConvertAll(r => new FailoverServer(r.Target, r.Port, null)),
            FailoverMethod.Sequential);
          _internalSession = FailoverManager.AttemptConnectionXProtocol(this._connectionString, out this._connectionString, _isDefaultPort, client);
          Settings.ConnectionString = this._connectionString;
        }
        else
          _internalSession = InternalSession.GetSession(Settings);
      }

      // Set the default schema if provided by the user.
      if (!string.IsNullOrWhiteSpace(Settings.Database))
        DefaultSchema = GetSchema(Settings.Database);
    }

    /// <summary>
    /// Initializes a new instance of the BaseSession class based on the specified anonymous type object.
    /// </summary>
    /// <param name="connectionData">The connection data as an anonymous type used to create the session.</param>
    /// <exception cref="ArgumentNullException"><paramref name="connectionData"/> is null.</exception>
    /// <remarks>
    /// <para>Multiple hosts can be specified as part of the <paramref name="connectionData"/>, which enables client-side failover when trying to
    /// establish a connection.</para>
    /// <para>&#160;</para>
    /// <para>To assign multiple hosts, create a property similar to the connection string examples shown in
    /// <see cref="BaseSession(string)"/>. Note that the value of the property must be a string.
    /// </para>
    /// </remarks>
    internal BaseSession(object connectionData, Client client = null) : this()
    {
      if (connectionData == null)
        throw new ArgumentNullException("connectionData");

      _client = client;
      if (client == null)
        FailoverManager.Reset();

      var values = Tools.GetDictionaryFromAnonymous(connectionData);
      if (!values.Keys.Any(s => s.ToLowerInvariant() == PORT_CONNECTION_OPTION_KEYWORD))
        values.Add(PORT_CONNECTION_OPTION_KEYWORD, X_PROTOCOL_DEFAULT_PORT);

      bool hostsParsed = false;
      foreach (var value in values)
      {
        if (!Settings.ContainsKey(value.Key))
          throw new KeyNotFoundException(string.Format(ResourcesX.InvalidConnectionStringAttribute, value.Key));

        Settings.SetValue(value.Key, value.Value);
        if (!hostsParsed && !string.IsNullOrEmpty(Settings[SERVER_CONNECTION_OPTION_KEYWORD].ToString()))
        {
          var server = value.Value.ToString();
          if (IsUnixSocket(server))
            Settings.SetValue(value.Key, server = NormalizeUnixSocket(server));

          FailoverManager.ParseHostList(server, true, false);
          if (FailoverManager.FailoverGroup != null && FailoverManager.FailoverGroup.Hosts?.Count > 1)
            Settings[SERVER_CONNECTION_OPTION_KEYWORD] = null;
          else if (FailoverManager.FailoverGroup != null)
            Settings[SERVER_CONNECTION_OPTION_KEYWORD] = FailoverManager.FailoverGroup.Hosts[0].Host;

          hostsParsed = true;
        }
      }
      this._connectionString = Settings.ToString();

<<<<<<< HEAD
      Settings.AnalyzeConnectionString(this._connectionString, true, _isDefaultPort);
      if (FailoverManager.FailoverGroup != null)
=======
      Settings.AnalyzeConnectionString(this._connectionString, true);
      if (FailoverManager.FailoverGroup != null && FailoverManager.FailoverGroup.Hosts?.Count > 1)
>>>>>>> 0981e4b8
      {
        // Multiple hosts were specified.
        _internalSession = FailoverManager.AttemptConnectionXProtocol(this._connectionString, out this._connectionString, _isDefaultPort, client);
        Settings.ConnectionString = _connectionString;
      }
      else
      {
        if (Settings.DnsSrv)
        {
          var dnsSrvRecords = DnsResolver.GetDnsSrvRecords(Settings.Server);
          FailoverManager.SetHostList(dnsSrvRecords.ConvertAll(r => new FailoverServer(r.Target, r.Port, null)),
            FailoverMethod.Sequential);
          _internalSession = FailoverManager.AttemptConnectionXProtocol(this._connectionString, out this._connectionString, _isDefaultPort, client);
          Settings.ConnectionString = this._connectionString;
        }
        else
          _internalSession = InternalSession.GetSession(Settings);
      }

      if (!string.IsNullOrWhiteSpace(Settings.Database))
        DefaultSchema = GetSchema(Settings.Database);
    }

    internal BaseSession(InternalSession internalSession, Client client)
    {
      _internalSession = internalSession;
      Settings = internalSession.Settings;
      _client = client;
    }

    // Constructor used exclusively to parse connection string or connection data
    internal BaseSession()
    {
      Settings = new MySqlXConnectionStringBuilder();
    }

    /// <summary>
    /// Drops the database/schema with the given name.
    /// </summary>
    /// <param name="schema">The name of the schema.</param>
    /// <exception cref="ArgumentNullException"><paramref name="schema"/> is null.</exception>
    public void DropSchema(string schema)
    {
      if (string.IsNullOrWhiteSpace(schema)) throw new ArgumentNullException(nameof(schema));
      Schema s = this.GetSchema(schema);
      if (!s.ExistsInDatabase()) return;
      InternalSession.ExecuteSqlNonQuery("DROP DATABASE `" + schema + "`");
    }

    /// <summary>
    /// Creates a schema/database with the given name.
    /// </summary>
    /// <param name="schema">The name of the schema/database.</param>
    /// <returns>A <see cref="Schema"/> object that matches the recently created schema/database.</returns>
    public Schema CreateSchema(string schema)
    {
      InternalSession.ExecuteSqlNonQuery("CREATE DATABASE `" + schema + "`");
      return new Schema(this, schema);
    }

    /// <summary>
    /// Gets the schema with the given name.
    /// </summary>
    /// <param name="schema">The name of the schema.</param>
    /// <returns>A <see cref="Schema"/> object set with the provided schema name.</returns>
    public Schema GetSchema(string schema)
    {
      this.Schema = new Schema(this, schema);
      return this.Schema;
    }

    /// <summary>
    /// Gets a list of schemas (or databases) in this session.
    /// </summary>
    /// <returns>A <see cref="Schema"/> list containing all existing schemas (or databases).</returns>
    public List<Schema> GetSchemas()
    {
      RowResult result = XSession.GetSqlRowResult("select * from information_schema.schemata");
      result.FetchAll();
      var query = from row in result.Rows
                  select new Schema(this, row.GetString("schema_name"));
      return query.ToList<Schema>();
    }

    /// <summary>
    /// Starts a new transaction.
    /// </summary>
    public void StartTransaction()
    {
      InternalSession.ExecuteSqlNonQuery("START TRANSACTION");
    }

    /// <summary>
    /// Commits the current transaction.
    /// </summary>
    /// <returns>A <see cref="Result"/> object containing the results of the commit operation.</returns>
    public void Commit()
    {
      InternalSession.ExecuteSqlNonQuery("COMMIT");
    }

    /// <summary>
    /// Rolls back the current transaction.
    /// </summary>
    public void Rollback()
    {
      InternalSession.ExecuteSqlNonQuery("ROLLBACK");
    }

    /// <summary>
    /// Closes this session or releases it to the pool.
    /// </summary>
    public void Close()
    {
      if (XSession.SessionState != SessionState.Closed)
      {
        if (_client == null)
          CloseFully();
        else
        {
          _client.ReleaseSession(this);
          XSession.SetState(SessionState.Closed, false);
          _internalSession = null;
        }
      }
    }

    /// <summary>
    /// Closes this session
    /// </summary>
    internal void CloseFully()
    {
      XSession.Close();
    }

    internal void Reset()
    {
      XSession.ResetSession();
    }

    #region Savepoints

    /// <summary>
    /// Sets a transaction savepoint with an autogenerated name.
    /// </summary>
    /// <returns>The autogenerated name of the transaction savepoint.</returns>
    public string SetSavepoint()
    {
      // Autogenerate the name of the savepoint.
      return SetSavepoint($"savepoint_{Guid.NewGuid().ToString().Replace("-", "_")}");
    }

    /// <summary>
    /// Sets a named transaction savepoint.
    /// </summary>
    /// <param name="name">The name of the transaction savepoint.</param>
    /// <returns>The name of the transaction savepoint.</returns>
    public string SetSavepoint(string name)
    {
      InternalSession.ExecuteSqlNonQuery($"SAVEPOINT {name}");
      return name;
    }

    /// <summary>
    /// Removes the named savepoint from the set of savepoints within the current transaction.
    /// </summary>
    /// <param name="name">The name of the transaction savepoint.</param>
    public void ReleaseSavepoint(string name)
    {
      InternalSession.ExecuteSqlNonQuery($"RELEASE SAVEPOINT {name}");
    }

    /// <summary>
    /// Rolls back a transaction to the named savepoint without terminating the transaction.
    /// </summary>
    /// <param name="name">The name of the transaction savepoint.</param>
    public void RollbackTo(string name)
    {
      InternalSession.ExecuteSqlNonQuery($"ROLLBACK TO {name}");
    }

    #endregion

    /// <summary>
    /// Parses the connection data.
    /// </summary>
    /// <param name="connectionData">The connection string or connection URI.</param>
    /// <returns>An updated connection string representation of the provided connection string or connection URI.</returns>
    protected internal string ParseConnectionData(string connectionData, Client client = null)
    {
      if (client == null)
        FailoverManager.Reset();

      if (Regex.IsMatch(connectionData, @"^mysqlx(\+\w+)?://.*", RegexOptions.IgnoreCase))
      {
        return ParseConnectionUri(connectionData);
      }
      else
        return ParseConnectionString(connectionData);
    }

    /// <summary>
    /// Parses a connection URI.
    /// </summary>
    /// <param name="connectionUri">The connection URI to parse.</param>
    /// <returns>The connection string representation of the provided <paramref name="connectionUri"/>.</returns>
    private string ParseConnectionUri(string connectionUri)
    {
      Uri uri = null;
      string updatedUri = null;
      bool parseServerAsUnixSocket = false;
      string hierPart = null;
      try
      {
        uri = new Uri(connectionUri);
      }
      catch (UriFormatException ex)
      {
        if (ex.Message != "Invalid URI: The hostname could not be parsed.")
          throw ex;

        // Identify if multiple hosts were specified.
        string[] splitUri = connectionUri.Split('@', '?');
        if (splitUri.Length == 1) throw ex;

        hierPart = splitUri[1];
        var schema = string.Empty;
        parseServerAsUnixSocket = IsUnixSocket(hierPart);
        bool isArray = hierPart.StartsWith("[") && hierPart.Contains("]");

        // Remove schema.
        if ((!parseServerAsUnixSocket && hierPart.Contains("/")) && !isArray ||
          (parseServerAsUnixSocket && hierPart.Contains(")/")) ||
          (hierPart.StartsWith("[") && hierPart.Contains("]/") && isArray))
        {
          schema = hierPart.Substring(hierPart.LastIndexOf('/') + 1);
          hierPart = hierPart.Substring(0, hierPart.Length - schema.Length - 1);
        }

        if (parseServerAsUnixSocket)
        {
          updatedUri = splitUri[0] + "@localhost" +
            (schema != string.Empty ? "/" + schema : string.Empty) +
            (splitUri.Length > 2 ? "?" + splitUri[2] : string.Empty);
        }
        else if (isArray)
        {
          hierPart = hierPart.Substring(1, hierPart.Length - 2);
          int hostCount = FailoverManager.ParseHostList(hierPart, true, true);
          if (FailoverManager.FailoverGroup != null)
          {
            hierPart = FailoverManager.FailoverGroup.ActiveHost.Host;
            parseServerAsUnixSocket = IsUnixSocket(FailoverManager.FailoverGroup.ActiveHost.Host);
            updatedUri = splitUri[0] + "@" +
              (parseServerAsUnixSocket ? "localhost" : hierPart) +
              (FailoverManager.FailoverGroup.ActiveHost.Port != -1 ? ":" + FailoverManager.FailoverGroup.ActiveHost.Port : string.Empty) +
              (schema != string.Empty ? "/" + schema : string.Empty) +
              (splitUri.Length == 3 ? "?" + splitUri[2] : string.Empty);
          }
          else if (hostCount == 1)
            updatedUri = splitUri[0] + "@" + hierPart +
              (schema != string.Empty ? "/" + schema : string.Empty) +
              (splitUri.Length == 3 ? "?" + splitUri[2] : string.Empty);
          else
            throw ex;
        }
      }

      if (uri == null)
        uri = updatedUri == null ? new Uri(connectionUri) : new Uri(updatedUri);

      if (uri.Scheme == DNS_SRV_URI_SCHEME)
      {
        if (FailoverManager.FailoverGroup != null && FailoverManager.FailoverGroup.Hosts?.Count > 1)
          throw new ArgumentException(Resources.DnsSrvInvalidConnOptionMultihost);
        if (!uri.IsDefaultPort)
          throw new ArgumentException(Resources.DnsSrvInvalidConnOptionPort);
        if (parseServerAsUnixSocket)
          throw new ArgumentException(Resources.DnsSrvInvalidConnOptionUnixSocket);
      }
      else if (uri.Scheme != MYSQLX_URI_SCHEME && uri.Scheme != SSH_URI_SCHEME)
        throw new ArgumentException(string.Format(ResourcesX.DnsSrvInvalidScheme, uri.Scheme));

      return ConvertToConnectionString(uri, hierPart, parseServerAsUnixSocket, uri.Scheme == DNS_SRV_URI_SCHEME);
    }

    /// <summary>
    /// Validates if the string provided is a Unix socket file.
    /// </summary>
    /// <param name="unixSocket">The Unix socket to evaluate.</param>
    /// <returns><c>true</c> if <paramref name="unixSocket"/> is a valid Unix socket; otherwise, <c>false</c>.</returns>
    internal static bool IsUnixSocket(string unixSocket)
    {
      if (unixSocket.StartsWith(".") ||
        unixSocket.StartsWith("/") ||
        unixSocket.StartsWith("(.") ||
        unixSocket.StartsWith("(/") ||
        unixSocket.StartsWith("%2") ||
        unixSocket.StartsWith("(%2"))
        return true;

      return false;
    }

    /// <summary>
    /// Converts the URI object into a connection string.
    /// </summary>
    /// <param name="uri">An <see cref="Uri"/> instance with the values for the provided connection options.</param>
    /// <param name="unixSocketPath">The path of the Unix socket file.</param>
    /// <param name="parseServerAsUnixSocket">If <c>true</c> the <paramref name="unixSocketPath"/> replaces the value for the server connection option; otherwise, <c>false</c></param>
    /// <returns>A connection string.</returns>
    private string ConvertToConnectionString(Uri uri, string unixSocketPath, bool parseServerAsUnixSocket, bool isDnsSrvScheme)
    {
      List<string> connectionParts = new List<string>();

      if (string.IsNullOrWhiteSpace(uri.Host))
        throw new UriFormatException(ResourcesX.InvalidUriData + "host");
      connectionParts.Add("server=" + (parseServerAsUnixSocket ?
        NormalizeUnixSocket(unixSocketPath) :
        uri.Host));
      connectionParts.Add("port=" + (uri.Port == -1 ? 33060 : uri.Port));
      _isDefaultPort = uri.IsDefaultPort;
      if (uri.Scheme == DNS_SRV_URI_SCHEME)
        connectionParts.Add("dns-srv=true");

      if (!string.IsNullOrWhiteSpace(uri.UserInfo))
      {
        string[] userData = uri.UserInfo.Split(':');
        if (userData.Length > 2)
          throw new UriFormatException(ResourcesX.InvalidUriData + "user info");
        connectionParts.Add("uid=" + System.Uri.UnescapeDataString(userData[0]));
        if (userData.Length > 1)
          connectionParts.Add("password=" + System.Uri.UnescapeDataString(userData[1]));
      }
      if (uri.Segments.Length > 2)
        throw new UriFormatException(ResourcesX.InvalidUriData + "segments");
      if (uri.Segments.Length > 1)
      {
        connectionParts.Add("database=" + System.Uri.UnescapeDataString(uri.Segments[1]));
      }
      if (!string.IsNullOrWhiteSpace(uri.Query))
      {
        string[] queries = System.Uri.UnescapeDataString(uri.Query).Substring(1).Split(new char[] { '&' }, StringSplitOptions.RemoveEmptyEntries);
        foreach (string query in queries)
        {
          string[] keyValue = query.Replace(";", string.Empty).Split('=');
          string part;
          var connectionAttributesOption = MySqlXConnectionStringBuilder.Options.Options.First(item => item.Keyword == CONNECTION_ATTRIBUTES_CONNECTION_OPTION_KEYWORD);
          var dnsSrvOption = MySqlXConnectionStringBuilder.Options.Options.First(item => item.Keyword == DNS_SRV_CONNECTION_OPTION_KEYWORD);

          if (!((connectionAttributesOption.Keyword == keyValue[0]) || connectionAttributesOption.Synonyms.Contains(keyValue[0]) && keyValue.Count() > 2))
          {
            if (keyValue.Length > 2)
              throw new ArgumentException(ResourcesX.InvalidUriQuery + ":" + keyValue[0]);
            var connecttimeoutOption = MySqlXConnectionStringBuilder.Options.Options.First(item => item.Keyword == CONNECT_TIMEOUT_CONNECTION_OPTION_KEYWORD);
            if ((connecttimeoutOption.Keyword == keyValue[0] || connecttimeoutOption.Synonyms.Contains(keyValue[0])) &&
              String.IsNullOrWhiteSpace(keyValue[1]))
              throw new FormatException(ResourcesX.InvalidConnectionTimeoutValue);
            part = keyValue[0] + "=" + (keyValue.Length == 2 ? keyValue[1] : "true").Replace("(", string.Empty).Replace(")", string.Empty);
          }
          else if (keyValue[1] == string.Empty)
            throw new MySqlException(ResourcesX.InvalidUriQuery + ": " + keyValue[0]);
          else
            part = keyValue[0] + "=" + query.Replace(keyValue[0] + "=", string.Empty);

          if (isDnsSrvScheme && (dnsSrvOption.Keyword == keyValue[0] || dnsSrvOption.Synonyms.Contains(keyValue[0])) && !Convert.ToBoolean(keyValue[1]))
            throw new ArgumentException(string.Format(ResourcesX.DnsSrvConflictingOptions, dnsSrvOption.Keyword));
          else if (isDnsSrvScheme && (dnsSrvOption.Keyword == keyValue[0] || dnsSrvOption.Synonyms.Contains(keyValue[0])))
            continue;

          connectionParts.Add(part);
        }
      }

      return string.Join("; ", connectionParts);
    }

    /// <summary>
    /// Parses a connection string.
    /// </summary>
    /// <param name="connectionString">The connection string to parse.</param>
    /// <returns>The parsed connection string.</returns>
    private string ParseConnectionString(string connectionString)
    {
      var updatedConnectionString = string.Empty;
      bool portProvided = false;
      bool isDnsSrv = false;
      var connectionOptionsDictionary = connectionString.Split(CONNECTION_DATA_KEY_SEPARATOR)
                .Select(item => item.Split(new char[] { CONNECTION_DATA_VALUE_SEPARATOR }, 2))
                .Where(item => item.Length == 2)
                .ToDictionary(item => item[0], item => item[1]);
      var serverOption = MySqlXConnectionStringBuilder.Options.Options.First(item => item.Keyword == SERVER_CONNECTION_OPTION_KEYWORD);
      var connecttimeoutOption = MySqlXConnectionStringBuilder.Options.Options.First(item => item.Keyword == CONNECT_TIMEOUT_CONNECTION_OPTION_KEYWORD);
      foreach (KeyValuePair<string, string> keyValuePair in connectionOptionsDictionary)
      {
        // Value is an equal or a semicolon
        if (keyValuePair.Value == "=" || keyValuePair.Value == "\"")
          throw new MySqlException(string.Format(Resources.InvalidConnectionStringValue, (keyValuePair.Value == "\"" ? ";" : "="), keyValuePair.Key));

        // Key is not server or any of its synonyms.
        if (keyValuePair.Key != serverOption.Keyword && !serverOption.Synonyms.Contains(keyValuePair.Key))
        {
          if ((connecttimeoutOption.Keyword == keyValuePair.Key || connecttimeoutOption.Synonyms.Contains(keyValuePair.Key)) &&
            String.IsNullOrWhiteSpace(keyValuePair.Value))
            throw new FormatException(ResourcesX.InvalidConnectionTimeoutValue);
          if (keyValuePair.Key == PORT_CONNECTION_OPTION_KEYWORD)
            portProvided = true;
          if (keyValuePair.Key == DNS_SRV_CONNECTION_OPTION_KEYWORD)
            isDnsSrv = Convert.ToBoolean(keyValuePair.Value);

          updatedConnectionString += $"{keyValuePair.Key}{CONNECTION_DATA_VALUE_SEPARATOR}{keyValuePair.Value}{CONNECTION_DATA_KEY_SEPARATOR}";
          continue;
        }

        // Key is server or one of its synonyms.
        var updatedValue = keyValuePair.Value;
        if (IsUnixSocket(keyValuePair.Value))
          updatedValue = NormalizeUnixSocket(keyValuePair.Value);

        // The value for the server connection option doesn't have a server list format.
        if (FailoverManager.ParseHostList(updatedValue, true, false) == 1 && FailoverManager.FailoverGroup == null)
          updatedConnectionString = $"{SERVER_CONNECTION_OPTION_KEYWORD}{CONNECTION_DATA_VALUE_SEPARATOR}{updatedValue}{CONNECTION_DATA_KEY_SEPARATOR}{updatedConnectionString}";
      }

      // DNS SRV Validation - Port cannot be provided by the user and multihost is not allowed if dns-srv is true
      if (isDnsSrv)
      {
        if (portProvided)
          throw new ArgumentException(Resources.DnsSrvInvalidConnOptionPort);
        if (FailoverManager.FailoverGroup != null)
          throw new ArgumentException(Resources.DnsSrvInvalidConnOptionMultihost);
      }

      // Default port must be added if not provided by the user.
      if (FailoverManager.FailoverGroup == null)
        return portProvided ? updatedConnectionString : $"{updatedConnectionString}{CONNECTION_DATA_KEY_SEPARATOR}{PORT_CONNECTION_OPTION_KEYWORD}{CONNECTION_DATA_VALUE_SEPARATOR}{X_PROTOCOL_DEFAULT_PORT}";

      return $"{SERVER_CONNECTION_OPTION_KEYWORD}{CONNECTION_DATA_VALUE_SEPARATOR}{FailoverManager.FailoverGroup.ActiveHost.Host}{CONNECTION_DATA_KEY_SEPARATOR}" +
        (!portProvided ? $"{PORT_CONNECTION_OPTION_KEYWORD}{CONNECTION_DATA_VALUE_SEPARATOR}{X_PROTOCOL_DEFAULT_PORT}{CONNECTION_DATA_KEY_SEPARATOR}" : string.Empty) +
        updatedConnectionString;
    }

    /// <summary>
    /// Normalizes the Unix socket by removing leading and ending parenthesis as well as removing special characters.
    /// </summary>
    /// <param name="unixSocket">The Unix socket to normalize.</param>
    /// <returns>A normalized Unix socket.</returns>
    internal static string NormalizeUnixSocket(string unixSocket)
    {
      unixSocket = unixSocket.Replace("%2F", "/");
      if (unixSocket.StartsWith("(") && unixSocket.EndsWith(")"))
        unixSocket = unixSocket.Substring(1, unixSocket.Length - 2);

      return unixSocket;
    }

    #region IDisposable Support
    private bool disposedValue = false; // To detect redundant calls

    /// <summary>
    /// Disposes the current object. Disposes of the managed state if the flag is set to true.
    /// </summary>
    /// <param name="disposing">Flag to indicate if the managed state is to be disposed.</param>
    protected virtual void Dispose(bool disposing)
    {
      if (!disposedValue)
      {
        if (disposing)
        {
          // dispose managed state (managed objects).
          Close();
        }

        // free unmanaged resources (unmanaged objects) and override a finalizer below.
        // set large fields to null.

        disposedValue = true;
      }
    }

    // override a finalizer only if Dispose(bool disposing) above has code to free unmanaged resources.
    // ~BaseSession() {
    //   // Do not change this code. Put cleanup code in Dispose(bool disposing) above.
    //   Dispose(false);
    // }

    /// <summary>
    /// Disposes the current object. Code added to correctly implement the disposable pattern.
    /// </summary>
    public void Dispose()
    {
      // Do not change this code. Put cleanup code in Dispose(bool disposing) above.
      Dispose(true);
      // uncomment the following line if the finalizer is overridden above.
      // GC.SuppressFinalize(this);
    }
    #endregion
  }

  /// <summary>
  /// Describes the state of the session.
  /// </summary>
  public enum SessionState
  {
    /// <summary>
    /// The session is closed.
    /// </summary>
    Closed = 0,
    /// <summary>
    /// The session is open.
    /// </summary>
    Open = 1,
    /// <summary>
    /// The session object is connecting to the data source.
    /// </summary>
    Connecting = 2,
    /// <summary>
    /// The session object is executing a command.
    /// </summary>
    Executing = 4,
  }
}
<|MERGE_RESOLUTION|>--- conflicted
+++ resolved
@@ -1,836 +1,831 @@
-// Copyright (c) 2015, 2019, Oracle and/or its affiliates. All rights reserved.
-//
-// This program is free software; you can redistribute it and/or modify
-// it under the terms of the GNU General Public License, version 2.0, as
-// published by the Free Software Foundation.
-//
-// This program is also distributed with certain software (including
-// but not limited to OpenSSL) that is licensed under separate terms,
-// as designated in a particular file or component or in included license
-// documentation.  The authors of MySQL hereby grant you an
-// additional permission to link the program and your derivative works
-// with the separately licensed software that they have included with
-// MySQL.
-//
-// Without limiting anything contained in the foregoing, this file,
-// which is part of MySQL Connector/NET, is also subject to the
-// Universal FOSS Exception, version 1.0, a copy of which can be found at
-// http://oss.oracle.com/licenses/universal-foss-exception.
-//
-// This program is distributed in the hope that it will be useful, but
-// WITHOUT ANY WARRANTY; without even the implied warranty of
-// MERCHANTABILITY or FITNESS FOR A PARTICULAR PURPOSE.
-// See the GNU General Public License, version 2.0, for more details.
-//
-// You should have received a copy of the GNU General Public License
-// along with this program; if not, write to the Free Software Foundation, Inc.,
-// 51 Franklin St, Fifth Floor, Boston, MA 02110-1301  USA
-
-using MySql.Data;
-using MySql.Data.Common;
-using MySql.Data.MySqlClient;
-using MySqlX.Common;
-using MySql.Data.Failover;
-using MySqlX.Sessions;
-using MySqlX.XDevAPI.Relational;
-using System;
-using System.Collections.Generic;
-using System.Linq;
-using System.Text;
-using System.Text.RegularExpressions;
-
-namespace MySqlX.XDevAPI
-{
-  /// <summary>
-  /// Represents a base class for a Session.
-  /// </summary>
-  public abstract class BaseSession : IDisposable
-  {
-    private InternalSession _internalSession;
-    private string _connectionString;
-    private bool _isDefaultPort;
-    private const uint X_PROTOCOL_DEFAULT_PORT = 33060;
-    private const char CONNECTION_DATA_KEY_SEPARATOR = ';';
-    private const char CONNECTION_DATA_VALUE_SEPARATOR = '=';
-    private const string PORT_CONNECTION_OPTION_KEYWORD = "port";
-    private const string SERVER_CONNECTION_OPTION_KEYWORD = "server";
-    private const string CONNECT_TIMEOUT_CONNECTION_OPTION_KEYWORD = "connect-timeout";
-    private const string CONNECTION_ATTRIBUTES_CONNECTION_OPTION_KEYWORD = "connection-attributes";
-    private const string DNS_SRV_CONNECTION_OPTION_KEYWORD = "dns-srv";
-    private const string DNS_SRV_URI_SCHEME = "mysqlx+srv";
-    private const string MYSQLX_URI_SCHEME = "mysqlx";
-    private const string SSH_URI_SCHEME = "mysqlx+ssh";
-    internal QueueTaskScheduler _scheduler = new QueueTaskScheduler();
-    protected readonly Client _client;
-
-    internal InternalSession InternalSession
-    {
-      get
-      {
-        if (_internalSession == null)
-          throw new MySqlException(ResourcesX.InvalidSession);
-        return _internalSession;
-      }
-    }
-
-    internal XInternalSession XSession
-    {
-      get { return InternalSession as XInternalSession; }
-    }
-
-    internal DateTime IdleSince { get; set; }
-
-    #region Session status properties
-
-    private DBVersion? _version = null;
-
-    internal DBVersion Version => _version ?? (_version = XSession.GetServerVersion()).Value;
-
-    private int? _threadId = null;
-    internal int ThreadId => _threadId ?? (_threadId = XSession.GetThreadId()).Value;
-
-    /// <summary>
-    /// Flag to set if prepared statements are supported.
-    /// </summary>
-    internal bool SupportsPreparedStatements { get; set; } = true;
-
-    #endregion
-
-    /// <summary>
-    /// Gets the connection settings for this session.
-    /// </summary>
-    public MySqlXConnectionStringBuilder Settings { get; private set; }
-
-    /// <summary>
-    /// Gets the currently active schema.
-    /// </summary>
-    public Schema Schema { get; protected set; }
-
-    /// <summary>
-    /// Gets the default schema provided when creating the session.
-    /// </summary>
-    public Schema DefaultSchema { get; private set; }
-
-    /// <summary>
-    /// Gets the connection uri representation of the connection options provided during the creation of the session.
-    /// </summary>
-    public String Uri
-    {
-      get
-      {
-        var builder = new StringBuilder(string.Format("mysqlx://{0}:{1}{2}?",
-          Settings.Server,
-          Settings.Port,
-          string.IsNullOrEmpty(Settings.Database) ?
-            string.Empty :
-            "/" + Settings.Database));
-        var firstItemAdded = false;
-        var certificateFileAdded = false;
-        foreach (var item in Settings.values)
-        {
-          // Skip connection options already included in the connection URI.
-          if (item.Key == "server" || item.Key == "database" || item.Key == "port")
-            continue;
-
-          // Skip CertificateFile if it has already been included.
-          if ((item.Key == "certificatefile" || item.Key == "sslca") && certificateFileAdded)
-            continue;
-
-          try
-          {
-            var value = Settings[item.Key];
-            // Get the default value of the connection option.
-            var option = MySqlConnectionStringBuilder.Options.Values.First(
-                o => o.Keyword == item.Key ||
-                (o.Synonyms != null && o.Synonyms.Contains(item.Key)));
-            var defaultValue = option.DefaultValue;
-            // If the default value has been changed then include it in the connection URI.
-            if (value != null && (defaultValue == null || (value.ToString() != defaultValue.ToString())))
-            {
-              if (!firstItemAdded)
-                firstItemAdded = true;
-              else
-                builder.Append("&");
-
-              if (item.Key == "certificatefile" || item.Key == "sslca")
-              {
-                certificateFileAdded = true;
-                builder.Append("sslca");
-              }
-              else
-                builder.Append(item.Key);
-              builder.Append("=");
-              builder.Append(value is bool ? value.ToString().ToLower() : value.ToString());
-            }
-          }
-          // Dismiss any not supported exceptions since they are expected.
-          catch (NotSupportedException) { }
-          catch (ArgumentException) { }
-        }
-
-        return builder.ToString();
-      }
-    }
-
-    /// <summary>
-    /// Initializes a new instance of the BaseSession class based on the specified connection string.
-    /// </summary>
-    /// <param name="connectionString">The connection used to create the session.</param>
-    /// <exception cref="ArgumentNullException"><paramref name="connectionString"/> is <c>null</c>.</exception>
-    /// <exception cref="UriFormatException">Unable to parse the <paramref name="connectionString"/> when 
-    /// in URI format.</exception>
-    /// <remarks>
-    /// <para>When using Unix sockets the <c>protocol=unix</c> or <c>protocol=unixsocket</c> connection option is required.
-    /// This will enable elements passed in the <c>server</c> connection option to be treated as Unix sockets. The user is also required
-    /// to explicitly set <c>sslmode</c> to <c>none</c> since X Plugin does not support SSL when using Unix sockets. Note that
-    /// <c>protocol=unix</c> and <c>protocol=unixsocket</c> are synonyms.</para>
-    /// <para>&#160;</para>
-    /// <para>Multiple hosts can be specified as part of the <paramref name="connectionString"/>,
-    /// which enables client-side failover when trying to establish a connection.</para>
-    /// <para>&#160;</para>
-    /// <para>Connection URI examples:
-    /// <para />- mysqlx://test:test@[192.1.10.10,localhost]
-    /// <para />- mysqlx://test:test@[192.1.10.10,127.0.0.1]
-    /// <para />- mysqlx://root:@[../tmp/mysqlx.sock,/tmp/mysqld.sock]?protocol=unix&#38;sslmode=none
-    /// <para />- mysqlx://test:test@[192.1.10.10:33060,127.0.0.1:33060]
-    /// <para />- mysqlx://test:test@[192.1.10.10,120.0.0.2:22000,[::1]:33060]/test?connectiontimeout=10
-    /// <para />- mysqlx://test:test@[(address=server.example,priority=20),(address=127.0.0.1,priority=100)]
-    /// <para />- mysqlx://test:test@[(address=server.example,priority=100),(address=127.0.0.1,priority=75),(address=192.0.10.56,priority=25)]
-    /// </para>
-    /// <para>&#160;</para>
-    /// <para>Connection string examples:
-    /// <para />- server=10.10.10.10,localhost;port=33060;uid=test;password=test;
-    /// <para />- host=10.10.10.10,192.101.10.2,localhost;port=5202;uid=test;password=test;
-    /// <para />- host=./tmp/mysqld.sock,/var/run/mysqldx.sock;port=5202;uid=root;protocol=unix;sslmode=none;
-    /// <para />- server=(address=server.example,priority=20),(address=127.0.0.1,priority=100);port=33060;uid=test;password=test;
-    /// <para />- server=(address=server.example,priority=100),(address=127.0.0.1,priority=75),(address=192.0.10.56,priority=25);port=33060;uid=test;password=test;
-    /// </para>
-    /// <para>&#160;</para>
-    /// <para>Failover methods</para>
-    /// <para>- Sequential: Connection attempts will be performed in a sequential order, that is, one after another until
-    /// a connection is successful or all the elements from the list have been tried.
-    /// </para>
-    /// <para>- Priority based: If a priority is provided, the connection attemps will be performed in descending order, starting
-    /// with the host with the highest priority. Priority must be a value between 0 and 100. Additionally, it is required to either 
-    /// give a priority for every host or no priority to any host.
-    /// </para>
-    /// </remarks>
-    internal BaseSession(string connectionString, Client client = null) : this()
-    {
-      if (string.IsNullOrWhiteSpace(connectionString))
-        throw new ArgumentNullException("connectionString");
-
-      _client = client;
-      this._connectionString = ParseConnectionData(connectionString, client);
-
-      // Multiple hosts were specified.
-      if (FailoverManager.FailoverGroup != null && FailoverManager.FailoverGroup.Hosts?.Count > 1)
-      {
-        _internalSession = FailoverManager.AttemptConnectionXProtocol(this._connectionString, out this._connectionString, _isDefaultPort, client);
-        Settings.ConnectionString = this._connectionString;
-        Settings.AnalyzeConnectionString(this._connectionString, true, _isDefaultPort);
-      }
-      // A single host was specified.
-      else
-      {
-        Settings.ConnectionString = _connectionString;
-        if (!(_connectionString.Contains("sslmode") || _connectionString.Contains("ssl mode") || _connectionString.Contains("ssl-mode")))
-          Settings.SslMode = MySqlSslMode.Required;
-        Settings.AnalyzeConnectionString(this._connectionString, true, _isDefaultPort);
-
-        if (Settings.DnsSrv)
-        {
-          var dnsSrvRecords = DnsResolver.GetDnsSrvRecords(Settings.Server);
-          FailoverManager.SetHostList(dnsSrvRecords.ConvertAll(r => new FailoverServer(r.Target, r.Port, null)),
-            FailoverMethod.Sequential);
-          _internalSession = FailoverManager.AttemptConnectionXProtocol(this._connectionString, out this._connectionString, _isDefaultPort, client);
-          Settings.ConnectionString = this._connectionString;
-        }
-        else
-          _internalSession = InternalSession.GetSession(Settings);
-      }
-
-      // Set the default schema if provided by the user.
-      if (!string.IsNullOrWhiteSpace(Settings.Database))
-        DefaultSchema = GetSchema(Settings.Database);
-    }
-
-    /// <summary>
-    /// Initializes a new instance of the BaseSession class based on the specified anonymous type object.
-    /// </summary>
-    /// <param name="connectionData">The connection data as an anonymous type used to create the session.</param>
-    /// <exception cref="ArgumentNullException"><paramref name="connectionData"/> is null.</exception>
-    /// <remarks>
-    /// <para>Multiple hosts can be specified as part of the <paramref name="connectionData"/>, which enables client-side failover when trying to
-    /// establish a connection.</para>
-    /// <para>&#160;</para>
-    /// <para>To assign multiple hosts, create a property similar to the connection string examples shown in
-    /// <see cref="BaseSession(string)"/>. Note that the value of the property must be a string.
-    /// </para>
-    /// </remarks>
-    internal BaseSession(object connectionData, Client client = null) : this()
-    {
-      if (connectionData == null)
-        throw new ArgumentNullException("connectionData");
-
-      _client = client;
-      if (client == null)
-        FailoverManager.Reset();
-
-      var values = Tools.GetDictionaryFromAnonymous(connectionData);
-      if (!values.Keys.Any(s => s.ToLowerInvariant() == PORT_CONNECTION_OPTION_KEYWORD))
-        values.Add(PORT_CONNECTION_OPTION_KEYWORD, X_PROTOCOL_DEFAULT_PORT);
-
-      bool hostsParsed = false;
-      foreach (var value in values)
-      {
-        if (!Settings.ContainsKey(value.Key))
-          throw new KeyNotFoundException(string.Format(ResourcesX.InvalidConnectionStringAttribute, value.Key));
-
-        Settings.SetValue(value.Key, value.Value);
-        if (!hostsParsed && !string.IsNullOrEmpty(Settings[SERVER_CONNECTION_OPTION_KEYWORD].ToString()))
-        {
-          var server = value.Value.ToString();
-          if (IsUnixSocket(server))
-            Settings.SetValue(value.Key, server = NormalizeUnixSocket(server));
-
-          FailoverManager.ParseHostList(server, true, false);
-          if (FailoverManager.FailoverGroup != null && FailoverManager.FailoverGroup.Hosts?.Count > 1)
-            Settings[SERVER_CONNECTION_OPTION_KEYWORD] = null;
-          else if (FailoverManager.FailoverGroup != null)
-            Settings[SERVER_CONNECTION_OPTION_KEYWORD] = FailoverManager.FailoverGroup.Hosts[0].Host;
-
-          hostsParsed = true;
-        }
-      }
-      this._connectionString = Settings.ToString();
-
-<<<<<<< HEAD
-      Settings.AnalyzeConnectionString(this._connectionString, true, _isDefaultPort);
-      if (FailoverManager.FailoverGroup != null)
-=======
-      Settings.AnalyzeConnectionString(this._connectionString, true);
-      if (FailoverManager.FailoverGroup != null && FailoverManager.FailoverGroup.Hosts?.Count > 1)
->>>>>>> 0981e4b8
-      {
-        // Multiple hosts were specified.
-        _internalSession = FailoverManager.AttemptConnectionXProtocol(this._connectionString, out this._connectionString, _isDefaultPort, client);
-        Settings.ConnectionString = _connectionString;
-      }
-      else
-      {
-        if (Settings.DnsSrv)
-        {
-          var dnsSrvRecords = DnsResolver.GetDnsSrvRecords(Settings.Server);
-          FailoverManager.SetHostList(dnsSrvRecords.ConvertAll(r => new FailoverServer(r.Target, r.Port, null)),
-            FailoverMethod.Sequential);
-          _internalSession = FailoverManager.AttemptConnectionXProtocol(this._connectionString, out this._connectionString, _isDefaultPort, client);
-          Settings.ConnectionString = this._connectionString;
-        }
-        else
-          _internalSession = InternalSession.GetSession(Settings);
-      }
-
-      if (!string.IsNullOrWhiteSpace(Settings.Database))
-        DefaultSchema = GetSchema(Settings.Database);
-    }
-
-    internal BaseSession(InternalSession internalSession, Client client)
-    {
-      _internalSession = internalSession;
-      Settings = internalSession.Settings;
-      _client = client;
-    }
-
-    // Constructor used exclusively to parse connection string or connection data
-    internal BaseSession()
-    {
-      Settings = new MySqlXConnectionStringBuilder();
-    }
-
-    /// <summary>
-    /// Drops the database/schema with the given name.
-    /// </summary>
-    /// <param name="schema">The name of the schema.</param>
-    /// <exception cref="ArgumentNullException"><paramref name="schema"/> is null.</exception>
-    public void DropSchema(string schema)
-    {
-      if (string.IsNullOrWhiteSpace(schema)) throw new ArgumentNullException(nameof(schema));
-      Schema s = this.GetSchema(schema);
-      if (!s.ExistsInDatabase()) return;
-      InternalSession.ExecuteSqlNonQuery("DROP DATABASE `" + schema + "`");
-    }
-
-    /// <summary>
-    /// Creates a schema/database with the given name.
-    /// </summary>
-    /// <param name="schema">The name of the schema/database.</param>
-    /// <returns>A <see cref="Schema"/> object that matches the recently created schema/database.</returns>
-    public Schema CreateSchema(string schema)
-    {
-      InternalSession.ExecuteSqlNonQuery("CREATE DATABASE `" + schema + "`");
-      return new Schema(this, schema);
-    }
-
-    /// <summary>
-    /// Gets the schema with the given name.
-    /// </summary>
-    /// <param name="schema">The name of the schema.</param>
-    /// <returns>A <see cref="Schema"/> object set with the provided schema name.</returns>
-    public Schema GetSchema(string schema)
-    {
-      this.Schema = new Schema(this, schema);
-      return this.Schema;
-    }
-
-    /// <summary>
-    /// Gets a list of schemas (or databases) in this session.
-    /// </summary>
-    /// <returns>A <see cref="Schema"/> list containing all existing schemas (or databases).</returns>
-    public List<Schema> GetSchemas()
-    {
-      RowResult result = XSession.GetSqlRowResult("select * from information_schema.schemata");
-      result.FetchAll();
-      var query = from row in result.Rows
-                  select new Schema(this, row.GetString("schema_name"));
-      return query.ToList<Schema>();
-    }
-
-    /// <summary>
-    /// Starts a new transaction.
-    /// </summary>
-    public void StartTransaction()
-    {
-      InternalSession.ExecuteSqlNonQuery("START TRANSACTION");
-    }
-
-    /// <summary>
-    /// Commits the current transaction.
-    /// </summary>
-    /// <returns>A <see cref="Result"/> object containing the results of the commit operation.</returns>
-    public void Commit()
-    {
-      InternalSession.ExecuteSqlNonQuery("COMMIT");
-    }
-
-    /// <summary>
-    /// Rolls back the current transaction.
-    /// </summary>
-    public void Rollback()
-    {
-      InternalSession.ExecuteSqlNonQuery("ROLLBACK");
-    }
-
-    /// <summary>
-    /// Closes this session or releases it to the pool.
-    /// </summary>
-    public void Close()
-    {
-      if (XSession.SessionState != SessionState.Closed)
-      {
-        if (_client == null)
-          CloseFully();
-        else
-        {
-          _client.ReleaseSession(this);
-          XSession.SetState(SessionState.Closed, false);
-          _internalSession = null;
-        }
-      }
-    }
-
-    /// <summary>
-    /// Closes this session
-    /// </summary>
-    internal void CloseFully()
-    {
-      XSession.Close();
-    }
-
-    internal void Reset()
-    {
-      XSession.ResetSession();
-    }
-
-    #region Savepoints
-
-    /// <summary>
-    /// Sets a transaction savepoint with an autogenerated name.
-    /// </summary>
-    /// <returns>The autogenerated name of the transaction savepoint.</returns>
-    public string SetSavepoint()
-    {
-      // Autogenerate the name of the savepoint.
-      return SetSavepoint($"savepoint_{Guid.NewGuid().ToString().Replace("-", "_")}");
-    }
-
-    /// <summary>
-    /// Sets a named transaction savepoint.
-    /// </summary>
-    /// <param name="name">The name of the transaction savepoint.</param>
-    /// <returns>The name of the transaction savepoint.</returns>
-    public string SetSavepoint(string name)
-    {
-      InternalSession.ExecuteSqlNonQuery($"SAVEPOINT {name}");
-      return name;
-    }
-
-    /// <summary>
-    /// Removes the named savepoint from the set of savepoints within the current transaction.
-    /// </summary>
-    /// <param name="name">The name of the transaction savepoint.</param>
-    public void ReleaseSavepoint(string name)
-    {
-      InternalSession.ExecuteSqlNonQuery($"RELEASE SAVEPOINT {name}");
-    }
-
-    /// <summary>
-    /// Rolls back a transaction to the named savepoint without terminating the transaction.
-    /// </summary>
-    /// <param name="name">The name of the transaction savepoint.</param>
-    public void RollbackTo(string name)
-    {
-      InternalSession.ExecuteSqlNonQuery($"ROLLBACK TO {name}");
-    }
-
-    #endregion
-
-    /// <summary>
-    /// Parses the connection data.
-    /// </summary>
-    /// <param name="connectionData">The connection string or connection URI.</param>
-    /// <returns>An updated connection string representation of the provided connection string or connection URI.</returns>
-    protected internal string ParseConnectionData(string connectionData, Client client = null)
-    {
-      if (client == null)
-        FailoverManager.Reset();
-
-      if (Regex.IsMatch(connectionData, @"^mysqlx(\+\w+)?://.*", RegexOptions.IgnoreCase))
-      {
-        return ParseConnectionUri(connectionData);
-      }
-      else
-        return ParseConnectionString(connectionData);
-    }
-
-    /// <summary>
-    /// Parses a connection URI.
-    /// </summary>
-    /// <param name="connectionUri">The connection URI to parse.</param>
-    /// <returns>The connection string representation of the provided <paramref name="connectionUri"/>.</returns>
-    private string ParseConnectionUri(string connectionUri)
-    {
-      Uri uri = null;
-      string updatedUri = null;
-      bool parseServerAsUnixSocket = false;
-      string hierPart = null;
-      try
-      {
-        uri = new Uri(connectionUri);
-      }
-      catch (UriFormatException ex)
-      {
-        if (ex.Message != "Invalid URI: The hostname could not be parsed.")
-          throw ex;
-
-        // Identify if multiple hosts were specified.
-        string[] splitUri = connectionUri.Split('@', '?');
-        if (splitUri.Length == 1) throw ex;
-
-        hierPart = splitUri[1];
-        var schema = string.Empty;
-        parseServerAsUnixSocket = IsUnixSocket(hierPart);
-        bool isArray = hierPart.StartsWith("[") && hierPart.Contains("]");
-
-        // Remove schema.
-        if ((!parseServerAsUnixSocket && hierPart.Contains("/")) && !isArray ||
-          (parseServerAsUnixSocket && hierPart.Contains(")/")) ||
-          (hierPart.StartsWith("[") && hierPart.Contains("]/") && isArray))
-        {
-          schema = hierPart.Substring(hierPart.LastIndexOf('/') + 1);
-          hierPart = hierPart.Substring(0, hierPart.Length - schema.Length - 1);
-        }
-
-        if (parseServerAsUnixSocket)
-        {
-          updatedUri = splitUri[0] + "@localhost" +
-            (schema != string.Empty ? "/" + schema : string.Empty) +
-            (splitUri.Length > 2 ? "?" + splitUri[2] : string.Empty);
-        }
-        else if (isArray)
-        {
-          hierPart = hierPart.Substring(1, hierPart.Length - 2);
-          int hostCount = FailoverManager.ParseHostList(hierPart, true, true);
-          if (FailoverManager.FailoverGroup != null)
-          {
-            hierPart = FailoverManager.FailoverGroup.ActiveHost.Host;
-            parseServerAsUnixSocket = IsUnixSocket(FailoverManager.FailoverGroup.ActiveHost.Host);
-            updatedUri = splitUri[0] + "@" +
-              (parseServerAsUnixSocket ? "localhost" : hierPart) +
-              (FailoverManager.FailoverGroup.ActiveHost.Port != -1 ? ":" + FailoverManager.FailoverGroup.ActiveHost.Port : string.Empty) +
-              (schema != string.Empty ? "/" + schema : string.Empty) +
-              (splitUri.Length == 3 ? "?" + splitUri[2] : string.Empty);
-          }
-          else if (hostCount == 1)
-            updatedUri = splitUri[0] + "@" + hierPart +
-              (schema != string.Empty ? "/" + schema : string.Empty) +
-              (splitUri.Length == 3 ? "?" + splitUri[2] : string.Empty);
-          else
-            throw ex;
-        }
-      }
-
-      if (uri == null)
-        uri = updatedUri == null ? new Uri(connectionUri) : new Uri(updatedUri);
-
-      if (uri.Scheme == DNS_SRV_URI_SCHEME)
-      {
-        if (FailoverManager.FailoverGroup != null && FailoverManager.FailoverGroup.Hosts?.Count > 1)
-          throw new ArgumentException(Resources.DnsSrvInvalidConnOptionMultihost);
-        if (!uri.IsDefaultPort)
-          throw new ArgumentException(Resources.DnsSrvInvalidConnOptionPort);
-        if (parseServerAsUnixSocket)
-          throw new ArgumentException(Resources.DnsSrvInvalidConnOptionUnixSocket);
-      }
-      else if (uri.Scheme != MYSQLX_URI_SCHEME && uri.Scheme != SSH_URI_SCHEME)
-        throw new ArgumentException(string.Format(ResourcesX.DnsSrvInvalidScheme, uri.Scheme));
-
-      return ConvertToConnectionString(uri, hierPart, parseServerAsUnixSocket, uri.Scheme == DNS_SRV_URI_SCHEME);
-    }
-
-    /// <summary>
-    /// Validates if the string provided is a Unix socket file.
-    /// </summary>
-    /// <param name="unixSocket">The Unix socket to evaluate.</param>
-    /// <returns><c>true</c> if <paramref name="unixSocket"/> is a valid Unix socket; otherwise, <c>false</c>.</returns>
-    internal static bool IsUnixSocket(string unixSocket)
-    {
-      if (unixSocket.StartsWith(".") ||
-        unixSocket.StartsWith("/") ||
-        unixSocket.StartsWith("(.") ||
-        unixSocket.StartsWith("(/") ||
-        unixSocket.StartsWith("%2") ||
-        unixSocket.StartsWith("(%2"))
-        return true;
-
-      return false;
-    }
-
-    /// <summary>
-    /// Converts the URI object into a connection string.
-    /// </summary>
-    /// <param name="uri">An <see cref="Uri"/> instance with the values for the provided connection options.</param>
-    /// <param name="unixSocketPath">The path of the Unix socket file.</param>
-    /// <param name="parseServerAsUnixSocket">If <c>true</c> the <paramref name="unixSocketPath"/> replaces the value for the server connection option; otherwise, <c>false</c></param>
-    /// <returns>A connection string.</returns>
-    private string ConvertToConnectionString(Uri uri, string unixSocketPath, bool parseServerAsUnixSocket, bool isDnsSrvScheme)
-    {
-      List<string> connectionParts = new List<string>();
-
-      if (string.IsNullOrWhiteSpace(uri.Host))
-        throw new UriFormatException(ResourcesX.InvalidUriData + "host");
-      connectionParts.Add("server=" + (parseServerAsUnixSocket ?
-        NormalizeUnixSocket(unixSocketPath) :
-        uri.Host));
-      connectionParts.Add("port=" + (uri.Port == -1 ? 33060 : uri.Port));
-      _isDefaultPort = uri.IsDefaultPort;
-      if (uri.Scheme == DNS_SRV_URI_SCHEME)
-        connectionParts.Add("dns-srv=true");
-
-      if (!string.IsNullOrWhiteSpace(uri.UserInfo))
-      {
-        string[] userData = uri.UserInfo.Split(':');
-        if (userData.Length > 2)
-          throw new UriFormatException(ResourcesX.InvalidUriData + "user info");
-        connectionParts.Add("uid=" + System.Uri.UnescapeDataString(userData[0]));
-        if (userData.Length > 1)
-          connectionParts.Add("password=" + System.Uri.UnescapeDataString(userData[1]));
-      }
-      if (uri.Segments.Length > 2)
-        throw new UriFormatException(ResourcesX.InvalidUriData + "segments");
-      if (uri.Segments.Length > 1)
-      {
-        connectionParts.Add("database=" + System.Uri.UnescapeDataString(uri.Segments[1]));
-      }
-      if (!string.IsNullOrWhiteSpace(uri.Query))
-      {
-        string[] queries = System.Uri.UnescapeDataString(uri.Query).Substring(1).Split(new char[] { '&' }, StringSplitOptions.RemoveEmptyEntries);
-        foreach (string query in queries)
-        {
-          string[] keyValue = query.Replace(";", string.Empty).Split('=');
-          string part;
-          var connectionAttributesOption = MySqlXConnectionStringBuilder.Options.Options.First(item => item.Keyword == CONNECTION_ATTRIBUTES_CONNECTION_OPTION_KEYWORD);
-          var dnsSrvOption = MySqlXConnectionStringBuilder.Options.Options.First(item => item.Keyword == DNS_SRV_CONNECTION_OPTION_KEYWORD);
-
-          if (!((connectionAttributesOption.Keyword == keyValue[0]) || connectionAttributesOption.Synonyms.Contains(keyValue[0]) && keyValue.Count() > 2))
-          {
-            if (keyValue.Length > 2)
-              throw new ArgumentException(ResourcesX.InvalidUriQuery + ":" + keyValue[0]);
-            var connecttimeoutOption = MySqlXConnectionStringBuilder.Options.Options.First(item => item.Keyword == CONNECT_TIMEOUT_CONNECTION_OPTION_KEYWORD);
-            if ((connecttimeoutOption.Keyword == keyValue[0] || connecttimeoutOption.Synonyms.Contains(keyValue[0])) &&
-              String.IsNullOrWhiteSpace(keyValue[1]))
-              throw new FormatException(ResourcesX.InvalidConnectionTimeoutValue);
-            part = keyValue[0] + "=" + (keyValue.Length == 2 ? keyValue[1] : "true").Replace("(", string.Empty).Replace(")", string.Empty);
-          }
-          else if (keyValue[1] == string.Empty)
-            throw new MySqlException(ResourcesX.InvalidUriQuery + ": " + keyValue[0]);
-          else
-            part = keyValue[0] + "=" + query.Replace(keyValue[0] + "=", string.Empty);
-
-          if (isDnsSrvScheme && (dnsSrvOption.Keyword == keyValue[0] || dnsSrvOption.Synonyms.Contains(keyValue[0])) && !Convert.ToBoolean(keyValue[1]))
-            throw new ArgumentException(string.Format(ResourcesX.DnsSrvConflictingOptions, dnsSrvOption.Keyword));
-          else if (isDnsSrvScheme && (dnsSrvOption.Keyword == keyValue[0] || dnsSrvOption.Synonyms.Contains(keyValue[0])))
-            continue;
-
-          connectionParts.Add(part);
-        }
-      }
-
-      return string.Join("; ", connectionParts);
-    }
-
-    /// <summary>
-    /// Parses a connection string.
-    /// </summary>
-    /// <param name="connectionString">The connection string to parse.</param>
-    /// <returns>The parsed connection string.</returns>
-    private string ParseConnectionString(string connectionString)
-    {
-      var updatedConnectionString = string.Empty;
-      bool portProvided = false;
-      bool isDnsSrv = false;
-      var connectionOptionsDictionary = connectionString.Split(CONNECTION_DATA_KEY_SEPARATOR)
-                .Select(item => item.Split(new char[] { CONNECTION_DATA_VALUE_SEPARATOR }, 2))
-                .Where(item => item.Length == 2)
-                .ToDictionary(item => item[0], item => item[1]);
-      var serverOption = MySqlXConnectionStringBuilder.Options.Options.First(item => item.Keyword == SERVER_CONNECTION_OPTION_KEYWORD);
-      var connecttimeoutOption = MySqlXConnectionStringBuilder.Options.Options.First(item => item.Keyword == CONNECT_TIMEOUT_CONNECTION_OPTION_KEYWORD);
-      foreach (KeyValuePair<string, string> keyValuePair in connectionOptionsDictionary)
-      {
-        // Value is an equal or a semicolon
-        if (keyValuePair.Value == "=" || keyValuePair.Value == "\"")
-          throw new MySqlException(string.Format(Resources.InvalidConnectionStringValue, (keyValuePair.Value == "\"" ? ";" : "="), keyValuePair.Key));
-
-        // Key is not server or any of its synonyms.
-        if (keyValuePair.Key != serverOption.Keyword && !serverOption.Synonyms.Contains(keyValuePair.Key))
-        {
-          if ((connecttimeoutOption.Keyword == keyValuePair.Key || connecttimeoutOption.Synonyms.Contains(keyValuePair.Key)) &&
-            String.IsNullOrWhiteSpace(keyValuePair.Value))
-            throw new FormatException(ResourcesX.InvalidConnectionTimeoutValue);
-          if (keyValuePair.Key == PORT_CONNECTION_OPTION_KEYWORD)
-            portProvided = true;
-          if (keyValuePair.Key == DNS_SRV_CONNECTION_OPTION_KEYWORD)
-            isDnsSrv = Convert.ToBoolean(keyValuePair.Value);
-
-          updatedConnectionString += $"{keyValuePair.Key}{CONNECTION_DATA_VALUE_SEPARATOR}{keyValuePair.Value}{CONNECTION_DATA_KEY_SEPARATOR}";
-          continue;
-        }
-
-        // Key is server or one of its synonyms.
-        var updatedValue = keyValuePair.Value;
-        if (IsUnixSocket(keyValuePair.Value))
-          updatedValue = NormalizeUnixSocket(keyValuePair.Value);
-
-        // The value for the server connection option doesn't have a server list format.
-        if (FailoverManager.ParseHostList(updatedValue, true, false) == 1 && FailoverManager.FailoverGroup == null)
-          updatedConnectionString = $"{SERVER_CONNECTION_OPTION_KEYWORD}{CONNECTION_DATA_VALUE_SEPARATOR}{updatedValue}{CONNECTION_DATA_KEY_SEPARATOR}{updatedConnectionString}";
-      }
-
-      // DNS SRV Validation - Port cannot be provided by the user and multihost is not allowed if dns-srv is true
-      if (isDnsSrv)
-      {
-        if (portProvided)
-          throw new ArgumentException(Resources.DnsSrvInvalidConnOptionPort);
-        if (FailoverManager.FailoverGroup != null)
-          throw new ArgumentException(Resources.DnsSrvInvalidConnOptionMultihost);
-      }
-
-      // Default port must be added if not provided by the user.
-      if (FailoverManager.FailoverGroup == null)
-        return portProvided ? updatedConnectionString : $"{updatedConnectionString}{CONNECTION_DATA_KEY_SEPARATOR}{PORT_CONNECTION_OPTION_KEYWORD}{CONNECTION_DATA_VALUE_SEPARATOR}{X_PROTOCOL_DEFAULT_PORT}";
-
-      return $"{SERVER_CONNECTION_OPTION_KEYWORD}{CONNECTION_DATA_VALUE_SEPARATOR}{FailoverManager.FailoverGroup.ActiveHost.Host}{CONNECTION_DATA_KEY_SEPARATOR}" +
-        (!portProvided ? $"{PORT_CONNECTION_OPTION_KEYWORD}{CONNECTION_DATA_VALUE_SEPARATOR}{X_PROTOCOL_DEFAULT_PORT}{CONNECTION_DATA_KEY_SEPARATOR}" : string.Empty) +
-        updatedConnectionString;
-    }
-
-    /// <summary>
-    /// Normalizes the Unix socket by removing leading and ending parenthesis as well as removing special characters.
-    /// </summary>
-    /// <param name="unixSocket">The Unix socket to normalize.</param>
-    /// <returns>A normalized Unix socket.</returns>
-    internal static string NormalizeUnixSocket(string unixSocket)
-    {
-      unixSocket = unixSocket.Replace("%2F", "/");
-      if (unixSocket.StartsWith("(") && unixSocket.EndsWith(")"))
-        unixSocket = unixSocket.Substring(1, unixSocket.Length - 2);
-
-      return unixSocket;
-    }
-
-    #region IDisposable Support
-    private bool disposedValue = false; // To detect redundant calls
-
-    /// <summary>
-    /// Disposes the current object. Disposes of the managed state if the flag is set to true.
-    /// </summary>
-    /// <param name="disposing">Flag to indicate if the managed state is to be disposed.</param>
-    protected virtual void Dispose(bool disposing)
-    {
-      if (!disposedValue)
-      {
-        if (disposing)
-        {
-          // dispose managed state (managed objects).
-          Close();
-        }
-
-        // free unmanaged resources (unmanaged objects) and override a finalizer below.
-        // set large fields to null.
-
-        disposedValue = true;
-      }
-    }
-
-    // override a finalizer only if Dispose(bool disposing) above has code to free unmanaged resources.
-    // ~BaseSession() {
-    //   // Do not change this code. Put cleanup code in Dispose(bool disposing) above.
-    //   Dispose(false);
-    // }
-
-    /// <summary>
-    /// Disposes the current object. Code added to correctly implement the disposable pattern.
-    /// </summary>
-    public void Dispose()
-    {
-      // Do not change this code. Put cleanup code in Dispose(bool disposing) above.
-      Dispose(true);
-      // uncomment the following line if the finalizer is overridden above.
-      // GC.SuppressFinalize(this);
-    }
-    #endregion
-  }
-
-  /// <summary>
-  /// Describes the state of the session.
-  /// </summary>
-  public enum SessionState
-  {
-    /// <summary>
-    /// The session is closed.
-    /// </summary>
-    Closed = 0,
-    /// <summary>
-    /// The session is open.
-    /// </summary>
-    Open = 1,
-    /// <summary>
-    /// The session object is connecting to the data source.
-    /// </summary>
-    Connecting = 2,
-    /// <summary>
-    /// The session object is executing a command.
-    /// </summary>
-    Executing = 4,
-  }
-}
+// Copyright (c) 2015, 2019, Oracle and/or its affiliates. All rights reserved.
+//
+// This program is free software; you can redistribute it and/or modify
+// it under the terms of the GNU General Public License, version 2.0, as
+// published by the Free Software Foundation.
+//
+// This program is also distributed with certain software (including
+// but not limited to OpenSSL) that is licensed under separate terms,
+// as designated in a particular file or component or in included license
+// documentation.  The authors of MySQL hereby grant you an
+// additional permission to link the program and your derivative works
+// with the separately licensed software that they have included with
+// MySQL.
+//
+// Without limiting anything contained in the foregoing, this file,
+// which is part of MySQL Connector/NET, is also subject to the
+// Universal FOSS Exception, version 1.0, a copy of which can be found at
+// http://oss.oracle.com/licenses/universal-foss-exception.
+//
+// This program is distributed in the hope that it will be useful, but
+// WITHOUT ANY WARRANTY; without even the implied warranty of
+// MERCHANTABILITY or FITNESS FOR A PARTICULAR PURPOSE.
+// See the GNU General Public License, version 2.0, for more details.
+//
+// You should have received a copy of the GNU General Public License
+// along with this program; if not, write to the Free Software Foundation, Inc.,
+// 51 Franklin St, Fifth Floor, Boston, MA 02110-1301  USA
+
+using MySql.Data;
+using MySql.Data.Common;
+using MySql.Data.MySqlClient;
+using MySqlX.Common;
+using MySql.Data.Failover;
+using MySqlX.Sessions;
+using MySqlX.XDevAPI.Relational;
+using System;
+using System.Collections.Generic;
+using System.Linq;
+using System.Text;
+using System.Text.RegularExpressions;
+
+namespace MySqlX.XDevAPI
+{
+  /// <summary>
+  /// Represents a base class for a Session.
+  /// </summary>
+  public abstract class BaseSession : IDisposable
+  {
+    private InternalSession _internalSession;
+    private string _connectionString;
+    private bool _isDefaultPort;
+    private const uint X_PROTOCOL_DEFAULT_PORT = 33060;
+    private const char CONNECTION_DATA_KEY_SEPARATOR = ';';
+    private const char CONNECTION_DATA_VALUE_SEPARATOR = '=';
+    private const string PORT_CONNECTION_OPTION_KEYWORD = "port";
+    private const string SERVER_CONNECTION_OPTION_KEYWORD = "server";
+    private const string CONNECT_TIMEOUT_CONNECTION_OPTION_KEYWORD = "connect-timeout";
+    private const string CONNECTION_ATTRIBUTES_CONNECTION_OPTION_KEYWORD = "connection-attributes";
+    private const string DNS_SRV_CONNECTION_OPTION_KEYWORD = "dns-srv";
+    private const string DNS_SRV_URI_SCHEME = "mysqlx+srv";
+    private const string MYSQLX_URI_SCHEME = "mysqlx";
+    private const string SSH_URI_SCHEME = "mysqlx+ssh";
+    internal QueueTaskScheduler _scheduler = new QueueTaskScheduler();
+    protected readonly Client _client;
+
+    internal InternalSession InternalSession
+    {
+      get
+      {
+        if (_internalSession == null)
+          throw new MySqlException(ResourcesX.InvalidSession);
+        return _internalSession;
+      }
+    }
+
+    internal XInternalSession XSession
+    {
+      get { return InternalSession as XInternalSession; }
+    }
+
+    internal DateTime IdleSince { get; set; }
+
+    #region Session status properties
+
+    private DBVersion? _version = null;
+
+    internal DBVersion Version => _version ?? (_version = XSession.GetServerVersion()).Value;
+
+    private int? _threadId = null;
+    internal int ThreadId => _threadId ?? (_threadId = XSession.GetThreadId()).Value;
+
+    /// <summary>
+    /// Flag to set if prepared statements are supported.
+    /// </summary>
+    internal bool SupportsPreparedStatements { get; set; } = true;
+
+    #endregion
+
+    /// <summary>
+    /// Gets the connection settings for this session.
+    /// </summary>
+    public MySqlXConnectionStringBuilder Settings { get; private set; }
+
+    /// <summary>
+    /// Gets the currently active schema.
+    /// </summary>
+    public Schema Schema { get; protected set; }
+
+    /// <summary>
+    /// Gets the default schema provided when creating the session.
+    /// </summary>
+    public Schema DefaultSchema { get; private set; }
+
+    /// <summary>
+    /// Gets the connection uri representation of the connection options provided during the creation of the session.
+    /// </summary>
+    public String Uri
+    {
+      get
+      {
+        var builder = new StringBuilder(string.Format("mysqlx://{0}:{1}{2}?",
+          Settings.Server,
+          Settings.Port,
+          string.IsNullOrEmpty(Settings.Database) ?
+            string.Empty :
+            "/" + Settings.Database));
+        var firstItemAdded = false;
+        var certificateFileAdded = false;
+        foreach (var item in Settings.values)
+        {
+          // Skip connection options already included in the connection URI.
+          if (item.Key == "server" || item.Key == "database" || item.Key == "port")
+            continue;
+
+          // Skip CertificateFile if it has already been included.
+          if ((item.Key == "certificatefile" || item.Key == "sslca") && certificateFileAdded)
+            continue;
+
+          try
+          {
+            var value = Settings[item.Key];
+            // Get the default value of the connection option.
+            var option = MySqlConnectionStringBuilder.Options.Values.First(
+                o => o.Keyword == item.Key ||
+                (o.Synonyms != null && o.Synonyms.Contains(item.Key)));
+            var defaultValue = option.DefaultValue;
+            // If the default value has been changed then include it in the connection URI.
+            if (value != null && (defaultValue == null || (value.ToString() != defaultValue.ToString())))
+            {
+              if (!firstItemAdded)
+                firstItemAdded = true;
+              else
+                builder.Append("&");
+
+              if (item.Key == "certificatefile" || item.Key == "sslca")
+              {
+                certificateFileAdded = true;
+                builder.Append("sslca");
+              }
+              else
+                builder.Append(item.Key);
+              builder.Append("=");
+              builder.Append(value is bool ? value.ToString().ToLower() : value.ToString());
+            }
+          }
+          // Dismiss any not supported exceptions since they are expected.
+          catch (NotSupportedException) { }
+          catch (ArgumentException) { }
+        }
+
+        return builder.ToString();
+      }
+    }
+
+    /// <summary>
+    /// Initializes a new instance of the BaseSession class based on the specified connection string.
+    /// </summary>
+    /// <param name="connectionString">The connection used to create the session.</param>
+    /// <exception cref="ArgumentNullException"><paramref name="connectionString"/> is <c>null</c>.</exception>
+    /// <exception cref="UriFormatException">Unable to parse the <paramref name="connectionString"/> when 
+    /// in URI format.</exception>
+    /// <remarks>
+    /// <para>When using Unix sockets the <c>protocol=unix</c> or <c>protocol=unixsocket</c> connection option is required.
+    /// This will enable elements passed in the <c>server</c> connection option to be treated as Unix sockets. The user is also required
+    /// to explicitly set <c>sslmode</c> to <c>none</c> since X Plugin does not support SSL when using Unix sockets. Note that
+    /// <c>protocol=unix</c> and <c>protocol=unixsocket</c> are synonyms.</para>
+    /// <para>&#160;</para>
+    /// <para>Multiple hosts can be specified as part of the <paramref name="connectionString"/>,
+    /// which enables client-side failover when trying to establish a connection.</para>
+    /// <para>&#160;</para>
+    /// <para>Connection URI examples:
+    /// <para />- mysqlx://test:test@[192.1.10.10,localhost]
+    /// <para />- mysqlx://test:test@[192.1.10.10,127.0.0.1]
+    /// <para />- mysqlx://root:@[../tmp/mysqlx.sock,/tmp/mysqld.sock]?protocol=unix&#38;sslmode=none
+    /// <para />- mysqlx://test:test@[192.1.10.10:33060,127.0.0.1:33060]
+    /// <para />- mysqlx://test:test@[192.1.10.10,120.0.0.2:22000,[::1]:33060]/test?connectiontimeout=10
+    /// <para />- mysqlx://test:test@[(address=server.example,priority=20),(address=127.0.0.1,priority=100)]
+    /// <para />- mysqlx://test:test@[(address=server.example,priority=100),(address=127.0.0.1,priority=75),(address=192.0.10.56,priority=25)]
+    /// </para>
+    /// <para>&#160;</para>
+    /// <para>Connection string examples:
+    /// <para />- server=10.10.10.10,localhost;port=33060;uid=test;password=test;
+    /// <para />- host=10.10.10.10,192.101.10.2,localhost;port=5202;uid=test;password=test;
+    /// <para />- host=./tmp/mysqld.sock,/var/run/mysqldx.sock;port=5202;uid=root;protocol=unix;sslmode=none;
+    /// <para />- server=(address=server.example,priority=20),(address=127.0.0.1,priority=100);port=33060;uid=test;password=test;
+    /// <para />- server=(address=server.example,priority=100),(address=127.0.0.1,priority=75),(address=192.0.10.56,priority=25);port=33060;uid=test;password=test;
+    /// </para>
+    /// <para>&#160;</para>
+    /// <para>Failover methods</para>
+    /// <para>- Sequential: Connection attempts will be performed in a sequential order, that is, one after another until
+    /// a connection is successful or all the elements from the list have been tried.
+    /// </para>
+    /// <para>- Priority based: If a priority is provided, the connection attemps will be performed in descending order, starting
+    /// with the host with the highest priority. Priority must be a value between 0 and 100. Additionally, it is required to either 
+    /// give a priority for every host or no priority to any host.
+    /// </para>
+    /// </remarks>
+    internal BaseSession(string connectionString, Client client = null) : this()
+    {
+      if (string.IsNullOrWhiteSpace(connectionString))
+        throw new ArgumentNullException("connectionString");
+
+      _client = client;
+      this._connectionString = ParseConnectionData(connectionString, client);
+
+      // Multiple hosts were specified.
+      if (FailoverManager.FailoverGroup != null && FailoverManager.FailoverGroup.Hosts?.Count > 1)
+      {
+        _internalSession = FailoverManager.AttemptConnectionXProtocol(this._connectionString, out this._connectionString, _isDefaultPort, client);
+        Settings.ConnectionString = this._connectionString;
+        Settings.AnalyzeConnectionString(this._connectionString, true, _isDefaultPort);
+      }
+      // A single host was specified.
+      else
+      {
+        Settings.ConnectionString = _connectionString;
+        if (!(_connectionString.Contains("sslmode") || _connectionString.Contains("ssl mode") || _connectionString.Contains("ssl-mode")))
+          Settings.SslMode = MySqlSslMode.Required;
+        Settings.AnalyzeConnectionString(this._connectionString, true, _isDefaultPort);
+
+        if (Settings.DnsSrv)
+        {
+          var dnsSrvRecords = DnsResolver.GetDnsSrvRecords(Settings.Server);
+          FailoverManager.SetHostList(dnsSrvRecords.ConvertAll(r => new FailoverServer(r.Target, r.Port, null)),
+            FailoverMethod.Sequential);
+          _internalSession = FailoverManager.AttemptConnectionXProtocol(this._connectionString, out this._connectionString, _isDefaultPort, client);
+          Settings.ConnectionString = this._connectionString;
+        }
+        else
+          _internalSession = InternalSession.GetSession(Settings);
+      }
+
+      // Set the default schema if provided by the user.
+      if (!string.IsNullOrWhiteSpace(Settings.Database))
+        DefaultSchema = GetSchema(Settings.Database);
+    }
+
+    /// <summary>
+    /// Initializes a new instance of the BaseSession class based on the specified anonymous type object.
+    /// </summary>
+    /// <param name="connectionData">The connection data as an anonymous type used to create the session.</param>
+    /// <exception cref="ArgumentNullException"><paramref name="connectionData"/> is null.</exception>
+    /// <remarks>
+    /// <para>Multiple hosts can be specified as part of the <paramref name="connectionData"/>, which enables client-side failover when trying to
+    /// establish a connection.</para>
+    /// <para>&#160;</para>
+    /// <para>To assign multiple hosts, create a property similar to the connection string examples shown in
+    /// <see cref="BaseSession(string)"/>. Note that the value of the property must be a string.
+    /// </para>
+    /// </remarks>
+    internal BaseSession(object connectionData, Client client = null) : this()
+    {
+      if (connectionData == null)
+        throw new ArgumentNullException("connectionData");
+
+      _client = client;
+      if (client == null)
+        FailoverManager.Reset();
+
+      var values = Tools.GetDictionaryFromAnonymous(connectionData);
+      if (!values.Keys.Any(s => s.ToLowerInvariant() == PORT_CONNECTION_OPTION_KEYWORD))
+        values.Add(PORT_CONNECTION_OPTION_KEYWORD, X_PROTOCOL_DEFAULT_PORT);
+
+      bool hostsParsed = false;
+      foreach (var value in values)
+      {
+        if (!Settings.ContainsKey(value.Key))
+          throw new KeyNotFoundException(string.Format(ResourcesX.InvalidConnectionStringAttribute, value.Key));
+
+        Settings.SetValue(value.Key, value.Value);
+        if (!hostsParsed && !string.IsNullOrEmpty(Settings[SERVER_CONNECTION_OPTION_KEYWORD].ToString()))
+        {
+          var server = value.Value.ToString();
+          if (IsUnixSocket(server))
+            Settings.SetValue(value.Key, server = NormalizeUnixSocket(server));
+
+          FailoverManager.ParseHostList(server, true, false);
+          if (FailoverManager.FailoverGroup != null && FailoverManager.FailoverGroup.Hosts?.Count > 1)
+            Settings[SERVER_CONNECTION_OPTION_KEYWORD] = null;
+          else if (FailoverManager.FailoverGroup != null)
+            Settings[SERVER_CONNECTION_OPTION_KEYWORD] = FailoverManager.FailoverGroup.Hosts[0].Host;
+
+          hostsParsed = true;
+        }
+      }
+      this._connectionString = Settings.ToString();
+
+      Settings.AnalyzeConnectionString(this._connectionString, true, _isDefaultPort);
+      if (FailoverManager.FailoverGroup != null && FailoverManager.FailoverGroup.Hosts?.Count > 1)
+      {
+        // Multiple hosts were specified.
+        _internalSession = FailoverManager.AttemptConnectionXProtocol(this._connectionString, out this._connectionString, _isDefaultPort, client);
+        Settings.ConnectionString = _connectionString;
+      }
+      else
+      {
+        if (Settings.DnsSrv)
+        {
+          var dnsSrvRecords = DnsResolver.GetDnsSrvRecords(Settings.Server);
+          FailoverManager.SetHostList(dnsSrvRecords.ConvertAll(r => new FailoverServer(r.Target, r.Port, null)),
+            FailoverMethod.Sequential);
+          _internalSession = FailoverManager.AttemptConnectionXProtocol(this._connectionString, out this._connectionString, _isDefaultPort, client);
+          Settings.ConnectionString = this._connectionString;
+        }
+        else
+          _internalSession = InternalSession.GetSession(Settings);
+      }
+
+      if (!string.IsNullOrWhiteSpace(Settings.Database))
+        DefaultSchema = GetSchema(Settings.Database);
+    }
+
+    internal BaseSession(InternalSession internalSession, Client client)
+    {
+      _internalSession = internalSession;
+      Settings = internalSession.Settings;
+      _client = client;
+    }
+
+    // Constructor used exclusively to parse connection string or connection data
+    internal BaseSession()
+    {
+      Settings = new MySqlXConnectionStringBuilder();
+    }
+
+    /// <summary>
+    /// Drops the database/schema with the given name.
+    /// </summary>
+    /// <param name="schema">The name of the schema.</param>
+    /// <exception cref="ArgumentNullException"><paramref name="schema"/> is null.</exception>
+    public void DropSchema(string schema)
+    {
+      if (string.IsNullOrWhiteSpace(schema)) throw new ArgumentNullException(nameof(schema));
+      Schema s = this.GetSchema(schema);
+      if (!s.ExistsInDatabase()) return;
+      InternalSession.ExecuteSqlNonQuery("DROP DATABASE `" + schema + "`");
+    }
+
+    /// <summary>
+    /// Creates a schema/database with the given name.
+    /// </summary>
+    /// <param name="schema">The name of the schema/database.</param>
+    /// <returns>A <see cref="Schema"/> object that matches the recently created schema/database.</returns>
+    public Schema CreateSchema(string schema)
+    {
+      InternalSession.ExecuteSqlNonQuery("CREATE DATABASE `" + schema + "`");
+      return new Schema(this, schema);
+    }
+
+    /// <summary>
+    /// Gets the schema with the given name.
+    /// </summary>
+    /// <param name="schema">The name of the schema.</param>
+    /// <returns>A <see cref="Schema"/> object set with the provided schema name.</returns>
+    public Schema GetSchema(string schema)
+    {
+      this.Schema = new Schema(this, schema);
+      return this.Schema;
+    }
+
+    /// <summary>
+    /// Gets a list of schemas (or databases) in this session.
+    /// </summary>
+    /// <returns>A <see cref="Schema"/> list containing all existing schemas (or databases).</returns>
+    public List<Schema> GetSchemas()
+    {
+      RowResult result = XSession.GetSqlRowResult("select * from information_schema.schemata");
+      result.FetchAll();
+      var query = from row in result.Rows
+                  select new Schema(this, row.GetString("schema_name"));
+      return query.ToList<Schema>();
+    }
+
+    /// <summary>
+    /// Starts a new transaction.
+    /// </summary>
+    public void StartTransaction()
+    {
+      InternalSession.ExecuteSqlNonQuery("START TRANSACTION");
+    }
+
+    /// <summary>
+    /// Commits the current transaction.
+    /// </summary>
+    /// <returns>A <see cref="Result"/> object containing the results of the commit operation.</returns>
+    public void Commit()
+    {
+      InternalSession.ExecuteSqlNonQuery("COMMIT");
+    }
+
+    /// <summary>
+    /// Rolls back the current transaction.
+    /// </summary>
+    public void Rollback()
+    {
+      InternalSession.ExecuteSqlNonQuery("ROLLBACK");
+    }
+
+    /// <summary>
+    /// Closes this session or releases it to the pool.
+    /// </summary>
+    public void Close()
+    {
+      if (XSession.SessionState != SessionState.Closed)
+      {
+        if (_client == null)
+          CloseFully();
+        else
+        {
+          _client.ReleaseSession(this);
+          XSession.SetState(SessionState.Closed, false);
+          _internalSession = null;
+        }
+      }
+    }
+
+    /// <summary>
+    /// Closes this session
+    /// </summary>
+    internal void CloseFully()
+    {
+      XSession.Close();
+    }
+
+    internal void Reset()
+    {
+      XSession.ResetSession();
+    }
+
+    #region Savepoints
+
+    /// <summary>
+    /// Sets a transaction savepoint with an autogenerated name.
+    /// </summary>
+    /// <returns>The autogenerated name of the transaction savepoint.</returns>
+    public string SetSavepoint()
+    {
+      // Autogenerate the name of the savepoint.
+      return SetSavepoint($"savepoint_{Guid.NewGuid().ToString().Replace("-", "_")}");
+    }
+
+    /// <summary>
+    /// Sets a named transaction savepoint.
+    /// </summary>
+    /// <param name="name">The name of the transaction savepoint.</param>
+    /// <returns>The name of the transaction savepoint.</returns>
+    public string SetSavepoint(string name)
+    {
+      InternalSession.ExecuteSqlNonQuery($"SAVEPOINT {name}");
+      return name;
+    }
+
+    /// <summary>
+    /// Removes the named savepoint from the set of savepoints within the current transaction.
+    /// </summary>
+    /// <param name="name">The name of the transaction savepoint.</param>
+    public void ReleaseSavepoint(string name)
+    {
+      InternalSession.ExecuteSqlNonQuery($"RELEASE SAVEPOINT {name}");
+    }
+
+    /// <summary>
+    /// Rolls back a transaction to the named savepoint without terminating the transaction.
+    /// </summary>
+    /// <param name="name">The name of the transaction savepoint.</param>
+    public void RollbackTo(string name)
+    {
+      InternalSession.ExecuteSqlNonQuery($"ROLLBACK TO {name}");
+    }
+
+    #endregion
+
+    /// <summary>
+    /// Parses the connection data.
+    /// </summary>
+    /// <param name="connectionData">The connection string or connection URI.</param>
+    /// <returns>An updated connection string representation of the provided connection string or connection URI.</returns>
+    protected internal string ParseConnectionData(string connectionData, Client client = null)
+    {
+      if (client == null)
+        FailoverManager.Reset();
+
+      if (Regex.IsMatch(connectionData, @"^mysqlx(\+\w+)?://.*", RegexOptions.IgnoreCase))
+      {
+        return ParseConnectionUri(connectionData);
+      }
+      else
+        return ParseConnectionString(connectionData);
+    }
+
+    /// <summary>
+    /// Parses a connection URI.
+    /// </summary>
+    /// <param name="connectionUri">The connection URI to parse.</param>
+    /// <returns>The connection string representation of the provided <paramref name="connectionUri"/>.</returns>
+    private string ParseConnectionUri(string connectionUri)
+    {
+      Uri uri = null;
+      string updatedUri = null;
+      bool parseServerAsUnixSocket = false;
+      string hierPart = null;
+      try
+      {
+        uri = new Uri(connectionUri);
+      }
+      catch (UriFormatException ex)
+      {
+        if (ex.Message != "Invalid URI: The hostname could not be parsed.")
+          throw ex;
+
+        // Identify if multiple hosts were specified.
+        string[] splitUri = connectionUri.Split('@', '?');
+        if (splitUri.Length == 1) throw ex;
+
+        hierPart = splitUri[1];
+        var schema = string.Empty;
+        parseServerAsUnixSocket = IsUnixSocket(hierPart);
+        bool isArray = hierPart.StartsWith("[") && hierPart.Contains("]");
+
+        // Remove schema.
+        if ((!parseServerAsUnixSocket && hierPart.Contains("/")) && !isArray ||
+          (parseServerAsUnixSocket && hierPart.Contains(")/")) ||
+          (hierPart.StartsWith("[") && hierPart.Contains("]/") && isArray))
+        {
+          schema = hierPart.Substring(hierPart.LastIndexOf('/') + 1);
+          hierPart = hierPart.Substring(0, hierPart.Length - schema.Length - 1);
+        }
+
+        if (parseServerAsUnixSocket)
+        {
+          updatedUri = splitUri[0] + "@localhost" +
+            (schema != string.Empty ? "/" + schema : string.Empty) +
+            (splitUri.Length > 2 ? "?" + splitUri[2] : string.Empty);
+        }
+        else if (isArray)
+        {
+          hierPart = hierPart.Substring(1, hierPart.Length - 2);
+          int hostCount = FailoverManager.ParseHostList(hierPart, true, true);
+          if (FailoverManager.FailoverGroup != null)
+          {
+            hierPart = FailoverManager.FailoverGroup.ActiveHost.Host;
+            parseServerAsUnixSocket = IsUnixSocket(FailoverManager.FailoverGroup.ActiveHost.Host);
+            updatedUri = splitUri[0] + "@" +
+              (parseServerAsUnixSocket ? "localhost" : hierPart) +
+              (FailoverManager.FailoverGroup.ActiveHost.Port != -1 ? ":" + FailoverManager.FailoverGroup.ActiveHost.Port : string.Empty) +
+              (schema != string.Empty ? "/" + schema : string.Empty) +
+              (splitUri.Length == 3 ? "?" + splitUri[2] : string.Empty);
+          }
+          else if (hostCount == 1)
+            updatedUri = splitUri[0] + "@" + hierPart +
+              (schema != string.Empty ? "/" + schema : string.Empty) +
+              (splitUri.Length == 3 ? "?" + splitUri[2] : string.Empty);
+          else
+            throw ex;
+        }
+      }
+
+      if (uri == null)
+        uri = updatedUri == null ? new Uri(connectionUri) : new Uri(updatedUri);
+
+      if (uri.Scheme == DNS_SRV_URI_SCHEME)
+      {
+        if (FailoverManager.FailoverGroup != null && FailoverManager.FailoverGroup.Hosts?.Count > 1)
+          throw new ArgumentException(Resources.DnsSrvInvalidConnOptionMultihost);
+        if (!uri.IsDefaultPort)
+          throw new ArgumentException(Resources.DnsSrvInvalidConnOptionPort);
+        if (parseServerAsUnixSocket)
+          throw new ArgumentException(Resources.DnsSrvInvalidConnOptionUnixSocket);
+      }
+      else if (uri.Scheme != MYSQLX_URI_SCHEME && uri.Scheme != SSH_URI_SCHEME)
+        throw new ArgumentException(string.Format(ResourcesX.DnsSrvInvalidScheme, uri.Scheme));
+
+      return ConvertToConnectionString(uri, hierPart, parseServerAsUnixSocket, uri.Scheme == DNS_SRV_URI_SCHEME);
+    }
+
+    /// <summary>
+    /// Validates if the string provided is a Unix socket file.
+    /// </summary>
+    /// <param name="unixSocket">The Unix socket to evaluate.</param>
+    /// <returns><c>true</c> if <paramref name="unixSocket"/> is a valid Unix socket; otherwise, <c>false</c>.</returns>
+    internal static bool IsUnixSocket(string unixSocket)
+    {
+      if (unixSocket.StartsWith(".") ||
+        unixSocket.StartsWith("/") ||
+        unixSocket.StartsWith("(.") ||
+        unixSocket.StartsWith("(/") ||
+        unixSocket.StartsWith("%2") ||
+        unixSocket.StartsWith("(%2"))
+        return true;
+
+      return false;
+    }
+
+    /// <summary>
+    /// Converts the URI object into a connection string.
+    /// </summary>
+    /// <param name="uri">An <see cref="Uri"/> instance with the values for the provided connection options.</param>
+    /// <param name="unixSocketPath">The path of the Unix socket file.</param>
+    /// <param name="parseServerAsUnixSocket">If <c>true</c> the <paramref name="unixSocketPath"/> replaces the value for the server connection option; otherwise, <c>false</c></param>
+    /// <returns>A connection string.</returns>
+    private string ConvertToConnectionString(Uri uri, string unixSocketPath, bool parseServerAsUnixSocket, bool isDnsSrvScheme)
+    {
+      List<string> connectionParts = new List<string>();
+
+      if (string.IsNullOrWhiteSpace(uri.Host))
+        throw new UriFormatException(ResourcesX.InvalidUriData + "host");
+      connectionParts.Add("server=" + (parseServerAsUnixSocket ?
+        NormalizeUnixSocket(unixSocketPath) :
+        uri.Host));
+      connectionParts.Add("port=" + (uri.Port == -1 ? 33060 : uri.Port));
+      _isDefaultPort = uri.IsDefaultPort;
+      if (uri.Scheme == DNS_SRV_URI_SCHEME)
+        connectionParts.Add("dns-srv=true");
+
+      if (!string.IsNullOrWhiteSpace(uri.UserInfo))
+      {
+        string[] userData = uri.UserInfo.Split(':');
+        if (userData.Length > 2)
+          throw new UriFormatException(ResourcesX.InvalidUriData + "user info");
+        connectionParts.Add("uid=" + System.Uri.UnescapeDataString(userData[0]));
+        if (userData.Length > 1)
+          connectionParts.Add("password=" + System.Uri.UnescapeDataString(userData[1]));
+      }
+      if (uri.Segments.Length > 2)
+        throw new UriFormatException(ResourcesX.InvalidUriData + "segments");
+      if (uri.Segments.Length > 1)
+      {
+        connectionParts.Add("database=" + System.Uri.UnescapeDataString(uri.Segments[1]));
+      }
+      if (!string.IsNullOrWhiteSpace(uri.Query))
+      {
+        string[] queries = System.Uri.UnescapeDataString(uri.Query).Substring(1).Split(new char[] { '&' }, StringSplitOptions.RemoveEmptyEntries);
+        foreach (string query in queries)
+        {
+          string[] keyValue = query.Replace(";", string.Empty).Split('=');
+          string part;
+          var connectionAttributesOption = MySqlXConnectionStringBuilder.Options.Options.First(item => item.Keyword == CONNECTION_ATTRIBUTES_CONNECTION_OPTION_KEYWORD);
+          var dnsSrvOption = MySqlXConnectionStringBuilder.Options.Options.First(item => item.Keyword == DNS_SRV_CONNECTION_OPTION_KEYWORD);
+
+          if (!((connectionAttributesOption.Keyword == keyValue[0]) || connectionAttributesOption.Synonyms.Contains(keyValue[0]) && keyValue.Count() > 2))
+          {
+            if (keyValue.Length > 2)
+              throw new ArgumentException(ResourcesX.InvalidUriQuery + ":" + keyValue[0]);
+            var connecttimeoutOption = MySqlXConnectionStringBuilder.Options.Options.First(item => item.Keyword == CONNECT_TIMEOUT_CONNECTION_OPTION_KEYWORD);
+            if ((connecttimeoutOption.Keyword == keyValue[0] || connecttimeoutOption.Synonyms.Contains(keyValue[0])) &&
+              String.IsNullOrWhiteSpace(keyValue[1]))
+              throw new FormatException(ResourcesX.InvalidConnectionTimeoutValue);
+            part = keyValue[0] + "=" + (keyValue.Length == 2 ? keyValue[1] : "true").Replace("(", string.Empty).Replace(")", string.Empty);
+          }
+          else if (keyValue[1] == string.Empty)
+            throw new MySqlException(ResourcesX.InvalidUriQuery + ": " + keyValue[0]);
+          else
+            part = keyValue[0] + "=" + query.Replace(keyValue[0] + "=", string.Empty);
+
+          if (isDnsSrvScheme && (dnsSrvOption.Keyword == keyValue[0] || dnsSrvOption.Synonyms.Contains(keyValue[0])) && !Convert.ToBoolean(keyValue[1]))
+            throw new ArgumentException(string.Format(ResourcesX.DnsSrvConflictingOptions, dnsSrvOption.Keyword));
+          else if (isDnsSrvScheme && (dnsSrvOption.Keyword == keyValue[0] || dnsSrvOption.Synonyms.Contains(keyValue[0])))
+            continue;
+
+          connectionParts.Add(part);
+        }
+      }
+
+      return string.Join("; ", connectionParts);
+    }
+
+    /// <summary>
+    /// Parses a connection string.
+    /// </summary>
+    /// <param name="connectionString">The connection string to parse.</param>
+    /// <returns>The parsed connection string.</returns>
+    private string ParseConnectionString(string connectionString)
+    {
+      var updatedConnectionString = string.Empty;
+      bool portProvided = false;
+      bool isDnsSrv = false;
+      var connectionOptionsDictionary = connectionString.Split(CONNECTION_DATA_KEY_SEPARATOR)
+                .Select(item => item.Split(new char[] { CONNECTION_DATA_VALUE_SEPARATOR }, 2))
+                .Where(item => item.Length == 2)
+                .ToDictionary(item => item[0], item => item[1]);
+      var serverOption = MySqlXConnectionStringBuilder.Options.Options.First(item => item.Keyword == SERVER_CONNECTION_OPTION_KEYWORD);
+      var connecttimeoutOption = MySqlXConnectionStringBuilder.Options.Options.First(item => item.Keyword == CONNECT_TIMEOUT_CONNECTION_OPTION_KEYWORD);
+      foreach (KeyValuePair<string, string> keyValuePair in connectionOptionsDictionary)
+      {
+        // Value is an equal or a semicolon
+        if (keyValuePair.Value == "=" || keyValuePair.Value == "\"")
+          throw new MySqlException(string.Format(Resources.InvalidConnectionStringValue, (keyValuePair.Value == "\"" ? ";" : "="), keyValuePair.Key));
+
+        // Key is not server or any of its synonyms.
+        if (keyValuePair.Key != serverOption.Keyword && !serverOption.Synonyms.Contains(keyValuePair.Key))
+        {
+          if ((connecttimeoutOption.Keyword == keyValuePair.Key || connecttimeoutOption.Synonyms.Contains(keyValuePair.Key)) &&
+            String.IsNullOrWhiteSpace(keyValuePair.Value))
+            throw new FormatException(ResourcesX.InvalidConnectionTimeoutValue);
+          if (keyValuePair.Key == PORT_CONNECTION_OPTION_KEYWORD)
+            portProvided = true;
+          if (keyValuePair.Key == DNS_SRV_CONNECTION_OPTION_KEYWORD)
+            isDnsSrv = Convert.ToBoolean(keyValuePair.Value);
+
+          updatedConnectionString += $"{keyValuePair.Key}{CONNECTION_DATA_VALUE_SEPARATOR}{keyValuePair.Value}{CONNECTION_DATA_KEY_SEPARATOR}";
+          continue;
+        }
+
+        // Key is server or one of its synonyms.
+        var updatedValue = keyValuePair.Value;
+        if (IsUnixSocket(keyValuePair.Value))
+          updatedValue = NormalizeUnixSocket(keyValuePair.Value);
+
+        // The value for the server connection option doesn't have a server list format.
+        if (FailoverManager.ParseHostList(updatedValue, true, false) == 1 && FailoverManager.FailoverGroup == null)
+          updatedConnectionString = $"{SERVER_CONNECTION_OPTION_KEYWORD}{CONNECTION_DATA_VALUE_SEPARATOR}{updatedValue}{CONNECTION_DATA_KEY_SEPARATOR}{updatedConnectionString}";
+      }
+
+      // DNS SRV Validation - Port cannot be provided by the user and multihost is not allowed if dns-srv is true
+      if (isDnsSrv)
+      {
+        if (portProvided)
+          throw new ArgumentException(Resources.DnsSrvInvalidConnOptionPort);
+        if (FailoverManager.FailoverGroup != null)
+          throw new ArgumentException(Resources.DnsSrvInvalidConnOptionMultihost);
+      }
+
+      // Default port must be added if not provided by the user.
+      if (FailoverManager.FailoverGroup == null)
+        return portProvided ? updatedConnectionString : $"{updatedConnectionString}{CONNECTION_DATA_KEY_SEPARATOR}{PORT_CONNECTION_OPTION_KEYWORD}{CONNECTION_DATA_VALUE_SEPARATOR}{X_PROTOCOL_DEFAULT_PORT}";
+
+      return $"{SERVER_CONNECTION_OPTION_KEYWORD}{CONNECTION_DATA_VALUE_SEPARATOR}{FailoverManager.FailoverGroup.ActiveHost.Host}{CONNECTION_DATA_KEY_SEPARATOR}" +
+        (!portProvided ? $"{PORT_CONNECTION_OPTION_KEYWORD}{CONNECTION_DATA_VALUE_SEPARATOR}{X_PROTOCOL_DEFAULT_PORT}{CONNECTION_DATA_KEY_SEPARATOR}" : string.Empty) +
+        updatedConnectionString;
+    }
+
+    /// <summary>
+    /// Normalizes the Unix socket by removing leading and ending parenthesis as well as removing special characters.
+    /// </summary>
+    /// <param name="unixSocket">The Unix socket to normalize.</param>
+    /// <returns>A normalized Unix socket.</returns>
+    internal static string NormalizeUnixSocket(string unixSocket)
+    {
+      unixSocket = unixSocket.Replace("%2F", "/");
+      if (unixSocket.StartsWith("(") && unixSocket.EndsWith(")"))
+        unixSocket = unixSocket.Substring(1, unixSocket.Length - 2);
+
+      return unixSocket;
+    }
+
+    #region IDisposable Support
+    private bool disposedValue = false; // To detect redundant calls
+
+    /// <summary>
+    /// Disposes the current object. Disposes of the managed state if the flag is set to true.
+    /// </summary>
+    /// <param name="disposing">Flag to indicate if the managed state is to be disposed.</param>
+    protected virtual void Dispose(bool disposing)
+    {
+      if (!disposedValue)
+      {
+        if (disposing)
+        {
+          // dispose managed state (managed objects).
+          Close();
+        }
+
+        // free unmanaged resources (unmanaged objects) and override a finalizer below.
+        // set large fields to null.
+
+        disposedValue = true;
+      }
+    }
+
+    // override a finalizer only if Dispose(bool disposing) above has code to free unmanaged resources.
+    // ~BaseSession() {
+    //   // Do not change this code. Put cleanup code in Dispose(bool disposing) above.
+    //   Dispose(false);
+    // }
+
+    /// <summary>
+    /// Disposes the current object. Code added to correctly implement the disposable pattern.
+    /// </summary>
+    public void Dispose()
+    {
+      // Do not change this code. Put cleanup code in Dispose(bool disposing) above.
+      Dispose(true);
+      // uncomment the following line if the finalizer is overridden above.
+      // GC.SuppressFinalize(this);
+    }
+    #endregion
+  }
+
+  /// <summary>
+  /// Describes the state of the session.
+  /// </summary>
+  public enum SessionState
+  {
+    /// <summary>
+    /// The session is closed.
+    /// </summary>
+    Closed = 0,
+    /// <summary>
+    /// The session is open.
+    /// </summary>
+    Open = 1,
+    /// <summary>
+    /// The session object is connecting to the data source.
+    /// </summary>
+    Connecting = 2,
+    /// <summary>
+    /// The session object is executing a command.
+    /// </summary>
+    Executing = 4,
+  }
+}