--- conflicted
+++ resolved
@@ -1,416 +1,412 @@
-﻿// Copyright © 2015, 2017, Oracle and/or its affiliates. All rights reserved.
-//
-// MySQL Connector/NET is licensed under the terms of the GPLv2
-// <http://www.gnu.org/licenses/old-licenses/gpl-2.0.html>, like most 
-// MySQL Connectors. There are special exceptions to the terms and 
-// conditions of the GPLv2 as it is applied to this software, see the 
-// FLOSS License Exception
-// <http://www.mysql.com/about/legal/licensing/foss-exception.html>.
-//
-// This program is free software; you can redistribute it and/or modify 
-// it under the terms of the GNU General Public License as published 
-// by the Free Software Foundation; version 2 of the License.
-//
-// This program is distributed in the hope that it will be useful, but 
-// WITHOUT ANY WARRANTY; without even the implied warranty of MERCHANTABILITY 
-// or FITNESS FOR A PARTICULAR PURPOSE. See the GNU General Public License 
-// for more details.
-//
-// You should have received a copy of the GNU General Public License along 
-// with this program; if not, write to the Free Software Foundation, Inc., 
-// 51 Franklin St, Fifth Floor, Boston, MA 02110-1301  USA
-
-using System;
-using System.Collections.Generic;
-using System.Linq;
-using MySqlX.Common;
-<<<<<<< HEAD
-using MySqlX.Session;
-=======
-using MySqlX.Data;
-using MySqlX.Sessions;
->>>>>>> 34a6f68f
-using MySqlX.XDevAPI.Relational;
-using MySql.Data;
-using MySql.Data.MySqlClient;
-using System.Text.RegularExpressions;
-using MySqlX.Failover;
-using MySqlX.XDevAPI.Common;
-
-namespace MySqlX.XDevAPI
-{
-  /// <summary>
-  /// Represents a base class for a Session
-  /// </summary>
-  public abstract class BaseSession : IDisposable
-  {
-    private InternalSession _internalSession;
-    private string connectionString;
-    private bool disposed = false;
-    private const uint newDefaultPort = 33060;
-    internal QueueTaskScheduler scheduler = new QueueTaskScheduler();
-
-    /// <summary>
-    /// Connection settings for this session
-    /// </summary>
-    public MySqlConnectionStringBuilder Settings { get; private set; }
-
-    /// <summary>
-    /// Currently active schema
-    /// </summary>
-    public Schema Schema { get; protected set; }
-
-    internal InternalSession InternalSession
-    {
-      get { return _internalSession; }
-    }
-
-    internal XInternalSession XSession
-    {
-      get { return InternalSession as XInternalSession; }
-    }
-
-    /// <summary>
-    /// Constructor
-    /// </summary>
-    /// <param name="connectionString">Session connection string</param>
-    public BaseSession(string connectionString)
-    {
-      if (string.IsNullOrWhiteSpace(connectionString))
-        throw new ArgumentNullException("connectionString");
-
-      this.connectionString = ParseConnectionString(connectionString);
-
-      if (FailoverManager.FailoverGroup != null)
-      {
-        // Multiple hosts were specified.
-        _internalSession = FailoverManager.AttemptConnection(this.connectionString, out this.connectionString);
-        Settings = new MySqlConnectionStringBuilder(this.connectionString);
-      }
-      else
-      {
-        // A single host was specified.
-        Settings = new MySqlConnectionStringBuilder(this.connectionString);
-        _internalSession = InternalSession.GetSession(Settings);
-      }
-
-      if (!string.IsNullOrWhiteSpace(Settings.Database))
-        GetSchema(Settings.Database);
-    }
-
-    /// <summary>
-    /// Constructor
-    /// </summary>
-    /// <param name="connectionData">Session data as anonymous type</param>
-    public BaseSession(object connectionData)
-    {
-      if (connectionData == null)
-        throw new ArgumentNullException("connectionData");
-      var values = Tools.GetDictionaryFromAnonymous(connectionData);
-      if (!values.Keys.Any(s => s.ToLowerInvariant() == "port"))
-        values.Add("port", newDefaultPort);
-      Settings = new MySqlConnectionStringBuilder();
-      foreach (var value in values)
-      {
-        if (!Settings.ContainsKey(value.Key))
-          throw new KeyNotFoundException(string.Format(ResourcesX.InvalidConnectionStringAttribute, value.Key));
-        Settings.SetValue(value.Key, value.Value);
-      }
-      this.connectionString = Settings.ToString();
-      _internalSession = InternalSession.GetSession(Settings);
-      if (!string.IsNullOrWhiteSpace(Settings.Database))
-        GetSchema(Settings.Database);
-    }
-
-    /// <summary>
-    /// Drop the database/schema with the given name
-    /// </summary>
-    /// <param name="schema">Name of the schema</param>
-    public void DropSchema(string schema)
-    {
-      InternalSession.ExecuteSqlNonQuery("DROP DATABASE `" + schema + "`");
-    }
-
-    /// <summary>
-    /// Create a schema/database with the given name
-    /// </summary>
-    /// <param name="schema">Name of the schema/database</param>
-    /// <returns>Schema object</returns>
-    public Schema CreateSchema(string schema)
-    {
-      InternalSession.ExecuteSqlNonQuery("CREATE DATABASE `" + schema + "`");
-      return new Schema(this, schema);
-    }
-
-    /// <summary>
-    /// Gets the schema with the given name
-    /// </summary>
-    /// <param name="schema">Name of the schema</param>
-    /// <returns>Schema object</returns>
-    public Schema GetSchema(string schema)
-    {
-      this.Schema = new Schema(this, schema);
-      return this.Schema;
-    }
-
-    //public Schema GetDefaultSchema()
-    //{
-    //  return new Schema(this, "default");
-    //}
-
-    //public Schema UseDefaultSchema()
-    //{
-    //  return new Schema(this, "default");
-    //}
-
-    /// <summary>
-    /// Get a list of schemas/databases in this session
-    /// </summary>
-    /// <returns>List<Schema></returns>
-    public List<Schema> GetSchemas()
-    {
-      RowResult result = XSession.GetSqlRowResult("select * from information_schema.schemata");
-      result.FetchAll();
-      var query = from row in result.Rows
-                  select new Schema(this, row.GetString("schema_name"));
-      return query.ToList<Schema>();
-    }
-
-    /// <summary>
-    /// Start a new transaction
-    /// </summary>
-    public void StartTransaction()
-    {
-      InternalSession.ExecuteSqlNonQuery("START TRANSACTION");
-    }
-
-    /// <summary>
-    /// Commit the current transaction
-    /// </summary>
-    public Result Commit()
-    {
-      return InternalSession.ExecuteSqlNonQuery("COMMIT");
-    }
-
-    /// <summary>
-    /// Rollback the current transaction
-    /// </summary>
-    public Result Rollback()
-    {
-      return InternalSession.ExecuteSqlNonQuery("ROLLBACK");
-    }
-
-    /// <summary>
-    /// Close this session
-    /// </summary>
-    public void Close()
-    {
-      if (XSession.SessionState != SessionState.Closed)
-      {
-        XSession.Close();
-      }
-    }
-
-    /// <summary>
-    /// Parses the connection string depending on its format.
-    /// </summary>
-    /// <param name="connectiontring">Connection string in basic or URI format.</param>
-    /// <returns>Parsed Connection String.</returns>
-    internal protected string ParseConnectionString(string connectionString)
-    {
-      FailoverManager.Reset();
-
-      // Connection string has a URI format.
-      if (Regex.IsMatch(connectionString, @"^mysqlx(\+\w+)?://.*", RegexOptions.IgnoreCase))
-      {
-        Uri uri = null;
-        string updatedUriString = null;
-        try
-        {
-          uri = new Uri(connectionString);
-        }
-        catch (UriFormatException ex)
-        {
-          if (ex.Message != "Invalid URI: The hostname could not be parsed.")
-            throw ex;
-
-          // Identify if multiple hosts were specified.
-          string[] splitUriString = connectionString.Split('@','?');
-          string[] hostsAndDb = splitUriString[1].Split('/');
-          ParseHostList(hostsAndDb[0]);
-          if (FailoverManager.FailoverGroup == null)
-            throw ex;
-
-          updatedUriString = splitUriString[0] + "@" + FailoverManager.FailoverGroup.ActiveHost.Host +
-            (FailoverManager.FailoverGroup.ActiveHost.Port != -1 ? ":" + FailoverManager.FailoverGroup.ActiveHost.Port : string.Empty) +
-            (hostsAndDb.Length == 2 ? "/" + hostsAndDb[1] : string.Empty) +
-            (splitUriString.Length == 3 ? "?" + splitUriString[2] : string.Empty);
-        }
-        finally
-        {
-          if (uri==null)
-            uri = updatedUriString==null ? new Uri(connectionString) : new Uri(updatedUriString);
-        }
-
-        List<string> connectionParts = new List<string>();
-
-        if (string.IsNullOrWhiteSpace(uri.Host))
-          throw new UriFormatException(ResourcesX.InvalidUriData + "host");
-        connectionParts.Add("server=" + uri.Host);
-        connectionParts.Add("port=" + (uri.Port == -1 ? 33060 : uri.Port));
-
-        if (!string.IsNullOrWhiteSpace(uri.UserInfo))
-        {
-          string[] userData = uri.UserInfo.Split(':');
-          if (userData.Length > 2)
-            throw new UriFormatException(ResourcesX.InvalidUriData + "user info");
-          connectionParts.Add("uid=" + Uri.UnescapeDataString(userData[0]));
-          if (userData.Length > 1)
-            connectionParts.Add("password=" + Uri.UnescapeDataString(userData[1]));
-        }
-        if (uri.Segments.Length > 2)
-          throw new UriFormatException(ResourcesX.InvalidUriData + "segments");
-        if (uri.Segments.Length > 1)
-        {
-          connectionParts.Add("database=" + Uri.UnescapeDataString(uri.Segments[1]));
-        }
-        if (!string.IsNullOrWhiteSpace(uri.Query))
-        {
-          string[] queries = uri.Query.Substring(1).Split(new char[] { '&' }, StringSplitOptions.RemoveEmptyEntries);
-          foreach (string query in queries)
-          {
-            string[] keyValue = query.Split('=');
-            if (keyValue.Length > 2)
-              throw new ArgumentException(ResourcesX.InvalidUriQuery + ":" + keyValue[0]);
-            string part = Uri.UnescapeDataString(keyValue[0]) + "=" + (keyValue.Length == 2 ? keyValue[1] : "true");
-            connectionParts.Add(part);
-          }
-        }
-
-        return string.Join("; ", connectionParts);
-      }
-
-      // Connection string doesn't have a URI format.
-      string updatedConnectionString = string.Empty;
-      string[] keyValuePairs = connectionString.Substring(0).Split(new char[] { ';' }, StringSplitOptions.RemoveEmptyEntries);
-      foreach (string keyValuePair in keyValuePairs)
-      {
-        string[] keyValue = keyValuePair.Split('=');
-        if (keyValue.Length % 2 != 0)
-          continue;
-
-        var keyword = keyValue[0].ToLowerInvariant();
-        var value = keyValue[1];
-        if (keyword != "server" && keyword != "host" && keyword != "data source" && keyword != "datasource" && keyword != "address" && keyword != "addr" && keyword != "network address")
-        {
-          updatedConnectionString += keyValuePair + ";";
-          continue;
-        }
-
-        // Identify if multiple hosts were specified.
-        string[] hosts = value.Split(',');
-        if (hosts.Length==1) break;
-        List<XServer> hostList = new List<XServer>();
-        foreach (var host in hosts)
-          hostList.Add(new XServer(host.Trim()));
-
-        FailoverManager.SetHostList(hostList, FailoverMethod.Sequential);
-      }
-
-      if (FailoverManager.FailoverGroup == null)
-        return connectionString;
-
-      return "server=" + FailoverManager.FailoverGroup.ActiveHost.Host + ";" + updatedConnectionString;
-    }
-
-    /// <summary>
-    /// Initializes the <see cref="FailoverManager"/> if more than one host is found.
-    /// </summary>
-    /// <param name="hostsSubstring">Unparsed host list.</param>
-    private void ParseHostList(string hostsSubstring)
-    {
-      if (string.IsNullOrWhiteSpace(hostsSubstring) || !hostsSubstring.StartsWith("[") || !hostsSubstring.EndsWith("]"))
-        return;
-
-      hostsSubstring = hostsSubstring.Substring(1, hostsSubstring.Length-2);
-      string[] hostArray = hostsSubstring.Split(',');
-
-      List<XServer> hostList = new List<XServer>();
-      foreach (var host in hostArray)
-      {
-        int port = -1;
-        string hostName = host;
-        int colonIndex = host.LastIndexOf(":");
-        if (colonIndex!=-1)
-        {
-          int.TryParse(host.Substring(colonIndex+1),out port);
-          hostName = host.Substring(0,colonIndex);
-        }
-
-        hostList.Add(new XServer(hostName,port));
-      }
-
-      FailoverManager.SetHostList(hostList, FailoverMethod.Sequential);
-    }
-
-    #region IDisposable Support
-    private bool disposedValue = false; // To detect redundant calls
-
-    protected virtual void Dispose(bool disposing)
-    {
-      if (!disposedValue)
-      {
-        if (disposing)
-        {
-          // dispose managed state (managed objects).
-          Close();
-        }
-
-        // free unmanaged resources (unmanaged objects) and override a finalizer below.
-        // set large fields to null.
-
-        disposedValue = true;
-      }
-    }
-
-    // override a finalizer only if Dispose(bool disposing) above has code to free unmanaged resources.
-    // ~BaseSession() {
-    //   // Do not change this code. Put cleanup code in Dispose(bool disposing) above.
-    //   Dispose(false);
-    // }
-
-    /// <summary>
-    /// This code added to correctly implement the disposable pattern.
-    /// </summary>
-    public void Dispose()
-    {
-      // Do not change this code. Put cleanup code in Dispose(bool disposing) above.
-      Dispose(true);
-      // uncomment the following line if the finalizer is overridden above.
-      // GC.SuppressFinalize(this);
-    }
-    #endregion
-  }
-
-  /// <summary>
-  /// Session state
-  /// </summary>
-  public enum SessionState
-  {
-    // Summary:
-    //     The session is closed.
-    Closed = 0,
-    //
-    // Summary:
-    //     The session is open.
-    Open = 1,
-    //
-    // Summary:
-    //     The session object is connecting to the data source.
-    Connecting = 2,
-    //
-    // Summary:
-    //     The session object is executing a command. 
-    Executing = 4,
-  }
-}
+﻿// Copyright © 2015, 2017, Oracle and/or its affiliates. All rights reserved.
+//
+// MySQL Connector/NET is licensed under the terms of the GPLv2
+// <http://www.gnu.org/licenses/old-licenses/gpl-2.0.html>, like most 
+// MySQL Connectors. There are special exceptions to the terms and 
+// conditions of the GPLv2 as it is applied to this software, see the 
+// FLOSS License Exception
+// <http://www.mysql.com/about/legal/licensing/foss-exception.html>.
+//
+// This program is free software; you can redistribute it and/or modify 
+// it under the terms of the GNU General Public License as published 
+// by the Free Software Foundation; version 2 of the License.
+//
+// This program is distributed in the hope that it will be useful, but 
+// WITHOUT ANY WARRANTY; without even the implied warranty of MERCHANTABILITY 
+// or FITNESS FOR A PARTICULAR PURPOSE. See the GNU General Public License 
+// for more details.
+//
+// You should have received a copy of the GNU General Public License along 
+// with this program; if not, write to the Free Software Foundation, Inc., 
+// 51 Franklin St, Fifth Floor, Boston, MA 02110-1301  USA
+
+using System;
+using System.Collections.Generic;
+using System.Linq;
+using MySqlX.Common;
+using MySqlX.Data;
+using MySqlX.Sessions;
+using MySqlX.XDevAPI.Relational;
+using MySql.Data;
+using MySql.Data.MySqlClient;
+using System.Text.RegularExpressions;
+using MySqlX.Failover;
+using MySqlX.XDevAPI.Common;
+
+namespace MySqlX.XDevAPI
+{
+  /// <summary>
+  /// Represents a base class for a Session
+  /// </summary>
+  public abstract class BaseSession : IDisposable
+  {
+    private InternalSession _internalSession;
+    private string connectionString;
+    private bool disposed = false;
+    private const uint newDefaultPort = 33060;
+    internal QueueTaskScheduler scheduler = new QueueTaskScheduler();
+
+    /// <summary>
+    /// Connection settings for this session
+    /// </summary>
+    public MySqlConnectionStringBuilder Settings { get; private set; }
+
+    /// <summary>
+    /// Currently active schema
+    /// </summary>
+    public Schema Schema { get; protected set; }
+
+    internal InternalSession InternalSession
+    {
+      get { return _internalSession; }
+    }
+
+    internal XInternalSession XSession
+    {
+      get { return InternalSession as XInternalSession; }
+    }
+
+    /// <summary>
+    /// Constructor
+    /// </summary>
+    /// <param name="connectionString">Session connection string</param>
+    public BaseSession(string connectionString)
+    {
+      if (string.IsNullOrWhiteSpace(connectionString))
+        throw new ArgumentNullException("connectionString");
+
+      this.connectionString = ParseConnectionString(connectionString);
+
+      if (FailoverManager.FailoverGroup != null)
+      {
+        // Multiple hosts were specified.
+        _internalSession = FailoverManager.AttemptConnection(this.connectionString, out this.connectionString);
+        Settings = new MySqlConnectionStringBuilder(this.connectionString);
+      }
+      else
+      {
+        // A single host was specified.
+        Settings = new MySqlConnectionStringBuilder(this.connectionString);
+        _internalSession = InternalSession.GetSession(Settings);
+      }
+
+      if (!string.IsNullOrWhiteSpace(Settings.Database))
+        GetSchema(Settings.Database);
+    }
+
+    /// <summary>
+    /// Constructor
+    /// </summary>
+    /// <param name="connectionData">Session data as anonymous type</param>
+    public BaseSession(object connectionData)
+    {
+      if (connectionData == null)
+        throw new ArgumentNullException("connectionData");
+      var values = Tools.GetDictionaryFromAnonymous(connectionData);
+      if (!values.Keys.Any(s => s.ToLowerInvariant() == "port"))
+        values.Add("port", newDefaultPort);
+      Settings = new MySqlConnectionStringBuilder();
+      foreach (var value in values)
+      {
+        if (!Settings.ContainsKey(value.Key))
+          throw new KeyNotFoundException(string.Format(ResourcesX.InvalidConnectionStringAttribute, value.Key));
+        Settings.SetValue(value.Key, value.Value);
+      }
+      this.connectionString = Settings.ToString();
+      _internalSession = InternalSession.GetSession(Settings);
+      if (!string.IsNullOrWhiteSpace(Settings.Database))
+        GetSchema(Settings.Database);
+    }
+
+    /// <summary>
+    /// Drop the database/schema with the given name
+    /// </summary>
+    /// <param name="schema">Name of the schema</param>
+    public void DropSchema(string schema)
+    {
+      InternalSession.ExecuteSqlNonQuery("DROP DATABASE `" + schema + "`");
+    }
+
+    /// <summary>
+    /// Create a schema/database with the given name
+    /// </summary>
+    /// <param name="schema">Name of the schema/database</param>
+    /// <returns>Schema object</returns>
+    public Schema CreateSchema(string schema)
+    {
+      InternalSession.ExecuteSqlNonQuery("CREATE DATABASE `" + schema + "`");
+      return new Schema(this, schema);
+    }
+
+    /// <summary>
+    /// Gets the schema with the given name
+    /// </summary>
+    /// <param name="schema">Name of the schema</param>
+    /// <returns>Schema object</returns>
+    public Schema GetSchema(string schema)
+    {
+      this.Schema = new Schema(this, schema);
+      return this.Schema;
+    }
+
+    //public Schema GetDefaultSchema()
+    //{
+    //  return new Schema(this, "default");
+    //}
+
+    //public Schema UseDefaultSchema()
+    //{
+    //  return new Schema(this, "default");
+    //}
+
+    /// <summary>
+    /// Get a list of schemas/databases in this session
+    /// </summary>
+    /// <returns>List<Schema></returns>
+    public List<Schema> GetSchemas()
+    {
+      RowResult result = XSession.GetSqlRowResult("select * from information_schema.schemata");
+      result.FetchAll();
+      var query = from row in result.Rows
+                  select new Schema(this, row.GetString("schema_name"));
+      return query.ToList<Schema>();
+    }
+
+    /// <summary>
+    /// Start a new transaction
+    /// </summary>
+    public void StartTransaction()
+    {
+      InternalSession.ExecuteSqlNonQuery("START TRANSACTION");
+    }
+
+    /// <summary>
+    /// Commit the current transaction
+    /// </summary>
+    public Result Commit()
+    {
+      return InternalSession.ExecuteSqlNonQuery("COMMIT");
+    }
+
+    /// <summary>
+    /// Rollback the current transaction
+    /// </summary>
+    public Result Rollback()
+    {
+      return InternalSession.ExecuteSqlNonQuery("ROLLBACK");
+    }
+
+    /// <summary>
+    /// Close this session
+    /// </summary>
+    public void Close()
+    {
+      if (XSession.SessionState != SessionState.Closed)
+      {
+        XSession.Close();
+      }
+    }
+
+    /// <summary>
+    /// Parses the connection string depending on its format.
+    /// </summary>
+    /// <param name="connectiontring">Connection string in basic or URI format.</param>
+    /// <returns>Parsed Connection String.</returns>
+    internal protected string ParseConnectionString(string connectionString)
+    {
+      FailoverManager.Reset();
+
+      // Connection string has a URI format.
+      if (Regex.IsMatch(connectionString, @"^mysqlx(\+\w+)?://.*", RegexOptions.IgnoreCase))
+      {
+        Uri uri = null;
+        string updatedUriString = null;
+        try
+        {
+          uri = new Uri(connectionString);
+        }
+        catch (UriFormatException ex)
+        {
+          if (ex.Message != "Invalid URI: The hostname could not be parsed.")
+            throw ex;
+
+          // Identify if multiple hosts were specified.
+          string[] splitUriString = connectionString.Split('@','?');
+          string[] hostsAndDb = splitUriString[1].Split('/');
+          ParseHostList(hostsAndDb[0]);
+          if (FailoverManager.FailoverGroup == null)
+            throw ex;
+
+          updatedUriString = splitUriString[0] + "@" + FailoverManager.FailoverGroup.ActiveHost.Host +
+            (FailoverManager.FailoverGroup.ActiveHost.Port != -1 ? ":" + FailoverManager.FailoverGroup.ActiveHost.Port : string.Empty) +
+            (hostsAndDb.Length == 2 ? "/" + hostsAndDb[1] : string.Empty) +
+            (splitUriString.Length == 3 ? "?" + splitUriString[2] : string.Empty);
+        }
+        finally
+        {
+          if (uri==null)
+            uri = updatedUriString==null ? new Uri(connectionString) : new Uri(updatedUriString);
+        }
+
+        List<string> connectionParts = new List<string>();
+
+        if (string.IsNullOrWhiteSpace(uri.Host))
+          throw new UriFormatException(ResourcesX.InvalidUriData + "host");
+        connectionParts.Add("server=" + uri.Host);
+        connectionParts.Add("port=" + (uri.Port == -1 ? 33060 : uri.Port));
+
+        if (!string.IsNullOrWhiteSpace(uri.UserInfo))
+        {
+          string[] userData = uri.UserInfo.Split(':');
+          if (userData.Length > 2)
+            throw new UriFormatException(ResourcesX.InvalidUriData + "user info");
+          connectionParts.Add("uid=" + Uri.UnescapeDataString(userData[0]));
+          if (userData.Length > 1)
+            connectionParts.Add("password=" + Uri.UnescapeDataString(userData[1]));
+        }
+        if (uri.Segments.Length > 2)
+          throw new UriFormatException(ResourcesX.InvalidUriData + "segments");
+        if (uri.Segments.Length > 1)
+        {
+          connectionParts.Add("database=" + Uri.UnescapeDataString(uri.Segments[1]));
+        }
+        if (!string.IsNullOrWhiteSpace(uri.Query))
+        {
+          string[] queries = uri.Query.Substring(1).Split(new char[] { '&' }, StringSplitOptions.RemoveEmptyEntries);
+          foreach (string query in queries)
+          {
+            string[] keyValue = query.Split('=');
+            if (keyValue.Length > 2)
+              throw new ArgumentException(ResourcesX.InvalidUriQuery + ":" + keyValue[0]);
+            string part = Uri.UnescapeDataString(keyValue[0]) + "=" + (keyValue.Length == 2 ? keyValue[1] : "true");
+            connectionParts.Add(part);
+          }
+        }
+
+        return string.Join("; ", connectionParts);
+      }
+
+      // Connection string doesn't have a URI format.
+      string updatedConnectionString = string.Empty;
+      string[] keyValuePairs = connectionString.Substring(0).Split(new char[] { ';' }, StringSplitOptions.RemoveEmptyEntries);
+      foreach (string keyValuePair in keyValuePairs)
+      {
+        string[] keyValue = keyValuePair.Split('=');
+        if (keyValue.Length % 2 != 0)
+          continue;
+
+        var keyword = keyValue[0].ToLowerInvariant();
+        var value = keyValue[1];
+        if (keyword != "server" && keyword != "host" && keyword != "data source" && keyword != "datasource" && keyword != "address" && keyword != "addr" && keyword != "network address")
+        {
+          updatedConnectionString += keyValuePair + ";";
+          continue;
+        }
+
+        // Identify if multiple hosts were specified.
+        string[] hosts = value.Split(',');
+        if (hosts.Length==1) break;
+        List<XServer> hostList = new List<XServer>();
+        foreach (var host in hosts)
+          hostList.Add(new XServer(host.Trim()));
+
+        FailoverManager.SetHostList(hostList, FailoverMethod.Sequential);
+      }
+
+      if (FailoverManager.FailoverGroup == null)
+        return connectionString;
+
+      return "server=" + FailoverManager.FailoverGroup.ActiveHost.Host + ";" + updatedConnectionString;
+    }
+
+    /// <summary>
+    /// Initializes the <see cref="FailoverManager"/> if more than one host is found.
+    /// </summary>
+    /// <param name="hostsSubstring">Unparsed host list.</param>
+    private void ParseHostList(string hostsSubstring)
+    {
+      if (string.IsNullOrWhiteSpace(hostsSubstring) || !hostsSubstring.StartsWith("[") || !hostsSubstring.EndsWith("]"))
+        return;
+
+      hostsSubstring = hostsSubstring.Substring(1, hostsSubstring.Length-2);
+      string[] hostArray = hostsSubstring.Split(',');
+
+      List<XServer> hostList = new List<XServer>();
+      foreach (var host in hostArray)
+      {
+        int port = -1;
+        string hostName = host;
+        int colonIndex = host.LastIndexOf(":");
+        if (colonIndex!=-1)
+        {
+          int.TryParse(host.Substring(colonIndex+1),out port);
+          hostName = host.Substring(0,colonIndex);
+        }
+
+        hostList.Add(new XServer(hostName,port));
+      }
+
+      FailoverManager.SetHostList(hostList, FailoverMethod.Sequential);
+    }
+
+    #region IDisposable Support
+    private bool disposedValue = false; // To detect redundant calls
+
+    protected virtual void Dispose(bool disposing)
+    {
+      if (!disposedValue)
+      {
+        if (disposing)
+        {
+          // dispose managed state (managed objects).
+          Close();
+        }
+
+        // free unmanaged resources (unmanaged objects) and override a finalizer below.
+        // set large fields to null.
+
+        disposedValue = true;
+      }
+    }
+
+    // override a finalizer only if Dispose(bool disposing) above has code to free unmanaged resources.
+    // ~BaseSession() {
+    //   // Do not change this code. Put cleanup code in Dispose(bool disposing) above.
+    //   Dispose(false);
+    // }
+
+    /// <summary>
+    /// This code added to correctly implement the disposable pattern.
+    /// </summary>
+    public void Dispose()
+    {
+      // Do not change this code. Put cleanup code in Dispose(bool disposing) above.
+      Dispose(true);
+      // uncomment the following line if the finalizer is overridden above.
+      // GC.SuppressFinalize(this);
+    }
+    #endregion
+  }
+
+  /// <summary>
+  /// Session state
+  /// </summary>
+  public enum SessionState
+  {
+    // Summary:
+    //     The session is closed.
+    Closed = 0,
+    //
+    // Summary:
+    //     The session is open.
+    Open = 1,
+    //
+    // Summary:
+    //     The session object is connecting to the data source.
+    Connecting = 2,
+    //
+    // Summary:
+    //     The session object is executing a command. 
+    Executing = 4,
+  }
+}