--- conflicted
+++ resolved
@@ -1,364 +1,360 @@
-﻿// Copyright © 2015, 2017, Oracle and/or its affiliates. All rights reserved.
-//
-// MySQL Connector/NET is licensed under the terms of the GPLv2
-// <http://www.gnu.org/licenses/old-licenses/gpl-2.0.html>, like most 
-// MySQL Connectors. There are special exceptions to the terms and 
-// conditions of the GPLv2 as it is applied to this software, see the 
-// FLOSS License Exception
-// <http://www.mysql.com/about/legal/licensing/foss-exception.html>.
-//
-// This program is free software; you can redistribute it and/or modify 
-// it under the terms of the GNU General Public License as published 
-// by the Free Software Foundation; version 2 of the License.
-//
-// This program is distributed in the hope that it will be useful, but 
-// WITHOUT ANY WARRANTY; without even the implied warranty of MERCHANTABILITY 
-// or FITNESS FOR A PARTICULAR PURPOSE. See the GNU General Public License 
-// for more details.
-//
-// You should have received a copy of the GNU General Public License along 
-// with this program; if not, write to the Free Software Foundation, Inc., 
-// 51 Franklin St, Fifth Floor, Boston, MA 02110-1301  USA
-
-using System;
-using MySqlX.XDevAPI.CRUD;
-using MySqlX.XDevAPI.Common;
-using MySql.Data;
-using MySql.Data.MySqlClient;
-<<<<<<< HEAD
-#if NETSTANDARD1_6
-=======
-using System.Collections.Generic;
-#if NETCORE10
->>>>>>> f8740ebd
-using System.Reflection;
-#endif
-
-namespace MySqlX.XDevAPI
-{
-  /// <summary>
-  /// Represents a collection of documents.
-  /// </summary>
-  public class Collection : DatabaseObject
-  {
-    internal Collection() :base(null, null)
-    {
-    }
-
-    internal Collection(Schema schema, string name)
-      : base(schema, name)
-    {
-
-    }
-
-#region Add Operations
-
-    /// <summary>
-    /// Creates an <see cref="AddStatement"/> containing the provided objects that can be used to add
-    /// one or more items to a collection.
-    /// </summary>
-    /// <param name="items">The objects to add.</param>
-    /// <returns>An <see cref="AddStatement"/> object containing the objects to add.</returns>
-    /// <exception cref="ArgumentNullException"><paramref name="items"/> is <c>null</c>.</exception>
-    /// <remarks>This method can take anonymous objects, domain objects, or just plain JSON strings.
-    /// The statement can be further modified before execution.</remarks>
-    public AddStatement Add(params object[] items)
-    {
-      if (items == null)
-        throw new ArgumentNullException();
-
-      AddStatement stmt = new AddStatement(this);
-      stmt.Add(items);
-      return stmt;
-    }
-
-#endregion
-
-#region Remove Operations
-
-    /// <summary>
-    /// Creates a <see cref="RemoveStatement"/> with the given condition that can be used to remove
-    /// one or more documents from a collection.The statement can then be further modified before execution.
-    /// </summary>
-    /// <param name="condition">The condition to match documents.</param>
-    /// <returns>A <see cref="RemoveStatement"/> object set with the given condition.</returns>
-    /// <exception cref="ArgumentNullException"><paramref name="condition"/> is <c>null</c> or white space.</exception>
-    /// <remarks>The statement can then be further modified before execution.</remarks>
-    public RemoveStatement Remove(string condition)
-    {
-      if (string.IsNullOrWhiteSpace(condition))
-        throw new ArgumentNullException(nameof(condition), Resources.ParameterNullOrEmpty);
-
-      RemoveStatement stmt = new RemoveStatement(this, condition);
-      return stmt;
-    }
-
-    /// <summary>
-    /// Creates a <see cref="RemoveStatement"/> with the given identifier that can be used to remove a single
-    /// document from a collection.
-    /// </summary>
-    /// <param name="id">The identifier to match the document.</param>
-    /// <returns>A <see cref="RemoveStatement"/> object set with the given identifier.</returns>
-    /// <remarks>The statement can then be further modified before execution.</remarks>
-    public RemoveStatement Remove(object id)
-    {
-      string key = id is string ?
-        "\"" + id.ToString() + "\"" : id.ToString();
-      string condition = String.Format("_id = {0}", key);
-      RemoveStatement stmt = new RemoveStatement(this, condition);
-      return stmt;
-    }
-
-    /// <summary>
-    /// Creates a <see cref="RemoveStatement"/> containing the identifier of the provided document that can
-    /// be used to remove a single document from a collection.
-    /// </summary>
-    /// <param name="doc">The <see cref="DbDoc"/> representing the document to remove.</param>
-    /// <returns>A <see cref="RemoveStatement"/> object set with the given document's identifier.</returns>
-    /// <exception cref="InvalidOperationException">No identifier for the document was provided.</exception>
-    /// <remarks>The remove statement can then be further modified before execution.</remarks>
-    public RemoveStatement Remove(DbDoc doc)
-    {
-      if (!doc.HasId)
-        throw new InvalidOperationException(ResourcesX.RemovingRequiresId);
-      return Remove(doc.Id);
-    }
-
-    /// <summary>
-    /// Removes the document with the given identifier.
-    /// </summary>
-    /// <param name="id">The unique identifier of the document to replace.</param>
-    /// <returns>A <see cref="Result"/> object containing the results of the execution.</returns>
-    /// <exception cref="ArgumentNullException"><paramref name="id"/> is <c>null</c> or white space.</exception>
-    /// <remarks>This is a direct execution method.</remarks>
-    public Result RemoveOne(object id)
-    {
-      if (id == null)
-        throw new ArgumentNullException(nameof(id));
-      string stringId = id.ToString();
-      if (string.IsNullOrWhiteSpace(stringId))
-        throw new ArgumentNullException(nameof(id), Resources.ParameterNullOrEmpty);
-
-      return Remove("_id = :id").Bind("id", id is string ? "\"" + stringId + "\"" : stringId).Execute();
-    }
-
-#endregion
-
-#region Modify Operations
-
-    /// <summary>
-    /// Creates a <see cref="ModifyStatement"/> with the given condition that can be used to modify one or more
-    /// documents from a collection.
-    /// </summary>
-    /// <param name="condition">The condition to match documents.</param>
-    /// <returns>A <see cref="ModifyStatement"/> object set with the given condition.</returns>
-    /// <exception cref="ArgumentNullException"><paramref name="condition"/> is <c>null</c> or white space.</exception>
-    /// <remarks>The statement can then be further modified before execution.</remarks>
-    public ModifyStatement Modify(string condition)
-    {
-      if (string.IsNullOrWhiteSpace(condition))
-        throw new ArgumentNullException(nameof(condition), Resources.ParameterNullOrEmpty);
-
-      ModifyStatement stmt = new ModifyStatement(this, condition);
-      return stmt;
-    }
-
-    /// <summary>
-    /// Replaces the document matching the given identifier.
-    /// </summary>
-    /// <param name="id">The unique identifier of the document to replace.</param>
-    /// <param name="doc">The document to replace the matching document.</param>
-    /// <returns>A <see cref="Result"/> object containing the results of the execution.</returns>
-    /// <exception cref="ArgumentNullException"><paramref name="id"/> is <c>null</c> or whitespace.</exception>
-    /// <exception cref="ArgumentNullException"><paramref name="doc"/> is <c>null</c>.</exception>
-    /// <remarks>This is a direct execution method. Operation succeeds even if no matching document was found;
-    /// in which case, the Result.RecordsAffected property is zero. If the new document contains an identifier, the value
-    /// is ignored.</remarks>
-    public Result ReplaceOne(object id, object doc)
-    {
-      if (id == null)
-        throw new ArgumentNullException(nameof(id));
-      string stringId = id.ToString();
-      if (string.IsNullOrWhiteSpace(stringId))
-        throw new ArgumentNullException(nameof(id), Resources.ParameterNullOrEmpty);
-      if (doc == null)
-        throw new ArgumentNullException(nameof(doc));
-
-      DbDoc currentDocument = GetOne(id);
-      var modify = Modify("_id = :id").Bind("id", stringId);
-      //if (currentDocument == null) return modify.Execute();
-      DbDoc newDocument = doc is DbDoc ? doc as DbDoc : new DbDoc(doc);
-
-      if (currentDocument != null)
-      {
-        // Unset all properties
-        foreach (var dictionary in currentDocument.values)
-          if (dictionary.Key != "_id") modify.Unset(dictionary.Key);
-      }
-
-      // Set new properties
-      foreach (var dictionary in newDocument.values)
-        if (dictionary.Key != "_id") modify.Set(dictionary.Key, dictionary.Value);
-
-      return modify.Execute();
-    }
-#endregion
-
-#region Add-Modify Operations
-
-    /// <summary>
-    /// Adds the given document to the collection unless the identifier or any other field that has a unique index
-    /// already exists, in which case it will update the matching document.
-    /// </summary>
-    /// <param name="id">The unique identifier of the document to replace.</param>
-    /// <param name="doc">The document to replace the matching document.</param>
-    /// <returns>A <see cref="Result"/> object containing the results of the execution.</returns>
-    /// <exception cref="MySqlException">The server version is lower than 8.0.3.</exception>
-    /// <exception cref="ArgumentNullException"><paramref name="id"/> is <c>null</c> or white space.</exception>
-    /// <exception cref="ArgumentNullException"><paramref name="doc"/> is <c>null</c>.</exception>
-    /// <exception cref="FormatException">The <paramref name="id"/> is different from the one in <paramref name="doc"/>.</exception>
-    /// <remarks>This is a direct execution method.</remarks>
-    public Result AddOrReplaceOne(object id, object doc)
-    {
-      if (!this.Session.InternalSession.GetServerVersion().isAtLeast(8,0,3))
-        throw new MySqlException(string.Format(ResourcesX.FunctionalityNotSupported, "8.0.3"));
-      if (id == null)
-        throw new ArgumentNullException(nameof(id));
-      string stringId = id.ToString();
-      if (string.IsNullOrWhiteSpace(stringId))
-        throw new ArgumentNullException(nameof(id), Resources.ParameterNullOrEmpty);
-      if (doc == null)
-        throw new ArgumentNullException(nameof(doc));
-
-      DbDoc newDocument = doc is DbDoc ? doc as DbDoc : new DbDoc(doc);
-      newDocument.Id = id;
-      AddStatement stmt = Add(newDocument);
-      stmt.upsert = true;
-      return stmt.Execute();
-    }
-#endregion
-
-    /// <summary>
-    /// Returns the number of documents in this collection on the server.
-    /// </summary>
-    /// <returns>The number of documents found.</returns>
-    public long Count()
-    {
-      return Session.XSession.TableCount(Schema, Name);
-    }
-
-    /// <summary>
-    /// Creates a <see cref="FindStatement"/> with the given condition which can be used to find documents in a
-    /// collection.
-    /// </summary>
-    /// <param name="condition">An optional condition to match documents.</param>
-    /// <returns>A <see cref="FindStatement"/> object set with the given condition.</returns>
-    /// <remarks>The statement can then be further modified before execution.</remarks>
-    public FindStatement Find(string condition = null)
-    {
-      FindStatement stmt = new FindStatement(this, condition);
-      return stmt;
-    }
-
-    /// <summary>
-    /// Creates a <see cref="CreateCollectionIndexStatement"/> with the given parameters which can be used to create
-    /// an index.
-    /// </summary>
-    /// <param name="indexName">The index name.</param>
-    /// <param name="indexDefinition">JSON document describing the index to be created.</param>
-    /// <returns>A <see cref="CreateCollectionIndexStatement"/> object set with the given index definition.</returns>
-    /// <remarks>
-    /// <para><see cref="CreateCollectionIndexStatement"/>:</para>
-    /// <para>The statement be further modified before execution.</para>
-    /// <para>&#160;</para>
-    /// <para><paramref name="indexDefinition"/> is a JSON document with the following fields:</para>
-    /// <para>
-    /// <para />- <c>fields</c>: array of <c>IndexField</c> objects, each describing a single document member to be
-    /// included in the index (see below).
-    /// <para />- <c>type: string</c>, (optional) the type of index. One of INDEX or SPATIAL. Default is INDEX and may
-    /// be omitted.
-    /// </para>
-    /// <para>&#160;</para>
-    /// <para>A single <c>IndexField</c> description consists of the following fields:</para>
-    /// <para>
-    /// <para />- <c>field</c>: string, the full document path to the document member or field to be indexed.
-    /// <para />- <c>type</c>: string, one of the supported SQL column types to map the field into (see the following list).
-    /// For numeric types, the optional UNSIGNED keyword may follow. For the TEXT type, the length to consider for
-    /// indexing may be added.
-    /// <para />- <c>required</c>: bool, (optional) true if the field is required to exist in the document. defaults to
-    /// false, except for GEOJSON where it defaults to true.
-    /// <para />- <c>options</c>: int, (optional) special option flags for use when decoding GEOJSON data.
-    /// <para />- <c>srid</c>: int, (optional) srid value for use when decoding GEOJSON data.
-    /// </para>
-    /// <para>&#160;</para>
-    /// <para>Supported SQL column types:</para>
-    /// <para>
-    /// <para />- INT [UNSIGNED]
-    /// <para />- TINYINT [UNSIGNED]
-    /// <para />- SMALLINT [UNSIGNED]
-    /// <para />- MEDIUMINT [UNSIGNED]
-    /// <para />- INTEGER [UNSIGNED]
-    /// <para />- BIGINT [UNSIGNED]
-    /// <para />- REAL [UNSIGNED]
-    /// <para />- FLOAT [UNSIGNED]
-    /// <para />- DOUBLE [UNSIGNED]
-    /// <para />- DECIMAL [UNSIGNED]
-    /// <para />- NUMERIC [UNSIGNED]
-    /// <para />- DATE
-    /// <para />- TIME
-    /// <para />- TIMESTAMP
-    /// <para />- DATETIME
-    /// <para />- TEXT[(length)]
-    /// <para />- GEOJSON (extra options: options, srid)
-    /// </para>
-    /// </remarks>
-    public CreateCollectionIndexStatement CreateIndex(string indexName, object indexDefinition)
-    {
-      return new CreateCollectionIndexStatement(this, indexName, new DbDoc(indexDefinition));
-    }
-
-    /// <summary>
-    /// Drops a collection index.
-    /// </summary>
-    /// <param name="indexName">The index name.</param>
-    /// <exception cref="ArgumentNullException"><paramref name="indexName"/> is <c>null</c> or white space.</exception>
-    public void DropIndex(string indexName)
-    {
-      if (string.IsNullOrWhiteSpace(indexName)) throw new ArgumentNullException(nameof(indexName));
-
-      bool indexExists = Convert.ToInt32(Session.XSession.ExecuteQueryAsScalar(
-        string.Format("SELECT COUNT(*)>0 FROM information_schema.statistics WHERE table_schema = '{0}' AND table_name = '{1}' AND index_name = '{2}'",
-        this.Schema.Name, this.Name, indexName))) == 1;
-      if (!indexExists) return;
-
-      Session.XSession.DropCollectionIndex(this.Schema.Name, this.Name, indexName);
-    }
-
-    /// <summary>
-    /// Verifies if the current collection exists in the server schema.
-    /// </summary>
-    /// <returns><c>true</c> if the collection exists; otherwise, <c>false</c>.</returns>
-    public override bool ExistsInDatabase()
-    {
-      return Session.XSession.TableExists(Schema, Name);
-    }
-
-    /// <summary>
-    /// Returns the document with the given identifier.
-    /// </summary>
-    /// <param name="id">The unique identifier of the document to replace.</param>
-    /// <returns>A <see cref="DbDoc"/> object if a document matching given identifier exists; otherwise, <c>null</c>.</returns>
-    /// <exception cref="ArgumentNullException"><paramref name="id"/> is <c>null</c> or white space.</exception>
-    /// <remarks>This is a direct execution method.</remarks>
-    public DbDoc GetOne(object id)
-    {
-      if (id == null)
-        throw new ArgumentNullException(nameof(id));
-      string stringId = id.ToString();
-      if (string.IsNullOrWhiteSpace(stringId))
-        throw new ArgumentNullException(nameof(id), Resources.ParameterNullOrEmpty);
-
-      return Find("_id = :id").Bind("id", id is string ? "\"" + stringId + "\"" : stringId).Execute().FetchOne();
-    }
-  }
-}
+﻿// Copyright © 2015, 2017, Oracle and/or its affiliates. All rights reserved.
+//
+// MySQL Connector/NET is licensed under the terms of the GPLv2
+// <http://www.gnu.org/licenses/old-licenses/gpl-2.0.html>, like most 
+// MySQL Connectors. There are special exceptions to the terms and 
+// conditions of the GPLv2 as it is applied to this software, see the 
+// FLOSS License Exception
+// <http://www.mysql.com/about/legal/licensing/foss-exception.html>.
+//
+// This program is free software; you can redistribute it and/or modify 
+// it under the terms of the GNU General Public License as published 
+// by the Free Software Foundation; version 2 of the License.
+//
+// This program is distributed in the hope that it will be useful, but 
+// WITHOUT ANY WARRANTY; without even the implied warranty of MERCHANTABILITY 
+// or FITNESS FOR A PARTICULAR PURPOSE. See the GNU General Public License 
+// for more details.
+//
+// You should have received a copy of the GNU General Public License along 
+// with this program; if not, write to the Free Software Foundation, Inc., 
+// 51 Franklin St, Fifth Floor, Boston, MA 02110-1301  USA
+
+using System;
+using MySqlX.XDevAPI.CRUD;
+using MySqlX.XDevAPI.Common;
+using MySql.Data;
+using MySql.Data.MySqlClient;
+using System.Collections.Generic;
+#if NETSTANDARD1_6
+using System.Reflection;
+#endif
+
+namespace MySqlX.XDevAPI
+{
+  /// <summary>
+  /// Represents a collection of documents.
+  /// </summary>
+  public class Collection : DatabaseObject
+  {
+    internal Collection() :base(null, null)
+    {
+    }
+
+    internal Collection(Schema schema, string name)
+      : base(schema, name)
+    {
+
+    }
+
+#region Add Operations
+
+    /// <summary>
+    /// Creates an <see cref="AddStatement"/> containing the provided objects that can be used to add
+    /// one or more items to a collection.
+    /// </summary>
+    /// <param name="items">The objects to add.</param>
+    /// <returns>An <see cref="AddStatement"/> object containing the objects to add.</returns>
+    /// <exception cref="ArgumentNullException"><paramref name="items"/> is <c>null</c>.</exception>
+    /// <remarks>This method can take anonymous objects, domain objects, or just plain JSON strings.
+    /// The statement can be further modified before execution.</remarks>
+    public AddStatement Add(params object[] items)
+    {
+      if (items == null)
+        throw new ArgumentNullException();
+
+      AddStatement stmt = new AddStatement(this);
+      stmt.Add(items);
+      return stmt;
+    }
+
+#endregion
+
+#region Remove Operations
+
+    /// <summary>
+    /// Creates a <see cref="RemoveStatement"/> with the given condition that can be used to remove
+    /// one or more documents from a collection.The statement can then be further modified before execution.
+    /// </summary>
+    /// <param name="condition">The condition to match documents.</param>
+    /// <returns>A <see cref="RemoveStatement"/> object set with the given condition.</returns>
+    /// <exception cref="ArgumentNullException"><paramref name="condition"/> is <c>null</c> or white space.</exception>
+    /// <remarks>The statement can then be further modified before execution.</remarks>
+    public RemoveStatement Remove(string condition)
+    {
+      if (string.IsNullOrWhiteSpace(condition))
+        throw new ArgumentNullException(nameof(condition), Resources.ParameterNullOrEmpty);
+
+      RemoveStatement stmt = new RemoveStatement(this, condition);
+      return stmt;
+    }
+
+    /// <summary>
+    /// Creates a <see cref="RemoveStatement"/> with the given identifier that can be used to remove a single
+    /// document from a collection.
+    /// </summary>
+    /// <param name="id">The identifier to match the document.</param>
+    /// <returns>A <see cref="RemoveStatement"/> object set with the given identifier.</returns>
+    /// <remarks>The statement can then be further modified before execution.</remarks>
+    public RemoveStatement Remove(object id)
+    {
+      string key = id is string ?
+        "\"" + id.ToString() + "\"" : id.ToString();
+      string condition = String.Format("_id = {0}", key);
+      RemoveStatement stmt = new RemoveStatement(this, condition);
+      return stmt;
+    }
+
+    /// <summary>
+    /// Creates a <see cref="RemoveStatement"/> containing the identifier of the provided document that can
+    /// be used to remove a single document from a collection.
+    /// </summary>
+    /// <param name="doc">The <see cref="DbDoc"/> representing the document to remove.</param>
+    /// <returns>A <see cref="RemoveStatement"/> object set with the given document's identifier.</returns>
+    /// <exception cref="InvalidOperationException">No identifier for the document was provided.</exception>
+    /// <remarks>The remove statement can then be further modified before execution.</remarks>
+    public RemoveStatement Remove(DbDoc doc)
+    {
+      if (!doc.HasId)
+        throw new InvalidOperationException(ResourcesX.RemovingRequiresId);
+      return Remove(doc.Id);
+    }
+
+    /// <summary>
+    /// Removes the document with the given identifier.
+    /// </summary>
+    /// <param name="id">The unique identifier of the document to replace.</param>
+    /// <returns>A <see cref="Result"/> object containing the results of the execution.</returns>
+    /// <exception cref="ArgumentNullException"><paramref name="id"/> is <c>null</c> or white space.</exception>
+    /// <remarks>This is a direct execution method.</remarks>
+    public Result RemoveOne(object id)
+    {
+      if (id == null)
+        throw new ArgumentNullException(nameof(id));
+      string stringId = id.ToString();
+      if (string.IsNullOrWhiteSpace(stringId))
+        throw new ArgumentNullException(nameof(id), Resources.ParameterNullOrEmpty);
+
+      return Remove("_id = :id").Bind("id", id is string ? "\"" + stringId + "\"" : stringId).Execute();
+    }
+
+#endregion
+
+#region Modify Operations
+
+    /// <summary>
+    /// Creates a <see cref="ModifyStatement"/> with the given condition that can be used to modify one or more
+    /// documents from a collection.
+    /// </summary>
+    /// <param name="condition">The condition to match documents.</param>
+    /// <returns>A <see cref="ModifyStatement"/> object set with the given condition.</returns>
+    /// <exception cref="ArgumentNullException"><paramref name="condition"/> is <c>null</c> or white space.</exception>
+    /// <remarks>The statement can then be further modified before execution.</remarks>
+    public ModifyStatement Modify(string condition)
+    {
+      if (string.IsNullOrWhiteSpace(condition))
+        throw new ArgumentNullException(nameof(condition), Resources.ParameterNullOrEmpty);
+
+      ModifyStatement stmt = new ModifyStatement(this, condition);
+      return stmt;
+    }
+
+    /// <summary>
+    /// Replaces the document matching the given identifier.
+    /// </summary>
+    /// <param name="id">The unique identifier of the document to replace.</param>
+    /// <param name="doc">The document to replace the matching document.</param>
+    /// <returns>A <see cref="Result"/> object containing the results of the execution.</returns>
+    /// <exception cref="ArgumentNullException"><paramref name="id"/> is <c>null</c> or whitespace.</exception>
+    /// <exception cref="ArgumentNullException"><paramref name="doc"/> is <c>null</c>.</exception>
+    /// <remarks>This is a direct execution method. Operation succeeds even if no matching document was found;
+    /// in which case, the Result.RecordsAffected property is zero. If the new document contains an identifier, the value
+    /// is ignored.</remarks>
+    public Result ReplaceOne(object id, object doc)
+    {
+      if (id == null)
+        throw new ArgumentNullException(nameof(id));
+      string stringId = id.ToString();
+      if (string.IsNullOrWhiteSpace(stringId))
+        throw new ArgumentNullException(nameof(id), Resources.ParameterNullOrEmpty);
+      if (doc == null)
+        throw new ArgumentNullException(nameof(doc));
+
+      DbDoc currentDocument = GetOne(id);
+      var modify = Modify("_id = :id").Bind("id", stringId);
+      //if (currentDocument == null) return modify.Execute();
+      DbDoc newDocument = doc is DbDoc ? doc as DbDoc : new DbDoc(doc);
+
+      if (currentDocument != null)
+      {
+        // Unset all properties
+        foreach (var dictionary in currentDocument.values)
+          if (dictionary.Key != "_id") modify.Unset(dictionary.Key);
+      }
+
+      // Set new properties
+      foreach (var dictionary in newDocument.values)
+        if (dictionary.Key != "_id") modify.Set(dictionary.Key, dictionary.Value);
+
+      return modify.Execute();
+    }
+#endregion
+
+#region Add-Modify Operations
+
+    /// <summary>
+    /// Adds the given document to the collection unless the identifier or any other field that has a unique index
+    /// already exists, in which case it will update the matching document.
+    /// </summary>
+    /// <param name="id">The unique identifier of the document to replace.</param>
+    /// <param name="doc">The document to replace the matching document.</param>
+    /// <returns>A <see cref="Result"/> object containing the results of the execution.</returns>
+    /// <exception cref="MySqlException">The server version is lower than 8.0.3.</exception>
+    /// <exception cref="ArgumentNullException"><paramref name="id"/> is <c>null</c> or white space.</exception>
+    /// <exception cref="ArgumentNullException"><paramref name="doc"/> is <c>null</c>.</exception>
+    /// <exception cref="FormatException">The <paramref name="id"/> is different from the one in <paramref name="doc"/>.</exception>
+    /// <remarks>This is a direct execution method.</remarks>
+    public Result AddOrReplaceOne(object id, object doc)
+    {
+      if (!this.Session.InternalSession.GetServerVersion().isAtLeast(8,0,3))
+        throw new MySqlException(string.Format(ResourcesX.FunctionalityNotSupported, "8.0.3"));
+      if (id == null)
+        throw new ArgumentNullException(nameof(id));
+      string stringId = id.ToString();
+      if (string.IsNullOrWhiteSpace(stringId))
+        throw new ArgumentNullException(nameof(id), Resources.ParameterNullOrEmpty);
+      if (doc == null)
+        throw new ArgumentNullException(nameof(doc));
+
+      DbDoc newDocument = doc is DbDoc ? doc as DbDoc : new DbDoc(doc);
+      newDocument.Id = id;
+      AddStatement stmt = Add(newDocument);
+      stmt.upsert = true;
+      return stmt.Execute();
+    }
+#endregion
+
+    /// <summary>
+    /// Returns the number of documents in this collection on the server.
+    /// </summary>
+    /// <returns>The number of documents found.</returns>
+    public long Count()
+    {
+      return Session.XSession.TableCount(Schema, Name);
+    }
+
+    /// <summary>
+    /// Creates a <see cref="FindStatement"/> with the given condition which can be used to find documents in a
+    /// collection.
+    /// </summary>
+    /// <param name="condition">An optional condition to match documents.</param>
+    /// <returns>A <see cref="FindStatement"/> object set with the given condition.</returns>
+    /// <remarks>The statement can then be further modified before execution.</remarks>
+    public FindStatement Find(string condition = null)
+    {
+      FindStatement stmt = new FindStatement(this, condition);
+      return stmt;
+    }
+
+    /// <summary>
+    /// Creates a <see cref="CreateCollectionIndexStatement"/> with the given parameters which can be used to create
+    /// an index.
+    /// </summary>
+    /// <param name="indexName">The index name.</param>
+    /// <param name="indexDefinition">JSON document describing the index to be created.</param>
+    /// <returns>A <see cref="CreateCollectionIndexStatement"/> object set with the given index definition.</returns>
+    /// <remarks>
+    /// <para><see cref="CreateCollectionIndexStatement"/>:</para>
+    /// <para>The statement be further modified before execution.</para>
+    /// <para>&#160;</para>
+    /// <para><paramref name="indexDefinition"/> is a JSON document with the following fields:</para>
+    /// <para>
+    /// <para />- <c>fields</c>: array of <c>IndexField</c> objects, each describing a single document member to be
+    /// included in the index (see below).
+    /// <para />- <c>type: string</c>, (optional) the type of index. One of INDEX or SPATIAL. Default is INDEX and may
+    /// be omitted.
+    /// </para>
+    /// <para>&#160;</para>
+    /// <para>A single <c>IndexField</c> description consists of the following fields:</para>
+    /// <para>
+    /// <para />- <c>field</c>: string, the full document path to the document member or field to be indexed.
+    /// <para />- <c>type</c>: string, one of the supported SQL column types to map the field into (see the following list).
+    /// For numeric types, the optional UNSIGNED keyword may follow. For the TEXT type, the length to consider for
+    /// indexing may be added.
+    /// <para />- <c>required</c>: bool, (optional) true if the field is required to exist in the document. defaults to
+    /// false, except for GEOJSON where it defaults to true.
+    /// <para />- <c>options</c>: int, (optional) special option flags for use when decoding GEOJSON data.
+    /// <para />- <c>srid</c>: int, (optional) srid value for use when decoding GEOJSON data.
+    /// </para>
+    /// <para>&#160;</para>
+    /// <para>Supported SQL column types:</para>
+    /// <para>
+    /// <para />- INT [UNSIGNED]
+    /// <para />- TINYINT [UNSIGNED]
+    /// <para />- SMALLINT [UNSIGNED]
+    /// <para />- MEDIUMINT [UNSIGNED]
+    /// <para />- INTEGER [UNSIGNED]
+    /// <para />- BIGINT [UNSIGNED]
+    /// <para />- REAL [UNSIGNED]
+    /// <para />- FLOAT [UNSIGNED]
+    /// <para />- DOUBLE [UNSIGNED]
+    /// <para />- DECIMAL [UNSIGNED]
+    /// <para />- NUMERIC [UNSIGNED]
+    /// <para />- DATE
+    /// <para />- TIME
+    /// <para />- TIMESTAMP
+    /// <para />- DATETIME
+    /// <para />- TEXT[(length)]
+    /// <para />- GEOJSON (extra options: options, srid)
+    /// </para>
+    /// </remarks>
+    public CreateCollectionIndexStatement CreateIndex(string indexName, object indexDefinition)
+    {
+      return new CreateCollectionIndexStatement(this, indexName, new DbDoc(indexDefinition));
+    }
+
+    /// <summary>
+    /// Drops a collection index.
+    /// </summary>
+    /// <param name="indexName">The index name.</param>
+    /// <exception cref="ArgumentNullException"><paramref name="indexName"/> is <c>null</c> or white space.</exception>
+    public void DropIndex(string indexName)
+    {
+      if (string.IsNullOrWhiteSpace(indexName)) throw new ArgumentNullException(nameof(indexName));
+
+      bool indexExists = Convert.ToInt32(Session.XSession.ExecuteQueryAsScalar(
+        string.Format("SELECT COUNT(*)>0 FROM information_schema.statistics WHERE table_schema = '{0}' AND table_name = '{1}' AND index_name = '{2}'",
+        this.Schema.Name, this.Name, indexName))) == 1;
+      if (!indexExists) return;
+
+      Session.XSession.DropCollectionIndex(this.Schema.Name, this.Name, indexName);
+    }
+
+    /// <summary>
+    /// Verifies if the current collection exists in the server schema.
+    /// </summary>
+    /// <returns><c>true</c> if the collection exists; otherwise, <c>false</c>.</returns>
+    public override bool ExistsInDatabase()
+    {
+      return Session.XSession.TableExists(Schema, Name);
+    }
+
+    /// <summary>
+    /// Returns the document with the given identifier.
+    /// </summary>
+    /// <param name="id">The unique identifier of the document to replace.</param>
+    /// <returns>A <see cref="DbDoc"/> object if a document matching given identifier exists; otherwise, <c>null</c>.</returns>
+    /// <exception cref="ArgumentNullException"><paramref name="id"/> is <c>null</c> or white space.</exception>
+    /// <remarks>This is a direct execution method.</remarks>
+    public DbDoc GetOne(object id)
+    {
+      if (id == null)
+        throw new ArgumentNullException(nameof(id));
+      string stringId = id.ToString();
+      if (string.IsNullOrWhiteSpace(stringId))
+        throw new ArgumentNullException(nameof(id), Resources.ParameterNullOrEmpty);
+
+      return Find("_id = :id").Bind("id", id is string ? "\"" + stringId + "\"" : stringId).Execute().FetchOne();
+    }
+  }
+}