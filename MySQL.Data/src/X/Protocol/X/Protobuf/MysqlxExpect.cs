--- conflicted
+++ resolved
@@ -32,12 +32,7 @@
             "RVhJU1QQAiI8ChJDb25kaXRpb25PcGVyYXRpb24SEQoNRVhQRUNUX09QX1NF",
             "VBAAEhMKD0VYUEVDVF9PUF9VTlNFVBABIj4KDEN0eE9wZXJhdGlvbhIYChRF",
             "WFBFQ1RfQ1RYX0NPUFlfUFJFVhAAEhQKEEVYUEVDVF9DVFhfRU1QVFkQASIH",
-<<<<<<< HEAD
-            "CgVDbG9zZUIeChxjb20ubXlzcWwuY2oubXlzcWx4LnByb3RvYnVmYgZwcm90",
-            "bzM="));
-=======
             "CgVDbG9zZUIZChdjb20ubXlzcWwuY2oueC5wcm90b2J1ZmIGcHJvdG8z"));
->>>>>>> f8740ebd
       descriptor = pbr::FileDescriptor.FromGeneratedCode(descriptorData,
           new pbr::FileDescriptor[] { },
           new pbr::GeneratedClrTypeInfo(null, new pbr::GeneratedClrTypeInfo[] {
