﻿// Copyright © 2015, 2017, Oracle and/or its affiliates. All rights reserved.
//
// MySQL Connector/NET is licensed under the terms of the GPLv2
// <http://www.gnu.org/licenses/old-licenses/gpl-2.0.html>, like most 
// MySQL Connectors. There are special exceptions to the terms and 
// conditions of the GPLv2 as it is applied to this software, see the 
// FLOSS License Exception
// <http://www.mysql.com/about/legal/licensing/foss-exception.html>.
//
// This program is free software; you can redistribute it and/or modify 
// it under the terms of the GNU General Public License as published 
// by the Free Software Foundation; version 2 of the License.
//
// This program is distributed in the hope that it will be useful, but 
// WITHOUT ANY WARRANTY; without even the implied warranty of MERCHANTABILITY 
// or FITNESS FOR A PARTICULAR PURPOSE. See the GNU General Public License 
// for more details.
//
// You should have received a copy of the GNU General Public License along 
// with this program; if not, write to the Free Software Foundation, Inc., 
// 51 Franklin St, Fifth Floor, Boston, MA 02110-1301  USA

using MySql.Data.MySqlClient;
<<<<<<< HEAD
=======
using Mysqlx.Expr;
using MySqlX.Protocol.X;
>>>>>>> 39203238
using MySqlX.XDevAPI;
using MySqlX.XDevAPI.Common;
using MySqlX.XDevAPI.CRUD;
using System;
using System.Net.Sockets;
using Xunit;

namespace MySqlX.Data.Tests
{
  public class BasicFindTests : BaseTest
  {
    [Fact]
    public void SimpleFind()
    {
      Collection coll = CreateCollection("test");
      var docs = new[]
      {
        new {  _id = 1, title = "Book 1", pages = 20 },
        new {  _id = 2, title = "Book 2", pages = 30 },
        new {  _id = 3, title = "Book 3", pages = 40 },
        new {  _id = 4, title = "Book 4", pages = 50 },
      };
      Result r = coll.Add(docs).Execute();
      Assert.Equal<ulong>(4, r.RecordsAffected);

      DocResult foundDocs = coll.Find("pages > 20").Execute();
      Assert.True(foundDocs.Next());
      Assert.True(foundDocs.Current["title"] == "Book 2");
      Assert.True(foundDocs.Next());
      Assert.True(foundDocs.Current["title"] == "Book 3");
      Assert.True(foundDocs.Next());
      Assert.True(foundDocs.Current["title"] == "Book 4");
      Assert.False(foundDocs.Next());
    }

    [Fact]
    public void SimpleFindWithSort()
    {
      Collection coll = CreateCollection("test");
      var docs = new[]
      {
        new {  _id = 1, title = "Book 1", pages = 20 },
        new {  _id = 2, title = "Book 2", pages = 30 },
        new {  _id = 3, title = "Book 3", pages = 40 },
        new {  _id = 4, title = "Book 4", pages = 50 },
      };
      Result r = coll.Add(docs).Execute();
      Assert.Equal<ulong>(4, r.RecordsAffected);

      DocResult foundDocs = coll.Find("pages > 20").OrderBy("pages DESC").Execute();
      Assert.True(foundDocs.Next());
      Assert.True(foundDocs.Current["title"] == "Book 4");
      Assert.True(foundDocs.Next());
      Assert.True(foundDocs.Current["title"] == "Book 3");
      Assert.True(foundDocs.Next());
      Assert.True(foundDocs.Current["title"] == "Book 2");
      Assert.False(foundDocs.Next());
    }

    [Fact]
    public void SimpleFindWithLimit()
    {
      Collection coll = CreateCollection("test");
      var docs = new[]
      {
        new {  _id = 1, title = "Book 1", pages = 20 },
        new {  _id = 2, title = "Book 2", pages = 30 },
        new {  _id = 3, title = "Book 3", pages = 40 },
        new {  _id = 4, title = "Book 4", pages = 50 },
      };
      Result r = coll.Add(docs).Execute();
      Assert.Equal<ulong>(4, r.RecordsAffected);

      DocResult foundDocs = coll.Find("pages > 20").Limit(1).Execute();
      Assert.True(foundDocs.Next());
      Assert.True(foundDocs.Current["title"] == "Book 2");
      Assert.False(foundDocs.Next());

      // Limit out of range.
      Assert.Throws<ArgumentOutOfRangeException>(() => coll.Find().Limit(0).Execute());
      Assert.Throws<ArgumentOutOfRangeException>(() => coll.Find().Limit(-1).Execute());
    }

    [Fact]
    public void FindConditional()
    {
      Collection coll = CreateCollection("test");
      var docs = new[]
      {
        new {  _id = 1, title = "Book 1", pages = 20 },
        new {  _id = 2, title = "Book 2", pages = 30 },
        new {  _id = 3, title = "Book 3", pages = 40 },
        new {  _id = 4, title = "Book 4", pages = 50 },
      };
      Result r = coll.Add(docs).Execute();
      Assert.Equal<ulong>(4, r.RecordsAffected);

      DocResult foundDocs = coll.Find("pages = :Pages").Bind("pAges", 40).Execute();
      Assert.True(foundDocs.Next());
      Assert.True(foundDocs.Current["title"] == "Book 3");
      Assert.False(foundDocs.Next());
    }

    [Fact]
    public void BindDbDoc()
    {
      Collection coll = CreateCollection("test");
      var docs = new[]
      {
        new {  _id = 1, title = "Book 1", pages = 20 },
        new {  _id = 2, title = "Book 2", pages = 30 },
        new {  _id = 3, title = "Book 3", pages = 40 },
        new {  _id = 4, title = "Book 4", pages = 50 },
      };
      Result r = coll.Add(docs).Execute();
      Assert.Equal<ulong>(4, r.RecordsAffected);

      //var s = MySql.Data.ResourcesX.TestingResources;

      DbDoc docParams = new DbDoc(new { pages1 = 30, pages2 = 40 });
      DocResult foundDocs = coll.Find("pages = :Pages1 || pages = :Pages2").Bind(docParams).Execute();
      Assert.True(foundDocs.Next());
      Assert.Equal("Book 2", foundDocs.Current["title"]);
      Assert.True(foundDocs.Next());
      Assert.Equal("Book 3", foundDocs.Current["title"]);
      Assert.False(foundDocs.Next());
    }

    [Fact]
    public void BindJsonAsAnonymous()
    {
      Collection coll = CreateCollection("test");
      var docs = new[]
      {
        new {  _id = 1, title = "Book 1", pages = 20 },
        new {  _id = 2, title = "Book 2", pages = 30 },
        new {  _id = 3, title = "Book 3", pages = 40 },
        new {  _id = 4, title = "Book 4", pages = 50 },
      };
      Result r = coll.Add(docs).Execute();
      Assert.Equal<ulong>(4, r.RecordsAffected);

      var jsonParams = new { pages1 = 30, pages2 = 40 };
      DocResult foundDocs = coll.Find("pages = :Pages1 || pages = :Pages2").Bind(jsonParams).Execute();
      Assert.True(foundDocs.Next());
      Assert.Equal("Book 2", foundDocs.Current["title"]);
      Assert.True(foundDocs.Next());
      Assert.Equal("Book 3", foundDocs.Current["title"]);
      Assert.False(foundDocs.Next());
    }

    [Fact]
    public void BindJsonAsString()
    {
      Collection coll = CreateCollection("test");
      var docs = new[]
      {
        new {  _id = 1, title = "Book 1", pages = 20 },
        new {  _id = 2, title = "Book 2", pages = 30 },
        new {  _id = 3, title = "Book 3", pages = 40 },
        new {  _id = 4, title = "Book 4", pages = 50 },
      };
      Result r = coll.Add(docs).Execute();
      Assert.Equal<ulong>(4, r.RecordsAffected);

      var jsonParams = "{ \"pages1\" : 30, \"pages2\" : 40 }";
      DocResult foundDocs = coll.Find("pages = :Pages1 || pages = :Pages2").Bind(jsonParams).Execute();
      Assert.True(foundDocs.Next());
      Assert.Equal("Book 2", foundDocs.Current["title"]);
      Assert.True(foundDocs.Next());
      Assert.Equal("Book 3", foundDocs.Current["title"]);
      Assert.False(foundDocs.Next());
    }

    [Fact]
<<<<<<< HEAD
    public void RowLockingNotSupportedInOlderVersions()
    {
      if (session.InternalSession.GetServerVersion().isAtLeast(8,0,3)) return;

      Collection coll = CreateCollection("test");

      Exception ex = Assert.Throws<MySqlException>(() => coll.Find().LockShared().Execute());
      Assert.Equal("This functionality is only supported from server version 8.0.3 onwards.", ex.Message);

      ex = Assert.Throws<MySqlException>(() => coll.Find().LockExclusive().Execute());
      Assert.Equal("This functionality is only supported from server version 8.0.3 onwards.", ex.Message);
    }

    [Fact]
    public void SimpleSharedLock()
    {
      if (!session.InternalSession.GetServerVersion().isAtLeast(8,0,3)) return;

      session.SQL("SET SESSION TRANSACTION ISOLATION LEVEL READ COMMITTED").Execute();
      using (var session2 = MySQLX.GetSession(ConnectionString))
      {
        session2.SQL("SET SESSION TRANSACTION ISOLATION LEVEL READ COMMITTED").Execute();
        Collection coll = CreateCollection("test");
        var docs = new[]
        {
          new {  _id = 1, a = 1 },
          new {  _id = 2, a = 1 },
          new {  _id = 3, a = 1 },
        };
        coll.Add(docs).Execute();
        Collection coll2 = session2.GetSchema("test").GetCollection("test");

        session.SQL("START TRANSACTION").Execute();
        DocResult docResult = coll.Find("_id = 1").LockShared().Execute();
        Assert.Equal(1, docResult.FetchAll().Count);

        session2.SQL("START TRANSACTION").Execute();
        // Should return immediately since document isn't locked.
        docResult = coll2.Find("_id = 2").LockShared().Execute();
        Assert.Equal(1, docResult.FetchAll().Count);
        // Should return immediately due to LockShared() allows reading by other sessions.
        docResult = coll2.Find("_id = 1").LockShared().Execute();
        Assert.Equal(1, docResult.FetchAll().Count);

        session.SQL("ROLLBACK").Execute();
        session2.SQL("ROLLBACK").Execute();
      }
    }

    [Fact]
    public void SimpleExclusiveLock()
    {
      if (!session.InternalSession.GetServerVersion().isAtLeast(8,0,3)) return;

      session.SQL("SET SESSION TRANSACTION ISOLATION LEVEL READ COMMITTED").Execute();
      using (var session2 = MySQLX.GetSession(ConnectionString))
      {
        session2.SQL("SET SESSION TRANSACTION ISOLATION LEVEL READ COMMITTED").Execute();
        Collection coll = CreateCollection("test");
        coll.CreateIndex("myIndex", true).Field("$._id", "INT", true).Execute();
        var docs = new[]
        {
          new {  _id = 1, a = 1 },
          new {  _id = 2, a = 1 },
          new {  _id = 3, a = 1 },
        };
        coll.Add(docs).Execute();
        Collection coll2 = session2.GetSchema("test").GetCollection("test");

        session.SQL("START TRANSACTION").Execute();
        DocResult docResult = coll.Find("_id = 1").LockExclusive().Execute();
        Assert.Equal(1, docResult.FetchAll().Count);

        session2.SQL("START TRANSACTION").Execute();
        // Should return immediately since document isn't locked.
        docResult = coll2.Find("_id = 2").LockExclusive().Execute();
        Assert.Equal(1, docResult.FetchAll().Count);
        // Session2 blocks due to to LockExclusive() not allowing to read locked documents.
        session2.SQL("SET SESSION innodb_lock_wait_timeout=1").Execute();
        Exception ex = Assert.Throws<MySqlException>(() => coll2.Find("_id = 1").LockExclusive().Execute());
        Assert.Equal("Lock wait timeout exceeded; try restarting transaction", ex.Message);

        session.SQL("ROLLBACK").Execute();
        session2.SQL("ROLLBACK").Execute();
      }
    }

    [Fact]
    public void SharedLockForbidsToModifyDocuments()
    {
      if (!session.InternalSession.GetServerVersion().isAtLeast(8,0,3)) return;

      session.SQL("SET SESSION TRANSACTION ISOLATION LEVEL READ COMMITTED").Execute();
      using (var session2 = MySQLX.GetSession(ConnectionString))
      {
        session2.SQL("SET SESSION TRANSACTION ISOLATION LEVEL READ COMMITTED").Execute();
        Collection coll = CreateCollection("test");
        var docs = new[]
        {
          new {  _id = 1, a = 1 },
          new {  _id = 2, a = 1 },
          new {  _id = 3, a = 1 },
        };
        coll.Add(docs).Execute();
        Collection coll2 = session2.GetSchema("test").GetCollection("test");

        session.SQL("START TRANSACTION").Execute();
        DocResult docResult = coll.Find("_id = 1").LockShared().Execute();
        Assert.Equal(1, docResult.FetchAll().Count);

        session2.SQL("START TRANSACTION").Execute();
        // Reading the same document is allowed with LockShared().
        docResult = coll2.Find("_id = 1").Execute();
        Assert.Equal(1, docResult.FetchAll().Count);

        // Modify() is allowed for non-locked documents.
        Result result = coll2.Modify("_id = 2").Set("a", 2).Execute();
        Assert.Equal<ulong>(1, result.RecordsAffected);
        // Session1 blocks, Modify() is not allowed for locked documents.
        session2.SQL("SET SESSION innodb_lock_wait_timeout=1").Execute();
        Exception ex = Assert.Throws<MySqlException>(() => coll2.Modify("_id = 1").Set("a", 2).Execute());
        Assert.Equal("Lock wait timeout exceeded; try restarting transaction", ex.Message);

        session.SQL("ROLLBACK").Execute();
        // Modify() is allowed since document isn't locked anymore.
        coll2.Modify("_id = 1").Set("a", 2).Execute();
        session2.SQL("COMMIT").Execute();
      }
    }

    [Fact]
    public void ExclusiveLockForbidsToModifyDocuments()
    {
      if (!session.InternalSession.GetServerVersion().isAtLeast(8,0,3)) return;

      session.SQL("SET SESSION TRANSACTION ISOLATION LEVEL READ COMMITTED").Execute();
      using (var session2 = MySQLX.GetSession(ConnectionString))
      {
        session2.SQL("SET SESSION TRANSACTION ISOLATION LEVEL READ COMMITTED").Execute();
        Collection coll = CreateCollection("test");
        var docs = new[]
        {
          new {  _id = 1, a = 1 },
          new {  _id = 2, a = 1 },
          new {  _id = 3, a = 1 },
        };
        coll.Add(docs).Execute();
        Collection coll2 = session2.GetSchema("test").GetCollection("test");

        session.SQL("START TRANSACTION").Execute();
        DocResult docResult = coll.Find("_id = 1").LockExclusive().Execute();
        Assert.Equal(1, docResult.FetchAll().Count);

        session2.SQL("START TRANSACTION").Execute();

        // Modify() is allowed for non-locked documents.
        Result result = coll2.Modify("_id = 2").Set("a", 2).Execute();
        Assert.Equal<ulong>(1, result.RecordsAffected);
        // Session1 blocks, Modify() is not allowed for locked documents.
        session2.SQL("SET SESSION innodb_lock_wait_timeout=1").Execute();
        Exception ex = Assert.Throws<MySqlException>(() => coll2.Modify("_id = 1").Set("a", 2).Execute());
        Assert.Equal("Lock wait timeout exceeded; try restarting transaction", ex.Message);

        session.SQL("ROLLBACK").Execute();
        // Modify() is allowed since document isn't locked anymore.
        coll2.Modify("_id = 1").Set("a", 2).Execute();
        session2.SQL("COMMIT").Execute();
      }
    }

    [Fact]
    public void SharedLockAfterExclusiveLock()
    {
      if (!session.InternalSession.GetServerVersion().isAtLeast(8,0,3)) return;

      session.SQL("SET SESSION TRANSACTION ISOLATION LEVEL READ COMMITTED").Execute();
      using (var session2 = MySQLX.GetSession(ConnectionString))
      {
        session2.SQL("SET SESSION TRANSACTION ISOLATION LEVEL READ COMMITTED").Execute();
        Collection coll = CreateCollection("test");
        coll.CreateIndex("myIndex", true).Field("$._id", "INT", true).Execute();
        var docs = new[]
        {
          new {  _id = 1, a = 1 },
          new {  _id = 2, a = 1 },
          new {  _id = 3, a = 1 },
        };
        coll.Add(docs).Execute();
        Collection coll2 = session2.GetSchema("test").GetCollection("test");

        session.SQL("START TRANSACTION").Execute();
        DocResult docResult = coll.Find("_id = 1").LockExclusive().Execute();
        Assert.Equal(1, docResult.FetchAll().Count);

        session2.SQL("START TRANSACTION").Execute();
        // Should return immediately since document isn't locked.
        docResult = coll2.Find("_id = 2").LockShared().Execute();
        Assert.Equal(1, docResult.FetchAll().Count);
        // Session2 blocks due to LockExclusive() not allowing to read locked documents.
        session2.SQL("SET SESSION innodb_lock_wait_timeout=1").Execute();
        Exception ex = Assert.Throws<MySqlException>(() => coll2.Find("_id = 1").LockShared().Execute());
        Assert.Equal("Lock wait timeout exceeded; try restarting transaction", ex.Message);

        // Session unlocks documents.
        session.SQL("ROLLBACK").Execute();
        // Document can now be recovered.
        docResult = coll2.Find("_id = 1").LockShared().Execute();
        Assert.Equal(1, docResult.FetchAll().Count);
        session2.SQL("ROLLBACK").Execute();
      }
    }

    [Fact]
    public void ExclusiveLockAfterSharedLock()
    {
      if (!session.InternalSession.GetServerVersion().isAtLeast(8,0,3)) return;

      session.SQL("SET SESSION TRANSACTION ISOLATION LEVEL READ COMMITTED").Execute();
      using (var session2 = MySQLX.GetSession(ConnectionString))
      {
        session2.SQL("SET SESSION TRANSACTION ISOLATION LEVEL READ COMMITTED").Execute();
        Collection coll = CreateCollection("test");
        coll.CreateIndex("myIndex", true).Field("$._id", "INT", true).Execute();
        var docs = new[]
        {
          new {  _id = 1, a = 1 },
          new {  _id = 2, a = 1 },
          new {  _id = 3, a = 1 },
        };
        coll.Add(docs).Execute();
        Collection coll2 = session2.GetSchema("test").GetCollection("test");

        session.SQL("START TRANSACTION").Execute();
        DocResult docResult = coll.Find("_id in (1, 3)").LockShared().Execute();
        Assert.Equal(2, docResult.FetchAll().Count);

        session2.SQL("START TRANSACTION").Execute();
        // Should return immediately since document isn't locked.
        docResult = coll2.Find("_id = 2").LockExclusive().Execute();
        // Should return immediately due to LockShared() allows reading by other sessions.
        docResult = coll2.Find("_id = 2").LockShared().Execute();
        Assert.Equal(1, docResult.FetchAll().Count);
        // Session2 blocks due to to LockExclusive() not allowing to read locked documents.
        session2.SQL("SET SESSION innodb_lock_wait_timeout=1").Execute();
        Exception ex = Assert.Throws<MySqlException>(() => coll2.Find("_id = 1").LockExclusive().Execute());
        Assert.Equal("Lock wait timeout exceeded; try restarting transaction", ex.Message);

        // Session unlocks documents.
        session.SQL("ROLLBACK").Execute();
        docResult = coll2.Find("_id = 1").LockExclusive().Execute();
        Assert.Equal(1, docResult.FetchAll().Count);
        session2.SQL("ROLLBACK").Execute();
      }
    }

    [Fact]
    public void ExclusiveLockAfterExclusiveLock()
    {
      if (!session.InternalSession.GetServerVersion().isAtLeast(8,0,3)) return;

      session.SQL("SET SESSION TRANSACTION ISOLATION LEVEL READ COMMITTED").Execute();
      using (var session2 = MySQLX.GetSession(ConnectionString))
      {
        session2.SQL("SET SESSION TRANSACTION ISOLATION LEVEL READ COMMITTED").Execute();
        Collection coll = CreateCollection("test");
        coll.CreateIndex("myIndex", true).Field("$._id", "INT", true).Execute();
        var docs = new[]
        {
          new {  _id = 1, a = 1 },
          new {  _id = 2, a = 1 },
          new {  _id = 3, a = 1 }
        };
        coll.Add(docs).Execute();
        Collection coll2 = session2.GetSchema("test").GetCollection("test");

        session.SQL("START TRANSACTION").Execute();
        DocResult docResult = coll.Find("_id = 1").LockExclusive().Execute();
        Assert.Equal(1, docResult.FetchAll().Count);

        session2.SQL("START TRANSACTION").Execute();
        // Should return immediately since document isn't locked.
        docResult = coll2.Find("_id = 2").LockExclusive().Execute();
        Assert.Equal(1, docResult.FetchAll().Count);
        // Session2 blocks due to to LockExclusive() not allowing to read locked documents.
        session2.SQL("SET SESSION innodb_lock_wait_timeout=1").Execute();
        Exception ex = Assert.Throws<MySqlException>(() => coll2.Find("_id = 1").LockExclusive().Execute());
        Assert.Equal("Lock wait timeout exceeded; try restarting transaction", ex.Message);

        // Session unlocks documents.
        session.SQL("ROLLBACK").Execute();
        docResult = coll2.Find("_id = 1").LockExclusive().Execute();
        Assert.Equal(1, docResult.FetchAll().Count);
        session2.SQL("ROLLBACK").Execute();
      }
=======
    public void InOperatorWithListOfValues()
    {
      // Validates the IN operator allows expressions of the type
      // ( compExpr ["NOT"] "IN" "(" argsList ")" ) | ( compExpr ["NOT"] "IN" "[" argsList "]" )
      Collection coll = CreateCollection("test");
      coll.Add(new DbDoc("{ \"a\": 1, \"b\": [ 1, \"value\" ], \"d\":\"\" }")).Execute();

      Assert.Equal(1, coll.Find("a IN (1,2,3)").Execute().FetchAll().Count);
      Assert.Equal(1, coll.Find("a not in (0,2,3)").Execute().FetchAll().Count);
      Assert.Equal(1, coll.Find("b[0] in (1,2,3)").Execute().FetchAll().Count);
      Assert.Equal(1, coll.Find("b[1] in (\"a\", \"b\", \"value\")").Execute().FetchAll().Count);
      Assert.Equal(1, coll.Find("b[0] NOT IN (0,2,3)").Execute().FetchAll().Count);
      Assert.Equal(1, coll.Find("b[1] not in (\"a\", \"b\", \"c\")").Execute().FetchAll().Count);
      Assert.Equal(1, coll.Find("a in [1,2,3]").Execute().FetchAll().Count);
      Assert.Equal(0, coll.Find("a in [2,3,4]").Execute().FetchAll().Count);
      Assert.Equal(1, coll.Find("a NOT in [0,2,3]").Execute().FetchAll().Count);
      Assert.Equal(1, coll.Find("b not IN [1,2,3]").Execute().FetchAll().Count);
      Assert.Equal(0, coll.Find("b[0] not IN [1,2,3]").Execute().FetchAll().Count);
      Assert.Equal(0, coll.Find("c NOT IN [1,2,3]").Execute().FetchAll().Count);
      Assert.Equal(0, coll.Find("a IN ('', ' ')").Execute().FetchAll().Count);
      Assert.Equal(0, coll.Find("'' IN (1,2,3)").Execute().FetchAll().Count);
      Assert.Equal(1, coll.Find("d IN ('')").Execute().FetchAll().Count);

      Collection movies = CreateCollection("movies");
      var docString = "{ \"_id\" : \"a6f4b93e1a264a108393524f29546a8c\", \"title\" : \"AFRICAN EGG\", \"description\" : \"A Fast-Paced Documentary of a Pastry Chef And a Dentist who must Pursue a Forensic Psychologist in The Gulf of Mexico\", \"releaseyear\" : 2006, \"language\" : \"English\", \"duration\" : 130, \"rating\" : \"G\", \"genre\" : \"Science fiction\", \"actors\" : [{ \"name\" : \"MILLA PECK\", \"country\" : \"Mexico\", \"birthdate\": \"12 Jan 1984\"}, { \"name\" : \"VAL BOLGER\", \"country\" : \"Botswana\", \"birthdate\": \"26 Jul 1975\" }, { \"name\" : \"SCARLETT BENING\", \"country\" : \"Syria\", \"birthdate\": \"16 Mar 1978\" }], \"additionalinfo\" : { \"director\" : \"Sharice Legaspi\", \"writers\" : [\"Rusty Couturier\", \"Angelic Orduno\", \"Carin Postell\"], \"productioncompanies\" : [\"Qvodrill\", \"Indigoholdings\"] } }";
      movies.Add(new DbDoc(docString)).Execute();

      Assert.Equal(1, movies.Find("(1>5) in (true, false)").Execute().FetchAll().Count);
      Assert.Equal(0, movies.Find("(1+5) in (1, 2, 3, 4, 5)").Execute().FetchAll().Count);
      Assert.Equal(1, movies.Find("('a'>'b') in (true, false)").Execute().FetchAll().Count);
      Assert.Throws<MySqlException>(() => movies.Find("(1>5) in [true, false]").Execute().FetchAll().Count);
      Assert.Throws<MySqlException>(() => movies.Find("(1+5) in [1, 2, 3, 4, 5]").Execute().FetchAll().Count);
      Assert.Throws<MySqlException>(() => movies.Find("('a'>'b') in [true, false]").Execute().FetchAll().Count);
      Assert.Equal(1, movies.Find("true IN [(1>5), !(false), (true || false), (false && true)]").Execute().FetchAll().Count);
      Assert.Equal(1, movies.Find("true IN ((1>5), !(false), (true || false), (false && true))").Execute().FetchAll().Count);
      Assert.Equal(0, movies.Find("{\"field\":true} IN (\"mystring\", 124, myvar, othervar.jsonobj)").Execute().FetchAll().Count);
      Assert.Equal(0, movies.Find("actor.name IN ['a name', null, (1<5-4), myvar.jsonobj.name]").Execute().FetchAll().Count);
      Assert.Equal(1, movies.Find("!false && true IN [true]").Execute().FetchAll().Count);
      Assert.Throws<MySqlException>(() => movies.Find("1-5/2*2 > 3-2/1*2 IN [true, false]").Execute().FetchAll().Count);
      Assert.Equal(0, movies.Find("true IN [1-5/2*2 > 3-2/1*2]").Execute().FetchAll().Count);
      Assert.Equal(1, movies.Find(" 'African Egg' IN ('African Egg', 1, true, NULL, [0,1,2], { 'title' : 'Atomic Firefighter' }) ").Execute().FetchAll().Count);
      Assert.Equal(1, movies.Find(" 1 IN ('African Egg', 1, true, NULL, [0,1,2], { 'title' : 'Atomic Firefighter' }) ").Execute().FetchAll().Count);
      Assert.Equal(1, movies.Find(" [0,1,2] IN ('African Egg', 1, true, NULL, [0,1,2], { 'title' : 'Atomic Firefighter' }) ").Execute().FetchAll().Count);
      Assert.Equal(1, movies.Find(" { 'title' : 'Atomic Firefighter' } IN ('African Egg', 1, true, NULL, [0,1,2], { 'title' : 'Atomic Firefighter' }) ").Execute().FetchAll().Count);
      Assert.Equal(0, movies.Find("title IN ('African Egg', 'The Witcher', 'Jurassic Perk')").Execute().FetchAll().Count);
      Assert.Equal(1, movies.Find("releaseyear IN (2006, 2010, 2017)").Execute().FetchAll().Count);
      Assert.Equal(1, movies.Find("1 IN [1,2,3]").Execute().FetchAll().Count);
      Assert.Equal(0, movies.Find("0 IN [1,2,3]").Execute().FetchAll().Count);
      Assert.Equal(1, movies.Find("0 NOT IN [1,2,3]").Execute().FetchAll().Count);
      Assert.Equal(0, movies.Find("1 NOT IN [1,2,3]").Execute().FetchAll().Count);
      Assert.Equal(1, movies.Find("releaseyear IN [2006, 2007, 2008]").Execute().FetchAll().Count);
    }

    [Fact]
    public void InOperatorWithCompExpr()
    {
      // Validates the IN operator allows expressions of the type: compExpr ["NOT"] "IN" compExpr
      Collection coll = CreateCollection("test");
      var docString = "{ \"a\": 1, \"b\": \"foo\", \"c\": { \"d\": true, \"e\": [1,2,3] }, \"f\": [ {\"x\":5}, {\"x\":7 } ] }";
      coll.Add(new DbDoc(docString)).Execute();

      Assert.Equal(1, coll.Find("a in [1,2,3]").Execute().FetchAll().Count);
      Assert.Equal(1, coll.Find("c.e[0] in [1,2,3]").Execute().FetchAll().Count);
      Assert.Equal(1, coll.Find("5 in f[*].x").Execute().FetchAll().Count);
      Assert.Equal(1, coll.Find("3 in c.e").Execute().FetchAll().Count);
      Assert.Equal(0, coll.Find("5 in c.e").Execute().FetchAll().Count);
      Assert.Equal(0, coll.Find("\"foo\" in " + docString).Execute().FetchAll().Count);
      Assert.Equal(0, coll.Find("\"a\" in " + docString).Execute().FetchAll().Count);
      Assert.Equal(0, coll.Find("a in " + docString).Execute().FetchAll().Count);
      Assert.Equal(1, coll.Find("{\"a\":1} in " + docString).Execute().FetchAll().Count);
      Assert.Equal(1, coll.Find("\"foo\" in b").Execute().FetchAll().Count);

      Collection movies = CreateCollection("movies");
      docString = "{ \"_id\" : \"a6f4b93e1a264a108393524f29546a8c\", \"title\" : \"AFRICAN EGG\", \"description\" : \"A Fast-Paced Documentary of a Pastry Chef And a Dentist who must Pursue a Forensic Psychologist in The Gulf of Mexico\", \"releaseyear\" : 2006, \"language\" : \"English\", \"duration\" : 130, \"rating\" : \"G\", \"genre\" : \"Science fiction\", \"actors\" : [{ \"name\" : \"MILLA PECK\", \"country\" : \"Mexico\", \"birthdate\": \"12 Jan 1984\"}, { \"name\" : \"VAL BOLGER\", \"country\" : \"Botswana\", \"birthdate\": \"26 Jul 1975\" }, { \"name\" : \"SCARLETT BENING\", \"country\" : \"Syria\", \"birthdate\": \"16 Mar 1978\" }], \"additionalinfo\" : { \"director\" : \"Sharice Legaspi\", \"writers\" : [\"Rusty Couturier\", \"Angelic Orduno\", \"Carin Postell\"], \"productioncompanies\" : [\"Qvodrill\", \"Indigoholdings\"] } }";
      movies.Add(new DbDoc(docString)).Execute();

      Assert.Equal(1, movies.Find("{ \"name\" : \"MILLA PECK\" } IN actors").Execute().FetchAll().Count);
      Assert.Equal(0, movies.Find("'African Egg' in movietitle").Execute().FetchAll().Count);
      Assert.Throws<MySqlException>(() => movies.Find("(1 = NULL) IN title").Execute().FetchAll().Count);
      Assert.Throws<MySqlException>(() => movies.Find("NOT NULL IN title").Execute().FetchAll().Count);
      Assert.Equal(1, movies.Find("[\"Rusty Couturier\", \"Angelic Orduno\", \"Carin Postell\"] IN additionalinfo.writers").Execute().FetchAll().Count);
      Assert.Equal(1, movies.Find("{ \"name\" : \"MILLA PECK\", \"country\" : \"Mexico\", \"birthdate\": \"12 Jan 1984\"} IN actors").Execute().FetchAll().Count);
      Assert.Equal(0, movies.Find("true IN title").Execute().FetchAll().Count);
      Assert.Equal(0, movies.Find("false IN genre").Execute().FetchAll().Count);
      Assert.Equal(1, movies.Find("'Sharice Legaspi' IN additionalinfo.director").Execute().FetchAll().Count);
      Assert.Equal(1, movies.Find("'Mexico' IN actors[*].country").Execute().FetchAll().Count);
      Assert.Equal(1, movies.Find("'Angelic Orduno' IN additionalinfo.writers").Execute().FetchAll().Count);
    }

    [Fact]
    public void InOperatorWithJsonArrays()
    {
      Collection coll = CreateCollection("test");
      var docString = "{ \"_id\": \"1001\", \"ARR\":[1,2,3], \"ARR1\":[\"name\", \"name2\", \"name3\"]}";
      coll.Add(new DbDoc(docString)).Execute();

      Assert.Equal(1, coll.Find("\"1001\" in $._id").Execute().FetchAll().Count);
      Assert.Equal(0, coll.Find("\"1002\" in $._id").Execute().FetchAll().Count);
      Assert.Equal(1, coll.Find("(1+2) in (1, 2, 3)").Execute().FetchAll().Count);
      Assert.Throws<MySqlException>(() => coll.Find("(1+2) in [1, 2, 3]").Execute().FetchAll().Count);
      Assert.Throws<MySqlException>(() => coll.Find("(1+2) in $.ARR").Execute().FetchAll().Count);
>>>>>>> 39203238
    }
  }
}

<|MERGE_RESOLUTION|>--- conflicted
+++ resolved
@@ -1,605 +1,602 @@
-﻿// Copyright © 2015, 2017, Oracle and/or its affiliates. All rights reserved.
-//
-// MySQL Connector/NET is licensed under the terms of the GPLv2
-// <http://www.gnu.org/licenses/old-licenses/gpl-2.0.html>, like most 
-// MySQL Connectors. There are special exceptions to the terms and 
-// conditions of the GPLv2 as it is applied to this software, see the 
-// FLOSS License Exception
-// <http://www.mysql.com/about/legal/licensing/foss-exception.html>.
-//
-// This program is free software; you can redistribute it and/or modify 
-// it under the terms of the GNU General Public License as published 
-// by the Free Software Foundation; version 2 of the License.
-//
-// This program is distributed in the hope that it will be useful, but 
-// WITHOUT ANY WARRANTY; without even the implied warranty of MERCHANTABILITY 
-// or FITNESS FOR A PARTICULAR PURPOSE. See the GNU General Public License 
-// for more details.
-//
-// You should have received a copy of the GNU General Public License along 
-// with this program; if not, write to the Free Software Foundation, Inc., 
-// 51 Franklin St, Fifth Floor, Boston, MA 02110-1301  USA
-
-using MySql.Data.MySqlClient;
-<<<<<<< HEAD
-=======
-using Mysqlx.Expr;
-using MySqlX.Protocol.X;
->>>>>>> 39203238
-using MySqlX.XDevAPI;
-using MySqlX.XDevAPI.Common;
-using MySqlX.XDevAPI.CRUD;
-using System;
-using System.Net.Sockets;
-using Xunit;
-
-namespace MySqlX.Data.Tests
-{
-  public class BasicFindTests : BaseTest
-  {
-    [Fact]
-    public void SimpleFind()
-    {
-      Collection coll = CreateCollection("test");
-      var docs = new[]
-      {
-        new {  _id = 1, title = "Book 1", pages = 20 },
-        new {  _id = 2, title = "Book 2", pages = 30 },
-        new {  _id = 3, title = "Book 3", pages = 40 },
-        new {  _id = 4, title = "Book 4", pages = 50 },
-      };
-      Result r = coll.Add(docs).Execute();
-      Assert.Equal<ulong>(4, r.RecordsAffected);
-
-      DocResult foundDocs = coll.Find("pages > 20").Execute();
-      Assert.True(foundDocs.Next());
-      Assert.True(foundDocs.Current["title"] == "Book 2");
-      Assert.True(foundDocs.Next());
-      Assert.True(foundDocs.Current["title"] == "Book 3");
-      Assert.True(foundDocs.Next());
-      Assert.True(foundDocs.Current["title"] == "Book 4");
-      Assert.False(foundDocs.Next());
-    }
-
-    [Fact]
-    public void SimpleFindWithSort()
-    {
-      Collection coll = CreateCollection("test");
-      var docs = new[]
-      {
-        new {  _id = 1, title = "Book 1", pages = 20 },
-        new {  _id = 2, title = "Book 2", pages = 30 },
-        new {  _id = 3, title = "Book 3", pages = 40 },
-        new {  _id = 4, title = "Book 4", pages = 50 },
-      };
-      Result r = coll.Add(docs).Execute();
-      Assert.Equal<ulong>(4, r.RecordsAffected);
-
-      DocResult foundDocs = coll.Find("pages > 20").OrderBy("pages DESC").Execute();
-      Assert.True(foundDocs.Next());
-      Assert.True(foundDocs.Current["title"] == "Book 4");
-      Assert.True(foundDocs.Next());
-      Assert.True(foundDocs.Current["title"] == "Book 3");
-      Assert.True(foundDocs.Next());
-      Assert.True(foundDocs.Current["title"] == "Book 2");
-      Assert.False(foundDocs.Next());
-    }
-
-    [Fact]
-    public void SimpleFindWithLimit()
-    {
-      Collection coll = CreateCollection("test");
-      var docs = new[]
-      {
-        new {  _id = 1, title = "Book 1", pages = 20 },
-        new {  _id = 2, title = "Book 2", pages = 30 },
-        new {  _id = 3, title = "Book 3", pages = 40 },
-        new {  _id = 4, title = "Book 4", pages = 50 },
-      };
-      Result r = coll.Add(docs).Execute();
-      Assert.Equal<ulong>(4, r.RecordsAffected);
-
-      DocResult foundDocs = coll.Find("pages > 20").Limit(1).Execute();
-      Assert.True(foundDocs.Next());
-      Assert.True(foundDocs.Current["title"] == "Book 2");
-      Assert.False(foundDocs.Next());
-
-      // Limit out of range.
-      Assert.Throws<ArgumentOutOfRangeException>(() => coll.Find().Limit(0).Execute());
-      Assert.Throws<ArgumentOutOfRangeException>(() => coll.Find().Limit(-1).Execute());
-    }
-
-    [Fact]
-    public void FindConditional()
-    {
-      Collection coll = CreateCollection("test");
-      var docs = new[]
-      {
-        new {  _id = 1, title = "Book 1", pages = 20 },
-        new {  _id = 2, title = "Book 2", pages = 30 },
-        new {  _id = 3, title = "Book 3", pages = 40 },
-        new {  _id = 4, title = "Book 4", pages = 50 },
-      };
-      Result r = coll.Add(docs).Execute();
-      Assert.Equal<ulong>(4, r.RecordsAffected);
-
-      DocResult foundDocs = coll.Find("pages = :Pages").Bind("pAges", 40).Execute();
-      Assert.True(foundDocs.Next());
-      Assert.True(foundDocs.Current["title"] == "Book 3");
-      Assert.False(foundDocs.Next());
-    }
-
-    [Fact]
-    public void BindDbDoc()
-    {
-      Collection coll = CreateCollection("test");
-      var docs = new[]
-      {
-        new {  _id = 1, title = "Book 1", pages = 20 },
-        new {  _id = 2, title = "Book 2", pages = 30 },
-        new {  _id = 3, title = "Book 3", pages = 40 },
-        new {  _id = 4, title = "Book 4", pages = 50 },
-      };
-      Result r = coll.Add(docs).Execute();
-      Assert.Equal<ulong>(4, r.RecordsAffected);
-
-      //var s = MySql.Data.ResourcesX.TestingResources;
-
-      DbDoc docParams = new DbDoc(new { pages1 = 30, pages2 = 40 });
-      DocResult foundDocs = coll.Find("pages = :Pages1 || pages = :Pages2").Bind(docParams).Execute();
-      Assert.True(foundDocs.Next());
-      Assert.Equal("Book 2", foundDocs.Current["title"]);
-      Assert.True(foundDocs.Next());
-      Assert.Equal("Book 3", foundDocs.Current["title"]);
-      Assert.False(foundDocs.Next());
-    }
-
-    [Fact]
-    public void BindJsonAsAnonymous()
-    {
-      Collection coll = CreateCollection("test");
-      var docs = new[]
-      {
-        new {  _id = 1, title = "Book 1", pages = 20 },
-        new {  _id = 2, title = "Book 2", pages = 30 },
-        new {  _id = 3, title = "Book 3", pages = 40 },
-        new {  _id = 4, title = "Book 4", pages = 50 },
-      };
-      Result r = coll.Add(docs).Execute();
-      Assert.Equal<ulong>(4, r.RecordsAffected);
-
-      var jsonParams = new { pages1 = 30, pages2 = 40 };
-      DocResult foundDocs = coll.Find("pages = :Pages1 || pages = :Pages2").Bind(jsonParams).Execute();
-      Assert.True(foundDocs.Next());
-      Assert.Equal("Book 2", foundDocs.Current["title"]);
-      Assert.True(foundDocs.Next());
-      Assert.Equal("Book 3", foundDocs.Current["title"]);
-      Assert.False(foundDocs.Next());
-    }
-
-    [Fact]
-    public void BindJsonAsString()
-    {
-      Collection coll = CreateCollection("test");
-      var docs = new[]
-      {
-        new {  _id = 1, title = "Book 1", pages = 20 },
-        new {  _id = 2, title = "Book 2", pages = 30 },
-        new {  _id = 3, title = "Book 3", pages = 40 },
-        new {  _id = 4, title = "Book 4", pages = 50 },
-      };
-      Result r = coll.Add(docs).Execute();
-      Assert.Equal<ulong>(4, r.RecordsAffected);
-
-      var jsonParams = "{ \"pages1\" : 30, \"pages2\" : 40 }";
-      DocResult foundDocs = coll.Find("pages = :Pages1 || pages = :Pages2").Bind(jsonParams).Execute();
-      Assert.True(foundDocs.Next());
-      Assert.Equal("Book 2", foundDocs.Current["title"]);
-      Assert.True(foundDocs.Next());
-      Assert.Equal("Book 3", foundDocs.Current["title"]);
-      Assert.False(foundDocs.Next());
-    }
-
-    [Fact]
-<<<<<<< HEAD
-    public void RowLockingNotSupportedInOlderVersions()
-    {
-      if (session.InternalSession.GetServerVersion().isAtLeast(8,0,3)) return;
-
-      Collection coll = CreateCollection("test");
-
-      Exception ex = Assert.Throws<MySqlException>(() => coll.Find().LockShared().Execute());
-      Assert.Equal("This functionality is only supported from server version 8.0.3 onwards.", ex.Message);
-
-      ex = Assert.Throws<MySqlException>(() => coll.Find().LockExclusive().Execute());
-      Assert.Equal("This functionality is only supported from server version 8.0.3 onwards.", ex.Message);
-    }
-
-    [Fact]
-    public void SimpleSharedLock()
-    {
-      if (!session.InternalSession.GetServerVersion().isAtLeast(8,0,3)) return;
-
-      session.SQL("SET SESSION TRANSACTION ISOLATION LEVEL READ COMMITTED").Execute();
-      using (var session2 = MySQLX.GetSession(ConnectionString))
-      {
-        session2.SQL("SET SESSION TRANSACTION ISOLATION LEVEL READ COMMITTED").Execute();
-        Collection coll = CreateCollection("test");
-        var docs = new[]
-        {
-          new {  _id = 1, a = 1 },
-          new {  _id = 2, a = 1 },
-          new {  _id = 3, a = 1 },
-        };
-        coll.Add(docs).Execute();
-        Collection coll2 = session2.GetSchema("test").GetCollection("test");
-
-        session.SQL("START TRANSACTION").Execute();
-        DocResult docResult = coll.Find("_id = 1").LockShared().Execute();
-        Assert.Equal(1, docResult.FetchAll().Count);
-
-        session2.SQL("START TRANSACTION").Execute();
-        // Should return immediately since document isn't locked.
-        docResult = coll2.Find("_id = 2").LockShared().Execute();
-        Assert.Equal(1, docResult.FetchAll().Count);
-        // Should return immediately due to LockShared() allows reading by other sessions.
-        docResult = coll2.Find("_id = 1").LockShared().Execute();
-        Assert.Equal(1, docResult.FetchAll().Count);
-
-        session.SQL("ROLLBACK").Execute();
-        session2.SQL("ROLLBACK").Execute();
-      }
-    }
-
-    [Fact]
-    public void SimpleExclusiveLock()
-    {
-      if (!session.InternalSession.GetServerVersion().isAtLeast(8,0,3)) return;
-
-      session.SQL("SET SESSION TRANSACTION ISOLATION LEVEL READ COMMITTED").Execute();
-      using (var session2 = MySQLX.GetSession(ConnectionString))
-      {
-        session2.SQL("SET SESSION TRANSACTION ISOLATION LEVEL READ COMMITTED").Execute();
-        Collection coll = CreateCollection("test");
-        coll.CreateIndex("myIndex", true).Field("$._id", "INT", true).Execute();
-        var docs = new[]
-        {
-          new {  _id = 1, a = 1 },
-          new {  _id = 2, a = 1 },
-          new {  _id = 3, a = 1 },
-        };
-        coll.Add(docs).Execute();
-        Collection coll2 = session2.GetSchema("test").GetCollection("test");
-
-        session.SQL("START TRANSACTION").Execute();
-        DocResult docResult = coll.Find("_id = 1").LockExclusive().Execute();
-        Assert.Equal(1, docResult.FetchAll().Count);
-
-        session2.SQL("START TRANSACTION").Execute();
-        // Should return immediately since document isn't locked.
-        docResult = coll2.Find("_id = 2").LockExclusive().Execute();
-        Assert.Equal(1, docResult.FetchAll().Count);
-        // Session2 blocks due to to LockExclusive() not allowing to read locked documents.
-        session2.SQL("SET SESSION innodb_lock_wait_timeout=1").Execute();
-        Exception ex = Assert.Throws<MySqlException>(() => coll2.Find("_id = 1").LockExclusive().Execute());
-        Assert.Equal("Lock wait timeout exceeded; try restarting transaction", ex.Message);
-
-        session.SQL("ROLLBACK").Execute();
-        session2.SQL("ROLLBACK").Execute();
-      }
-    }
-
-    [Fact]
-    public void SharedLockForbidsToModifyDocuments()
-    {
-      if (!session.InternalSession.GetServerVersion().isAtLeast(8,0,3)) return;
-
-      session.SQL("SET SESSION TRANSACTION ISOLATION LEVEL READ COMMITTED").Execute();
-      using (var session2 = MySQLX.GetSession(ConnectionString))
-      {
-        session2.SQL("SET SESSION TRANSACTION ISOLATION LEVEL READ COMMITTED").Execute();
-        Collection coll = CreateCollection("test");
-        var docs = new[]
-        {
-          new {  _id = 1, a = 1 },
-          new {  _id = 2, a = 1 },
-          new {  _id = 3, a = 1 },
-        };
-        coll.Add(docs).Execute();
-        Collection coll2 = session2.GetSchema("test").GetCollection("test");
-
-        session.SQL("START TRANSACTION").Execute();
-        DocResult docResult = coll.Find("_id = 1").LockShared().Execute();
-        Assert.Equal(1, docResult.FetchAll().Count);
-
-        session2.SQL("START TRANSACTION").Execute();
-        // Reading the same document is allowed with LockShared().
-        docResult = coll2.Find("_id = 1").Execute();
-        Assert.Equal(1, docResult.FetchAll().Count);
-
-        // Modify() is allowed for non-locked documents.
-        Result result = coll2.Modify("_id = 2").Set("a", 2).Execute();
-        Assert.Equal<ulong>(1, result.RecordsAffected);
-        // Session1 blocks, Modify() is not allowed for locked documents.
-        session2.SQL("SET SESSION innodb_lock_wait_timeout=1").Execute();
-        Exception ex = Assert.Throws<MySqlException>(() => coll2.Modify("_id = 1").Set("a", 2).Execute());
-        Assert.Equal("Lock wait timeout exceeded; try restarting transaction", ex.Message);
-
-        session.SQL("ROLLBACK").Execute();
-        // Modify() is allowed since document isn't locked anymore.
-        coll2.Modify("_id = 1").Set("a", 2).Execute();
-        session2.SQL("COMMIT").Execute();
-      }
-    }
-
-    [Fact]
-    public void ExclusiveLockForbidsToModifyDocuments()
-    {
-      if (!session.InternalSession.GetServerVersion().isAtLeast(8,0,3)) return;
-
-      session.SQL("SET SESSION TRANSACTION ISOLATION LEVEL READ COMMITTED").Execute();
-      using (var session2 = MySQLX.GetSession(ConnectionString))
-      {
-        session2.SQL("SET SESSION TRANSACTION ISOLATION LEVEL READ COMMITTED").Execute();
-        Collection coll = CreateCollection("test");
-        var docs = new[]
-        {
-          new {  _id = 1, a = 1 },
-          new {  _id = 2, a = 1 },
-          new {  _id = 3, a = 1 },
-        };
-        coll.Add(docs).Execute();
-        Collection coll2 = session2.GetSchema("test").GetCollection("test");
-
-        session.SQL("START TRANSACTION").Execute();
-        DocResult docResult = coll.Find("_id = 1").LockExclusive().Execute();
-        Assert.Equal(1, docResult.FetchAll().Count);
-
-        session2.SQL("START TRANSACTION").Execute();
-
-        // Modify() is allowed for non-locked documents.
-        Result result = coll2.Modify("_id = 2").Set("a", 2).Execute();
-        Assert.Equal<ulong>(1, result.RecordsAffected);
-        // Session1 blocks, Modify() is not allowed for locked documents.
-        session2.SQL("SET SESSION innodb_lock_wait_timeout=1").Execute();
-        Exception ex = Assert.Throws<MySqlException>(() => coll2.Modify("_id = 1").Set("a", 2).Execute());
-        Assert.Equal("Lock wait timeout exceeded; try restarting transaction", ex.Message);
-
-        session.SQL("ROLLBACK").Execute();
-        // Modify() is allowed since document isn't locked anymore.
-        coll2.Modify("_id = 1").Set("a", 2).Execute();
-        session2.SQL("COMMIT").Execute();
-      }
-    }
-
-    [Fact]
-    public void SharedLockAfterExclusiveLock()
-    {
-      if (!session.InternalSession.GetServerVersion().isAtLeast(8,0,3)) return;
-
-      session.SQL("SET SESSION TRANSACTION ISOLATION LEVEL READ COMMITTED").Execute();
-      using (var session2 = MySQLX.GetSession(ConnectionString))
-      {
-        session2.SQL("SET SESSION TRANSACTION ISOLATION LEVEL READ COMMITTED").Execute();
-        Collection coll = CreateCollection("test");
-        coll.CreateIndex("myIndex", true).Field("$._id", "INT", true).Execute();
-        var docs = new[]
-        {
-          new {  _id = 1, a = 1 },
-          new {  _id = 2, a = 1 },
-          new {  _id = 3, a = 1 },
-        };
-        coll.Add(docs).Execute();
-        Collection coll2 = session2.GetSchema("test").GetCollection("test");
-
-        session.SQL("START TRANSACTION").Execute();
-        DocResult docResult = coll.Find("_id = 1").LockExclusive().Execute();
-        Assert.Equal(1, docResult.FetchAll().Count);
-
-        session2.SQL("START TRANSACTION").Execute();
-        // Should return immediately since document isn't locked.
-        docResult = coll2.Find("_id = 2").LockShared().Execute();
-        Assert.Equal(1, docResult.FetchAll().Count);
-        // Session2 blocks due to LockExclusive() not allowing to read locked documents.
-        session2.SQL("SET SESSION innodb_lock_wait_timeout=1").Execute();
-        Exception ex = Assert.Throws<MySqlException>(() => coll2.Find("_id = 1").LockShared().Execute());
-        Assert.Equal("Lock wait timeout exceeded; try restarting transaction", ex.Message);
-
-        // Session unlocks documents.
-        session.SQL("ROLLBACK").Execute();
-        // Document can now be recovered.
-        docResult = coll2.Find("_id = 1").LockShared().Execute();
-        Assert.Equal(1, docResult.FetchAll().Count);
-        session2.SQL("ROLLBACK").Execute();
-      }
-    }
-
-    [Fact]
-    public void ExclusiveLockAfterSharedLock()
-    {
-      if (!session.InternalSession.GetServerVersion().isAtLeast(8,0,3)) return;
-
-      session.SQL("SET SESSION TRANSACTION ISOLATION LEVEL READ COMMITTED").Execute();
-      using (var session2 = MySQLX.GetSession(ConnectionString))
-      {
-        session2.SQL("SET SESSION TRANSACTION ISOLATION LEVEL READ COMMITTED").Execute();
-        Collection coll = CreateCollection("test");
-        coll.CreateIndex("myIndex", true).Field("$._id", "INT", true).Execute();
-        var docs = new[]
-        {
-          new {  _id = 1, a = 1 },
-          new {  _id = 2, a = 1 },
-          new {  _id = 3, a = 1 },
-        };
-        coll.Add(docs).Execute();
-        Collection coll2 = session2.GetSchema("test").GetCollection("test");
-
-        session.SQL("START TRANSACTION").Execute();
-        DocResult docResult = coll.Find("_id in (1, 3)").LockShared().Execute();
-        Assert.Equal(2, docResult.FetchAll().Count);
-
-        session2.SQL("START TRANSACTION").Execute();
-        // Should return immediately since document isn't locked.
-        docResult = coll2.Find("_id = 2").LockExclusive().Execute();
-        // Should return immediately due to LockShared() allows reading by other sessions.
-        docResult = coll2.Find("_id = 2").LockShared().Execute();
-        Assert.Equal(1, docResult.FetchAll().Count);
-        // Session2 blocks due to to LockExclusive() not allowing to read locked documents.
-        session2.SQL("SET SESSION innodb_lock_wait_timeout=1").Execute();
-        Exception ex = Assert.Throws<MySqlException>(() => coll2.Find("_id = 1").LockExclusive().Execute());
-        Assert.Equal("Lock wait timeout exceeded; try restarting transaction", ex.Message);
-
-        // Session unlocks documents.
-        session.SQL("ROLLBACK").Execute();
-        docResult = coll2.Find("_id = 1").LockExclusive().Execute();
-        Assert.Equal(1, docResult.FetchAll().Count);
-        session2.SQL("ROLLBACK").Execute();
-      }
-    }
-
-    [Fact]
-    public void ExclusiveLockAfterExclusiveLock()
-    {
-      if (!session.InternalSession.GetServerVersion().isAtLeast(8,0,3)) return;
-
-      session.SQL("SET SESSION TRANSACTION ISOLATION LEVEL READ COMMITTED").Execute();
-      using (var session2 = MySQLX.GetSession(ConnectionString))
-      {
-        session2.SQL("SET SESSION TRANSACTION ISOLATION LEVEL READ COMMITTED").Execute();
-        Collection coll = CreateCollection("test");
-        coll.CreateIndex("myIndex", true).Field("$._id", "INT", true).Execute();
-        var docs = new[]
-        {
-          new {  _id = 1, a = 1 },
-          new {  _id = 2, a = 1 },
-          new {  _id = 3, a = 1 }
-        };
-        coll.Add(docs).Execute();
-        Collection coll2 = session2.GetSchema("test").GetCollection("test");
-
-        session.SQL("START TRANSACTION").Execute();
-        DocResult docResult = coll.Find("_id = 1").LockExclusive().Execute();
-        Assert.Equal(1, docResult.FetchAll().Count);
-
-        session2.SQL("START TRANSACTION").Execute();
-        // Should return immediately since document isn't locked.
-        docResult = coll2.Find("_id = 2").LockExclusive().Execute();
-        Assert.Equal(1, docResult.FetchAll().Count);
-        // Session2 blocks due to to LockExclusive() not allowing to read locked documents.
-        session2.SQL("SET SESSION innodb_lock_wait_timeout=1").Execute();
-        Exception ex = Assert.Throws<MySqlException>(() => coll2.Find("_id = 1").LockExclusive().Execute());
-        Assert.Equal("Lock wait timeout exceeded; try restarting transaction", ex.Message);
-
-        // Session unlocks documents.
-        session.SQL("ROLLBACK").Execute();
-        docResult = coll2.Find("_id = 1").LockExclusive().Execute();
-        Assert.Equal(1, docResult.FetchAll().Count);
-        session2.SQL("ROLLBACK").Execute();
-      }
-=======
-    public void InOperatorWithListOfValues()
-    {
-      // Validates the IN operator allows expressions of the type
-      // ( compExpr ["NOT"] "IN" "(" argsList ")" ) | ( compExpr ["NOT"] "IN" "[" argsList "]" )
-      Collection coll = CreateCollection("test");
-      coll.Add(new DbDoc("{ \"a\": 1, \"b\": [ 1, \"value\" ], \"d\":\"\" }")).Execute();
-
-      Assert.Equal(1, coll.Find("a IN (1,2,3)").Execute().FetchAll().Count);
-      Assert.Equal(1, coll.Find("a not in (0,2,3)").Execute().FetchAll().Count);
-      Assert.Equal(1, coll.Find("b[0] in (1,2,3)").Execute().FetchAll().Count);
-      Assert.Equal(1, coll.Find("b[1] in (\"a\", \"b\", \"value\")").Execute().FetchAll().Count);
-      Assert.Equal(1, coll.Find("b[0] NOT IN (0,2,3)").Execute().FetchAll().Count);
-      Assert.Equal(1, coll.Find("b[1] not in (\"a\", \"b\", \"c\")").Execute().FetchAll().Count);
-      Assert.Equal(1, coll.Find("a in [1,2,3]").Execute().FetchAll().Count);
-      Assert.Equal(0, coll.Find("a in [2,3,4]").Execute().FetchAll().Count);
-      Assert.Equal(1, coll.Find("a NOT in [0,2,3]").Execute().FetchAll().Count);
-      Assert.Equal(1, coll.Find("b not IN [1,2,3]").Execute().FetchAll().Count);
-      Assert.Equal(0, coll.Find("b[0] not IN [1,2,3]").Execute().FetchAll().Count);
-      Assert.Equal(0, coll.Find("c NOT IN [1,2,3]").Execute().FetchAll().Count);
-      Assert.Equal(0, coll.Find("a IN ('', ' ')").Execute().FetchAll().Count);
-      Assert.Equal(0, coll.Find("'' IN (1,2,3)").Execute().FetchAll().Count);
-      Assert.Equal(1, coll.Find("d IN ('')").Execute().FetchAll().Count);
-
-      Collection movies = CreateCollection("movies");
-      var docString = "{ \"_id\" : \"a6f4b93e1a264a108393524f29546a8c\", \"title\" : \"AFRICAN EGG\", \"description\" : \"A Fast-Paced Documentary of a Pastry Chef And a Dentist who must Pursue a Forensic Psychologist in The Gulf of Mexico\", \"releaseyear\" : 2006, \"language\" : \"English\", \"duration\" : 130, \"rating\" : \"G\", \"genre\" : \"Science fiction\", \"actors\" : [{ \"name\" : \"MILLA PECK\", \"country\" : \"Mexico\", \"birthdate\": \"12 Jan 1984\"}, { \"name\" : \"VAL BOLGER\", \"country\" : \"Botswana\", \"birthdate\": \"26 Jul 1975\" }, { \"name\" : \"SCARLETT BENING\", \"country\" : \"Syria\", \"birthdate\": \"16 Mar 1978\" }], \"additionalinfo\" : { \"director\" : \"Sharice Legaspi\", \"writers\" : [\"Rusty Couturier\", \"Angelic Orduno\", \"Carin Postell\"], \"productioncompanies\" : [\"Qvodrill\", \"Indigoholdings\"] } }";
-      movies.Add(new DbDoc(docString)).Execute();
-
-      Assert.Equal(1, movies.Find("(1>5) in (true, false)").Execute().FetchAll().Count);
-      Assert.Equal(0, movies.Find("(1+5) in (1, 2, 3, 4, 5)").Execute().FetchAll().Count);
-      Assert.Equal(1, movies.Find("('a'>'b') in (true, false)").Execute().FetchAll().Count);
-      Assert.Throws<MySqlException>(() => movies.Find("(1>5) in [true, false]").Execute().FetchAll().Count);
-      Assert.Throws<MySqlException>(() => movies.Find("(1+5) in [1, 2, 3, 4, 5]").Execute().FetchAll().Count);
-      Assert.Throws<MySqlException>(() => movies.Find("('a'>'b') in [true, false]").Execute().FetchAll().Count);
-      Assert.Equal(1, movies.Find("true IN [(1>5), !(false), (true || false), (false && true)]").Execute().FetchAll().Count);
-      Assert.Equal(1, movies.Find("true IN ((1>5), !(false), (true || false), (false && true))").Execute().FetchAll().Count);
-      Assert.Equal(0, movies.Find("{\"field\":true} IN (\"mystring\", 124, myvar, othervar.jsonobj)").Execute().FetchAll().Count);
-      Assert.Equal(0, movies.Find("actor.name IN ['a name', null, (1<5-4), myvar.jsonobj.name]").Execute().FetchAll().Count);
-      Assert.Equal(1, movies.Find("!false && true IN [true]").Execute().FetchAll().Count);
-      Assert.Throws<MySqlException>(() => movies.Find("1-5/2*2 > 3-2/1*2 IN [true, false]").Execute().FetchAll().Count);
-      Assert.Equal(0, movies.Find("true IN [1-5/2*2 > 3-2/1*2]").Execute().FetchAll().Count);
-      Assert.Equal(1, movies.Find(" 'African Egg' IN ('African Egg', 1, true, NULL, [0,1,2], { 'title' : 'Atomic Firefighter' }) ").Execute().FetchAll().Count);
-      Assert.Equal(1, movies.Find(" 1 IN ('African Egg', 1, true, NULL, [0,1,2], { 'title' : 'Atomic Firefighter' }) ").Execute().FetchAll().Count);
-      Assert.Equal(1, movies.Find(" [0,1,2] IN ('African Egg', 1, true, NULL, [0,1,2], { 'title' : 'Atomic Firefighter' }) ").Execute().FetchAll().Count);
-      Assert.Equal(1, movies.Find(" { 'title' : 'Atomic Firefighter' } IN ('African Egg', 1, true, NULL, [0,1,2], { 'title' : 'Atomic Firefighter' }) ").Execute().FetchAll().Count);
-      Assert.Equal(0, movies.Find("title IN ('African Egg', 'The Witcher', 'Jurassic Perk')").Execute().FetchAll().Count);
-      Assert.Equal(1, movies.Find("releaseyear IN (2006, 2010, 2017)").Execute().FetchAll().Count);
-      Assert.Equal(1, movies.Find("1 IN [1,2,3]").Execute().FetchAll().Count);
-      Assert.Equal(0, movies.Find("0 IN [1,2,3]").Execute().FetchAll().Count);
-      Assert.Equal(1, movies.Find("0 NOT IN [1,2,3]").Execute().FetchAll().Count);
-      Assert.Equal(0, movies.Find("1 NOT IN [1,2,3]").Execute().FetchAll().Count);
-      Assert.Equal(1, movies.Find("releaseyear IN [2006, 2007, 2008]").Execute().FetchAll().Count);
-    }
-
-    [Fact]
-    public void InOperatorWithCompExpr()
-    {
-      // Validates the IN operator allows expressions of the type: compExpr ["NOT"] "IN" compExpr
-      Collection coll = CreateCollection("test");
-      var docString = "{ \"a\": 1, \"b\": \"foo\", \"c\": { \"d\": true, \"e\": [1,2,3] }, \"f\": [ {\"x\":5}, {\"x\":7 } ] }";
-      coll.Add(new DbDoc(docString)).Execute();
-
-      Assert.Equal(1, coll.Find("a in [1,2,3]").Execute().FetchAll().Count);
-      Assert.Equal(1, coll.Find("c.e[0] in [1,2,3]").Execute().FetchAll().Count);
-      Assert.Equal(1, coll.Find("5 in f[*].x").Execute().FetchAll().Count);
-      Assert.Equal(1, coll.Find("3 in c.e").Execute().FetchAll().Count);
-      Assert.Equal(0, coll.Find("5 in c.e").Execute().FetchAll().Count);
-      Assert.Equal(0, coll.Find("\"foo\" in " + docString).Execute().FetchAll().Count);
-      Assert.Equal(0, coll.Find("\"a\" in " + docString).Execute().FetchAll().Count);
-      Assert.Equal(0, coll.Find("a in " + docString).Execute().FetchAll().Count);
-      Assert.Equal(1, coll.Find("{\"a\":1} in " + docString).Execute().FetchAll().Count);
-      Assert.Equal(1, coll.Find("\"foo\" in b").Execute().FetchAll().Count);
-
-      Collection movies = CreateCollection("movies");
-      docString = "{ \"_id\" : \"a6f4b93e1a264a108393524f29546a8c\", \"title\" : \"AFRICAN EGG\", \"description\" : \"A Fast-Paced Documentary of a Pastry Chef And a Dentist who must Pursue a Forensic Psychologist in The Gulf of Mexico\", \"releaseyear\" : 2006, \"language\" : \"English\", \"duration\" : 130, \"rating\" : \"G\", \"genre\" : \"Science fiction\", \"actors\" : [{ \"name\" : \"MILLA PECK\", \"country\" : \"Mexico\", \"birthdate\": \"12 Jan 1984\"}, { \"name\" : \"VAL BOLGER\", \"country\" : \"Botswana\", \"birthdate\": \"26 Jul 1975\" }, { \"name\" : \"SCARLETT BENING\", \"country\" : \"Syria\", \"birthdate\": \"16 Mar 1978\" }], \"additionalinfo\" : { \"director\" : \"Sharice Legaspi\", \"writers\" : [\"Rusty Couturier\", \"Angelic Orduno\", \"Carin Postell\"], \"productioncompanies\" : [\"Qvodrill\", \"Indigoholdings\"] } }";
-      movies.Add(new DbDoc(docString)).Execute();
-
-      Assert.Equal(1, movies.Find("{ \"name\" : \"MILLA PECK\" } IN actors").Execute().FetchAll().Count);
-      Assert.Equal(0, movies.Find("'African Egg' in movietitle").Execute().FetchAll().Count);
-      Assert.Throws<MySqlException>(() => movies.Find("(1 = NULL) IN title").Execute().FetchAll().Count);
-      Assert.Throws<MySqlException>(() => movies.Find("NOT NULL IN title").Execute().FetchAll().Count);
-      Assert.Equal(1, movies.Find("[\"Rusty Couturier\", \"Angelic Orduno\", \"Carin Postell\"] IN additionalinfo.writers").Execute().FetchAll().Count);
-      Assert.Equal(1, movies.Find("{ \"name\" : \"MILLA PECK\", \"country\" : \"Mexico\", \"birthdate\": \"12 Jan 1984\"} IN actors").Execute().FetchAll().Count);
-      Assert.Equal(0, movies.Find("true IN title").Execute().FetchAll().Count);
-      Assert.Equal(0, movies.Find("false IN genre").Execute().FetchAll().Count);
-      Assert.Equal(1, movies.Find("'Sharice Legaspi' IN additionalinfo.director").Execute().FetchAll().Count);
-      Assert.Equal(1, movies.Find("'Mexico' IN actors[*].country").Execute().FetchAll().Count);
-      Assert.Equal(1, movies.Find("'Angelic Orduno' IN additionalinfo.writers").Execute().FetchAll().Count);
-    }
-
-    [Fact]
-    public void InOperatorWithJsonArrays()
-    {
-      Collection coll = CreateCollection("test");
-      var docString = "{ \"_id\": \"1001\", \"ARR\":[1,2,3], \"ARR1\":[\"name\", \"name2\", \"name3\"]}";
-      coll.Add(new DbDoc(docString)).Execute();
-
-      Assert.Equal(1, coll.Find("\"1001\" in $._id").Execute().FetchAll().Count);
-      Assert.Equal(0, coll.Find("\"1002\" in $._id").Execute().FetchAll().Count);
-      Assert.Equal(1, coll.Find("(1+2) in (1, 2, 3)").Execute().FetchAll().Count);
-      Assert.Throws<MySqlException>(() => coll.Find("(1+2) in [1, 2, 3]").Execute().FetchAll().Count);
-      Assert.Throws<MySqlException>(() => coll.Find("(1+2) in $.ARR").Execute().FetchAll().Count);
->>>>>>> 39203238
-    }
-  }
-}
-
+﻿// Copyright © 2015, 2017, Oracle and/or its affiliates. All rights reserved.
+//
+// MySQL Connector/NET is licensed under the terms of the GPLv2
+// <http://www.gnu.org/licenses/old-licenses/gpl-2.0.html>, like most 
+// MySQL Connectors. There are special exceptions to the terms and 
+// conditions of the GPLv2 as it is applied to this software, see the 
+// FLOSS License Exception
+// <http://www.mysql.com/about/legal/licensing/foss-exception.html>.
+//
+// This program is free software; you can redistribute it and/or modify 
+// it under the terms of the GNU General Public License as published 
+// by the Free Software Foundation; version 2 of the License.
+//
+// This program is distributed in the hope that it will be useful, but 
+// WITHOUT ANY WARRANTY; without even the implied warranty of MERCHANTABILITY 
+// or FITNESS FOR A PARTICULAR PURPOSE. See the GNU General Public License 
+// for more details.
+//
+// You should have received a copy of the GNU General Public License along 
+// with this program; if not, write to the Free Software Foundation, Inc., 
+// 51 Franklin St, Fifth Floor, Boston, MA 02110-1301  USA
+
+using MySql.Data.MySqlClient;
+using Mysqlx.Expr;
+using MySqlX.Protocol.X;
+using MySqlX.XDevAPI;
+using MySqlX.XDevAPI.Common;
+using MySqlX.XDevAPI.CRUD;
+using System;
+using System.Net.Sockets;
+using Xunit;
+
+namespace MySqlX.Data.Tests
+{
+  public class BasicFindTests : BaseTest
+  {
+    [Fact]
+    public void SimpleFind()
+    {
+      Collection coll = CreateCollection("test");
+      var docs = new[]
+      {
+        new {  _id = 1, title = "Book 1", pages = 20 },
+        new {  _id = 2, title = "Book 2", pages = 30 },
+        new {  _id = 3, title = "Book 3", pages = 40 },
+        new {  _id = 4, title = "Book 4", pages = 50 },
+      };
+      Result r = coll.Add(docs).Execute();
+      Assert.Equal<ulong>(4, r.RecordsAffected);
+
+      DocResult foundDocs = coll.Find("pages > 20").Execute();
+      Assert.True(foundDocs.Next());
+      Assert.True(foundDocs.Current["title"] == "Book 2");
+      Assert.True(foundDocs.Next());
+      Assert.True(foundDocs.Current["title"] == "Book 3");
+      Assert.True(foundDocs.Next());
+      Assert.True(foundDocs.Current["title"] == "Book 4");
+      Assert.False(foundDocs.Next());
+    }
+
+    [Fact]
+    public void SimpleFindWithSort()
+    {
+      Collection coll = CreateCollection("test");
+      var docs = new[]
+      {
+        new {  _id = 1, title = "Book 1", pages = 20 },
+        new {  _id = 2, title = "Book 2", pages = 30 },
+        new {  _id = 3, title = "Book 3", pages = 40 },
+        new {  _id = 4, title = "Book 4", pages = 50 },
+      };
+      Result r = coll.Add(docs).Execute();
+      Assert.Equal<ulong>(4, r.RecordsAffected);
+
+      DocResult foundDocs = coll.Find("pages > 20").OrderBy("pages DESC").Execute();
+      Assert.True(foundDocs.Next());
+      Assert.True(foundDocs.Current["title"] == "Book 4");
+      Assert.True(foundDocs.Next());
+      Assert.True(foundDocs.Current["title"] == "Book 3");
+      Assert.True(foundDocs.Next());
+      Assert.True(foundDocs.Current["title"] == "Book 2");
+      Assert.False(foundDocs.Next());
+    }
+
+    [Fact]
+    public void SimpleFindWithLimit()
+    {
+      Collection coll = CreateCollection("test");
+      var docs = new[]
+      {
+        new {  _id = 1, title = "Book 1", pages = 20 },
+        new {  _id = 2, title = "Book 2", pages = 30 },
+        new {  _id = 3, title = "Book 3", pages = 40 },
+        new {  _id = 4, title = "Book 4", pages = 50 },
+      };
+      Result r = coll.Add(docs).Execute();
+      Assert.Equal<ulong>(4, r.RecordsAffected);
+
+      DocResult foundDocs = coll.Find("pages > 20").Limit(1).Execute();
+      Assert.True(foundDocs.Next());
+      Assert.True(foundDocs.Current["title"] == "Book 2");
+      Assert.False(foundDocs.Next());
+
+      // Limit out of range.
+      Assert.Throws<ArgumentOutOfRangeException>(() => coll.Find().Limit(0).Execute());
+      Assert.Throws<ArgumentOutOfRangeException>(() => coll.Find().Limit(-1).Execute());
+    }
+
+    [Fact]
+    public void FindConditional()
+    {
+      Collection coll = CreateCollection("test");
+      var docs = new[]
+      {
+        new {  _id = 1, title = "Book 1", pages = 20 },
+        new {  _id = 2, title = "Book 2", pages = 30 },
+        new {  _id = 3, title = "Book 3", pages = 40 },
+        new {  _id = 4, title = "Book 4", pages = 50 },
+      };
+      Result r = coll.Add(docs).Execute();
+      Assert.Equal<ulong>(4, r.RecordsAffected);
+
+      DocResult foundDocs = coll.Find("pages = :Pages").Bind("pAges", 40).Execute();
+      Assert.True(foundDocs.Next());
+      Assert.True(foundDocs.Current["title"] == "Book 3");
+      Assert.False(foundDocs.Next());
+    }
+
+    [Fact]
+    public void BindDbDoc()
+    {
+      Collection coll = CreateCollection("test");
+      var docs = new[]
+      {
+        new {  _id = 1, title = "Book 1", pages = 20 },
+        new {  _id = 2, title = "Book 2", pages = 30 },
+        new {  _id = 3, title = "Book 3", pages = 40 },
+        new {  _id = 4, title = "Book 4", pages = 50 },
+      };
+      Result r = coll.Add(docs).Execute();
+      Assert.Equal<ulong>(4, r.RecordsAffected);
+
+      //var s = MySql.Data.ResourcesX.TestingResources;
+
+      DbDoc docParams = new DbDoc(new { pages1 = 30, pages2 = 40 });
+      DocResult foundDocs = coll.Find("pages = :Pages1 || pages = :Pages2").Bind(docParams).Execute();
+      Assert.True(foundDocs.Next());
+      Assert.Equal("Book 2", foundDocs.Current["title"]);
+      Assert.True(foundDocs.Next());
+      Assert.Equal("Book 3", foundDocs.Current["title"]);
+      Assert.False(foundDocs.Next());
+    }
+
+    [Fact]
+    public void BindJsonAsAnonymous()
+    {
+      Collection coll = CreateCollection("test");
+      var docs = new[]
+      {
+        new {  _id = 1, title = "Book 1", pages = 20 },
+        new {  _id = 2, title = "Book 2", pages = 30 },
+        new {  _id = 3, title = "Book 3", pages = 40 },
+        new {  _id = 4, title = "Book 4", pages = 50 },
+      };
+      Result r = coll.Add(docs).Execute();
+      Assert.Equal<ulong>(4, r.RecordsAffected);
+
+      var jsonParams = new { pages1 = 30, pages2 = 40 };
+      DocResult foundDocs = coll.Find("pages = :Pages1 || pages = :Pages2").Bind(jsonParams).Execute();
+      Assert.True(foundDocs.Next());
+      Assert.Equal("Book 2", foundDocs.Current["title"]);
+      Assert.True(foundDocs.Next());
+      Assert.Equal("Book 3", foundDocs.Current["title"]);
+      Assert.False(foundDocs.Next());
+    }
+
+    [Fact]
+    public void BindJsonAsString()
+    {
+      Collection coll = CreateCollection("test");
+      var docs = new[]
+      {
+        new {  _id = 1, title = "Book 1", pages = 20 },
+        new {  _id = 2, title = "Book 2", pages = 30 },
+        new {  _id = 3, title = "Book 3", pages = 40 },
+        new {  _id = 4, title = "Book 4", pages = 50 },
+      };
+      Result r = coll.Add(docs).Execute();
+      Assert.Equal<ulong>(4, r.RecordsAffected);
+
+      var jsonParams = "{ \"pages1\" : 30, \"pages2\" : 40 }";
+      DocResult foundDocs = coll.Find("pages = :Pages1 || pages = :Pages2").Bind(jsonParams).Execute();
+      Assert.True(foundDocs.Next());
+      Assert.Equal("Book 2", foundDocs.Current["title"]);
+      Assert.True(foundDocs.Next());
+      Assert.Equal("Book 3", foundDocs.Current["title"]);
+      Assert.False(foundDocs.Next());
+    }
+
+    [Fact]
+    public void RowLockingNotSupportedInOlderVersions()
+    {
+      if (session.InternalSession.GetServerVersion().isAtLeast(8,0,3)) return;
+
+      Collection coll = CreateCollection("test");
+
+      Exception ex = Assert.Throws<MySqlException>(() => coll.Find().LockShared().Execute());
+      Assert.Equal("This functionality is only supported from server version 8.0.3 onwards.", ex.Message);
+
+      ex = Assert.Throws<MySqlException>(() => coll.Find().LockExclusive().Execute());
+      Assert.Equal("This functionality is only supported from server version 8.0.3 onwards.", ex.Message);
+    }
+
+    [Fact]
+    public void SimpleSharedLock()
+    {
+      if (!session.InternalSession.GetServerVersion().isAtLeast(8,0,3)) return;
+
+      session.SQL("SET SESSION TRANSACTION ISOLATION LEVEL READ COMMITTED").Execute();
+      using (var session2 = MySQLX.GetSession(ConnectionString))
+      {
+        session2.SQL("SET SESSION TRANSACTION ISOLATION LEVEL READ COMMITTED").Execute();
+        Collection coll = CreateCollection("test");
+        var docs = new[]
+        {
+          new {  _id = 1, a = 1 },
+          new {  _id = 2, a = 1 },
+          new {  _id = 3, a = 1 },
+        };
+        coll.Add(docs).Execute();
+        Collection coll2 = session2.GetSchema("test").GetCollection("test");
+
+        session.SQL("START TRANSACTION").Execute();
+        DocResult docResult = coll.Find("_id = 1").LockShared().Execute();
+        Assert.Equal(1, docResult.FetchAll().Count);
+
+        session2.SQL("START TRANSACTION").Execute();
+        // Should return immediately since document isn't locked.
+        docResult = coll2.Find("_id = 2").LockShared().Execute();
+        Assert.Equal(1, docResult.FetchAll().Count);
+        // Should return immediately due to LockShared() allows reading by other sessions.
+        docResult = coll2.Find("_id = 1").LockShared().Execute();
+        Assert.Equal(1, docResult.FetchAll().Count);
+
+        session.SQL("ROLLBACK").Execute();
+        session2.SQL("ROLLBACK").Execute();
+      }
+    }
+
+    [Fact]
+    public void SimpleExclusiveLock()
+    {
+      if (!session.InternalSession.GetServerVersion().isAtLeast(8,0,3)) return;
+
+      session.SQL("SET SESSION TRANSACTION ISOLATION LEVEL READ COMMITTED").Execute();
+      using (var session2 = MySQLX.GetSession(ConnectionString))
+      {
+        session2.SQL("SET SESSION TRANSACTION ISOLATION LEVEL READ COMMITTED").Execute();
+        Collection coll = CreateCollection("test");
+        coll.CreateIndex("myIndex", true).Field("$._id", "INT", true).Execute();
+        var docs = new[]
+        {
+          new {  _id = 1, a = 1 },
+          new {  _id = 2, a = 1 },
+          new {  _id = 3, a = 1 },
+        };
+        coll.Add(docs).Execute();
+        Collection coll2 = session2.GetSchema("test").GetCollection("test");
+
+        session.SQL("START TRANSACTION").Execute();
+        DocResult docResult = coll.Find("_id = 1").LockExclusive().Execute();
+        Assert.Equal(1, docResult.FetchAll().Count);
+
+        session2.SQL("START TRANSACTION").Execute();
+        // Should return immediately since document isn't locked.
+        docResult = coll2.Find("_id = 2").LockExclusive().Execute();
+        Assert.Equal(1, docResult.FetchAll().Count);
+        // Session2 blocks due to to LockExclusive() not allowing to read locked documents.
+        session2.SQL("SET SESSION innodb_lock_wait_timeout=1").Execute();
+        Exception ex = Assert.Throws<MySqlException>(() => coll2.Find("_id = 1").LockExclusive().Execute());
+        Assert.Equal("Lock wait timeout exceeded; try restarting transaction", ex.Message);
+
+        session.SQL("ROLLBACK").Execute();
+        session2.SQL("ROLLBACK").Execute();
+      }
+    }
+
+    [Fact]
+    public void SharedLockForbidsToModifyDocuments()
+    {
+      if (!session.InternalSession.GetServerVersion().isAtLeast(8,0,3)) return;
+
+      session.SQL("SET SESSION TRANSACTION ISOLATION LEVEL READ COMMITTED").Execute();
+      using (var session2 = MySQLX.GetSession(ConnectionString))
+      {
+        session2.SQL("SET SESSION TRANSACTION ISOLATION LEVEL READ COMMITTED").Execute();
+        Collection coll = CreateCollection("test");
+        var docs = new[]
+        {
+          new {  _id = 1, a = 1 },
+          new {  _id = 2, a = 1 },
+          new {  _id = 3, a = 1 },
+        };
+        coll.Add(docs).Execute();
+        Collection coll2 = session2.GetSchema("test").GetCollection("test");
+
+        session.SQL("START TRANSACTION").Execute();
+        DocResult docResult = coll.Find("_id = 1").LockShared().Execute();
+        Assert.Equal(1, docResult.FetchAll().Count);
+
+        session2.SQL("START TRANSACTION").Execute();
+        // Reading the same document is allowed with LockShared().
+        docResult = coll2.Find("_id = 1").Execute();
+        Assert.Equal(1, docResult.FetchAll().Count);
+
+        // Modify() is allowed for non-locked documents.
+        Result result = coll2.Modify("_id = 2").Set("a", 2).Execute();
+        Assert.Equal<ulong>(1, result.RecordsAffected);
+        // Session1 blocks, Modify() is not allowed for locked documents.
+        session2.SQL("SET SESSION innodb_lock_wait_timeout=1").Execute();
+        Exception ex = Assert.Throws<MySqlException>(() => coll2.Modify("_id = 1").Set("a", 2).Execute());
+        Assert.Equal("Lock wait timeout exceeded; try restarting transaction", ex.Message);
+
+        session.SQL("ROLLBACK").Execute();
+        // Modify() is allowed since document isn't locked anymore.
+        coll2.Modify("_id = 1").Set("a", 2).Execute();
+        session2.SQL("COMMIT").Execute();
+      }
+    }
+
+    [Fact]
+    public void ExclusiveLockForbidsToModifyDocuments()
+    {
+      if (!session.InternalSession.GetServerVersion().isAtLeast(8,0,3)) return;
+
+      session.SQL("SET SESSION TRANSACTION ISOLATION LEVEL READ COMMITTED").Execute();
+      using (var session2 = MySQLX.GetSession(ConnectionString))
+      {
+        session2.SQL("SET SESSION TRANSACTION ISOLATION LEVEL READ COMMITTED").Execute();
+        Collection coll = CreateCollection("test");
+        var docs = new[]
+        {
+          new {  _id = 1, a = 1 },
+          new {  _id = 2, a = 1 },
+          new {  _id = 3, a = 1 },
+        };
+        coll.Add(docs).Execute();
+        Collection coll2 = session2.GetSchema("test").GetCollection("test");
+
+        session.SQL("START TRANSACTION").Execute();
+        DocResult docResult = coll.Find("_id = 1").LockExclusive().Execute();
+        Assert.Equal(1, docResult.FetchAll().Count);
+
+        session2.SQL("START TRANSACTION").Execute();
+
+        // Modify() is allowed for non-locked documents.
+        Result result = coll2.Modify("_id = 2").Set("a", 2).Execute();
+        Assert.Equal<ulong>(1, result.RecordsAffected);
+        // Session1 blocks, Modify() is not allowed for locked documents.
+        session2.SQL("SET SESSION innodb_lock_wait_timeout=1").Execute();
+        Exception ex = Assert.Throws<MySqlException>(() => coll2.Modify("_id = 1").Set("a", 2).Execute());
+        Assert.Equal("Lock wait timeout exceeded; try restarting transaction", ex.Message);
+
+        session.SQL("ROLLBACK").Execute();
+        // Modify() is allowed since document isn't locked anymore.
+        coll2.Modify("_id = 1").Set("a", 2).Execute();
+        session2.SQL("COMMIT").Execute();
+      }
+    }
+
+    [Fact]
+    public void SharedLockAfterExclusiveLock()
+    {
+      if (!session.InternalSession.GetServerVersion().isAtLeast(8,0,3)) return;
+
+      session.SQL("SET SESSION TRANSACTION ISOLATION LEVEL READ COMMITTED").Execute();
+      using (var session2 = MySQLX.GetSession(ConnectionString))
+      {
+        session2.SQL("SET SESSION TRANSACTION ISOLATION LEVEL READ COMMITTED").Execute();
+        Collection coll = CreateCollection("test");
+        coll.CreateIndex("myIndex", true).Field("$._id", "INT", true).Execute();
+        var docs = new[]
+        {
+          new {  _id = 1, a = 1 },
+          new {  _id = 2, a = 1 },
+          new {  _id = 3, a = 1 },
+        };
+        coll.Add(docs).Execute();
+        Collection coll2 = session2.GetSchema("test").GetCollection("test");
+
+        session.SQL("START TRANSACTION").Execute();
+        DocResult docResult = coll.Find("_id = 1").LockExclusive().Execute();
+        Assert.Equal(1, docResult.FetchAll().Count);
+
+        session2.SQL("START TRANSACTION").Execute();
+        // Should return immediately since document isn't locked.
+        docResult = coll2.Find("_id = 2").LockShared().Execute();
+        Assert.Equal(1, docResult.FetchAll().Count);
+        // Session2 blocks due to LockExclusive() not allowing to read locked documents.
+        session2.SQL("SET SESSION innodb_lock_wait_timeout=1").Execute();
+        Exception ex = Assert.Throws<MySqlException>(() => coll2.Find("_id = 1").LockShared().Execute());
+        Assert.Equal("Lock wait timeout exceeded; try restarting transaction", ex.Message);
+
+        // Session unlocks documents.
+        session.SQL("ROLLBACK").Execute();
+        // Document can now be recovered.
+        docResult = coll2.Find("_id = 1").LockShared().Execute();
+        Assert.Equal(1, docResult.FetchAll().Count);
+        session2.SQL("ROLLBACK").Execute();
+      }
+    }
+
+    [Fact]
+    public void ExclusiveLockAfterSharedLock()
+    {
+      if (!session.InternalSession.GetServerVersion().isAtLeast(8,0,3)) return;
+
+      session.SQL("SET SESSION TRANSACTION ISOLATION LEVEL READ COMMITTED").Execute();
+      using (var session2 = MySQLX.GetSession(ConnectionString))
+      {
+        session2.SQL("SET SESSION TRANSACTION ISOLATION LEVEL READ COMMITTED").Execute();
+        Collection coll = CreateCollection("test");
+        coll.CreateIndex("myIndex", true).Field("$._id", "INT", true).Execute();
+        var docs = new[]
+        {
+          new {  _id = 1, a = 1 },
+          new {  _id = 2, a = 1 },
+          new {  _id = 3, a = 1 },
+        };
+        coll.Add(docs).Execute();
+        Collection coll2 = session2.GetSchema("test").GetCollection("test");
+
+        session.SQL("START TRANSACTION").Execute();
+        DocResult docResult = coll.Find("_id in (1, 3)").LockShared().Execute();
+        Assert.Equal(2, docResult.FetchAll().Count);
+
+        session2.SQL("START TRANSACTION").Execute();
+        // Should return immediately since document isn't locked.
+        docResult = coll2.Find("_id = 2").LockExclusive().Execute();
+        // Should return immediately due to LockShared() allows reading by other sessions.
+        docResult = coll2.Find("_id = 2").LockShared().Execute();
+        Assert.Equal(1, docResult.FetchAll().Count);
+        // Session2 blocks due to to LockExclusive() not allowing to read locked documents.
+        session2.SQL("SET SESSION innodb_lock_wait_timeout=1").Execute();
+        Exception ex = Assert.Throws<MySqlException>(() => coll2.Find("_id = 1").LockExclusive().Execute());
+        Assert.Equal("Lock wait timeout exceeded; try restarting transaction", ex.Message);
+
+        // Session unlocks documents.
+        session.SQL("ROLLBACK").Execute();
+        docResult = coll2.Find("_id = 1").LockExclusive().Execute();
+        Assert.Equal(1, docResult.FetchAll().Count);
+        session2.SQL("ROLLBACK").Execute();
+      }
+    }
+
+    [Fact]
+    public void ExclusiveLockAfterExclusiveLock()
+    {
+      if (!session.InternalSession.GetServerVersion().isAtLeast(8,0,3)) return;
+
+      session.SQL("SET SESSION TRANSACTION ISOLATION LEVEL READ COMMITTED").Execute();
+      using (var session2 = MySQLX.GetSession(ConnectionString))
+      {
+        session2.SQL("SET SESSION TRANSACTION ISOLATION LEVEL READ COMMITTED").Execute();
+        Collection coll = CreateCollection("test");
+        coll.CreateIndex("myIndex", true).Field("$._id", "INT", true).Execute();
+        var docs = new[]
+        {
+          new {  _id = 1, a = 1 },
+          new {  _id = 2, a = 1 },
+          new {  _id = 3, a = 1 }
+        };
+        coll.Add(docs).Execute();
+        Collection coll2 = session2.GetSchema("test").GetCollection("test");
+
+        session.SQL("START TRANSACTION").Execute();
+        DocResult docResult = coll.Find("_id = 1").LockExclusive().Execute();
+        Assert.Equal(1, docResult.FetchAll().Count);
+
+        session2.SQL("START TRANSACTION").Execute();
+        // Should return immediately since document isn't locked.
+        docResult = coll2.Find("_id = 2").LockExclusive().Execute();
+        Assert.Equal(1, docResult.FetchAll().Count);
+        // Session2 blocks due to to LockExclusive() not allowing to read locked documents.
+        session2.SQL("SET SESSION innodb_lock_wait_timeout=1").Execute();
+        Exception ex = Assert.Throws<MySqlException>(() => coll2.Find("_id = 1").LockExclusive().Execute());
+        Assert.Equal("Lock wait timeout exceeded; try restarting transaction", ex.Message);
+
+        // Session unlocks documents.
+        session.SQL("ROLLBACK").Execute();
+        docResult = coll2.Find("_id = 1").LockExclusive().Execute();
+        Assert.Equal(1, docResult.FetchAll().Count);
+        session2.SQL("ROLLBACK").Execute();
+      }
+    }
+
+    [Fact]
+    public void InOperatorWithListOfValues()
+    {
+      // Validates the IN operator allows expressions of the type
+      // ( compExpr ["NOT"] "IN" "(" argsList ")" ) | ( compExpr ["NOT"] "IN" "[" argsList "]" )
+      Collection coll = CreateCollection("test");
+      coll.Add(new DbDoc("{ \"a\": 1, \"b\": [ 1, \"value\" ], \"d\":\"\" }")).Execute();
+
+      Assert.Equal(1, coll.Find("a IN (1,2,3)").Execute().FetchAll().Count);
+      Assert.Equal(1, coll.Find("a not in (0,2,3)").Execute().FetchAll().Count);
+      Assert.Equal(1, coll.Find("b[0] in (1,2,3)").Execute().FetchAll().Count);
+      Assert.Equal(1, coll.Find("b[1] in (\"a\", \"b\", \"value\")").Execute().FetchAll().Count);
+      Assert.Equal(1, coll.Find("b[0] NOT IN (0,2,3)").Execute().FetchAll().Count);
+      Assert.Equal(1, coll.Find("b[1] not in (\"a\", \"b\", \"c\")").Execute().FetchAll().Count);
+      Assert.Equal(1, coll.Find("a in [1,2,3]").Execute().FetchAll().Count);
+      Assert.Equal(0, coll.Find("a in [2,3,4]").Execute().FetchAll().Count);
+      Assert.Equal(1, coll.Find("a NOT in [0,2,3]").Execute().FetchAll().Count);
+      Assert.Equal(1, coll.Find("b not IN [1,2,3]").Execute().FetchAll().Count);
+      Assert.Equal(0, coll.Find("b[0] not IN [1,2,3]").Execute().FetchAll().Count);
+      Assert.Equal(0, coll.Find("c NOT IN [1,2,3]").Execute().FetchAll().Count);
+      Assert.Equal(0, coll.Find("a IN ('', ' ')").Execute().FetchAll().Count);
+      Assert.Equal(0, coll.Find("'' IN (1,2,3)").Execute().FetchAll().Count);
+      Assert.Equal(1, coll.Find("d IN ('')").Execute().FetchAll().Count);
+
+      Collection movies = CreateCollection("movies");
+      var docString = "{ \"_id\" : \"a6f4b93e1a264a108393524f29546a8c\", \"title\" : \"AFRICAN EGG\", \"description\" : \"A Fast-Paced Documentary of a Pastry Chef And a Dentist who must Pursue a Forensic Psychologist in The Gulf of Mexico\", \"releaseyear\" : 2006, \"language\" : \"English\", \"duration\" : 130, \"rating\" : \"G\", \"genre\" : \"Science fiction\", \"actors\" : [{ \"name\" : \"MILLA PECK\", \"country\" : \"Mexico\", \"birthdate\": \"12 Jan 1984\"}, { \"name\" : \"VAL BOLGER\", \"country\" : \"Botswana\", \"birthdate\": \"26 Jul 1975\" }, { \"name\" : \"SCARLETT BENING\", \"country\" : \"Syria\", \"birthdate\": \"16 Mar 1978\" }], \"additionalinfo\" : { \"director\" : \"Sharice Legaspi\", \"writers\" : [\"Rusty Couturier\", \"Angelic Orduno\", \"Carin Postell\"], \"productioncompanies\" : [\"Qvodrill\", \"Indigoholdings\"] } }";
+      movies.Add(new DbDoc(docString)).Execute();
+
+      Assert.Equal(1, movies.Find("(1>5) in (true, false)").Execute().FetchAll().Count);
+      Assert.Equal(0, movies.Find("(1+5) in (1, 2, 3, 4, 5)").Execute().FetchAll().Count);
+      Assert.Equal(1, movies.Find("('a'>'b') in (true, false)").Execute().FetchAll().Count);
+      Assert.Throws<MySqlException>(() => movies.Find("(1>5) in [true, false]").Execute().FetchAll().Count);
+      Assert.Throws<MySqlException>(() => movies.Find("(1+5) in [1, 2, 3, 4, 5]").Execute().FetchAll().Count);
+      Assert.Throws<MySqlException>(() => movies.Find("('a'>'b') in [true, false]").Execute().FetchAll().Count);
+      Assert.Equal(1, movies.Find("true IN [(1>5), !(false), (true || false), (false && true)]").Execute().FetchAll().Count);
+      Assert.Equal(1, movies.Find("true IN ((1>5), !(false), (true || false), (false && true))").Execute().FetchAll().Count);
+      Assert.Equal(0, movies.Find("{\"field\":true} IN (\"mystring\", 124, myvar, othervar.jsonobj)").Execute().FetchAll().Count);
+      Assert.Equal(0, movies.Find("actor.name IN ['a name', null, (1<5-4), myvar.jsonobj.name]").Execute().FetchAll().Count);
+      Assert.Equal(1, movies.Find("!false && true IN [true]").Execute().FetchAll().Count);
+      Assert.Throws<MySqlException>(() => movies.Find("1-5/2*2 > 3-2/1*2 IN [true, false]").Execute().FetchAll().Count);
+      Assert.Equal(0, movies.Find("true IN [1-5/2*2 > 3-2/1*2]").Execute().FetchAll().Count);
+      Assert.Equal(1, movies.Find(" 'African Egg' IN ('African Egg', 1, true, NULL, [0,1,2], { 'title' : 'Atomic Firefighter' }) ").Execute().FetchAll().Count);
+      Assert.Equal(1, movies.Find(" 1 IN ('African Egg', 1, true, NULL, [0,1,2], { 'title' : 'Atomic Firefighter' }) ").Execute().FetchAll().Count);
+      Assert.Equal(1, movies.Find(" [0,1,2] IN ('African Egg', 1, true, NULL, [0,1,2], { 'title' : 'Atomic Firefighter' }) ").Execute().FetchAll().Count);
+      Assert.Equal(1, movies.Find(" { 'title' : 'Atomic Firefighter' } IN ('African Egg', 1, true, NULL, [0,1,2], { 'title' : 'Atomic Firefighter' }) ").Execute().FetchAll().Count);
+      Assert.Equal(0, movies.Find("title IN ('African Egg', 'The Witcher', 'Jurassic Perk')").Execute().FetchAll().Count);
+      Assert.Equal(1, movies.Find("releaseyear IN (2006, 2010, 2017)").Execute().FetchAll().Count);
+      Assert.Equal(1, movies.Find("1 IN [1,2,3]").Execute().FetchAll().Count);
+      Assert.Equal(0, movies.Find("0 IN [1,2,3]").Execute().FetchAll().Count);
+      Assert.Equal(1, movies.Find("0 NOT IN [1,2,3]").Execute().FetchAll().Count);
+      Assert.Equal(0, movies.Find("1 NOT IN [1,2,3]").Execute().FetchAll().Count);
+      Assert.Equal(1, movies.Find("releaseyear IN [2006, 2007, 2008]").Execute().FetchAll().Count);
+    }
+
+    [Fact]
+    public void InOperatorWithCompExpr()
+    {
+      // Validates the IN operator allows expressions of the type: compExpr ["NOT"] "IN" compExpr
+      Collection coll = CreateCollection("test");
+      var docString = "{ \"a\": 1, \"b\": \"foo\", \"c\": { \"d\": true, \"e\": [1,2,3] }, \"f\": [ {\"x\":5}, {\"x\":7 } ] }";
+      coll.Add(new DbDoc(docString)).Execute();
+
+      Assert.Equal(1, coll.Find("a in [1,2,3]").Execute().FetchAll().Count);
+      Assert.Equal(1, coll.Find("c.e[0] in [1,2,3]").Execute().FetchAll().Count);
+      Assert.Equal(1, coll.Find("5 in f[*].x").Execute().FetchAll().Count);
+      Assert.Equal(1, coll.Find("3 in c.e").Execute().FetchAll().Count);
+      Assert.Equal(0, coll.Find("5 in c.e").Execute().FetchAll().Count);
+      Assert.Equal(0, coll.Find("\"foo\" in " + docString).Execute().FetchAll().Count);
+      Assert.Equal(0, coll.Find("\"a\" in " + docString).Execute().FetchAll().Count);
+      Assert.Equal(0, coll.Find("a in " + docString).Execute().FetchAll().Count);
+      Assert.Equal(1, coll.Find("{\"a\":1} in " + docString).Execute().FetchAll().Count);
+      Assert.Equal(1, coll.Find("\"foo\" in b").Execute().FetchAll().Count);
+
+      Collection movies = CreateCollection("movies");
+      docString = "{ \"_id\" : \"a6f4b93e1a264a108393524f29546a8c\", \"title\" : \"AFRICAN EGG\", \"description\" : \"A Fast-Paced Documentary of a Pastry Chef And a Dentist who must Pursue a Forensic Psychologist in The Gulf of Mexico\", \"releaseyear\" : 2006, \"language\" : \"English\", \"duration\" : 130, \"rating\" : \"G\", \"genre\" : \"Science fiction\", \"actors\" : [{ \"name\" : \"MILLA PECK\", \"country\" : \"Mexico\", \"birthdate\": \"12 Jan 1984\"}, { \"name\" : \"VAL BOLGER\", \"country\" : \"Botswana\", \"birthdate\": \"26 Jul 1975\" }, { \"name\" : \"SCARLETT BENING\", \"country\" : \"Syria\", \"birthdate\": \"16 Mar 1978\" }], \"additionalinfo\" : { \"director\" : \"Sharice Legaspi\", \"writers\" : [\"Rusty Couturier\", \"Angelic Orduno\", \"Carin Postell\"], \"productioncompanies\" : [\"Qvodrill\", \"Indigoholdings\"] } }";
+      movies.Add(new DbDoc(docString)).Execute();
+
+      Assert.Equal(1, movies.Find("{ \"name\" : \"MILLA PECK\" } IN actors").Execute().FetchAll().Count);
+      Assert.Equal(0, movies.Find("'African Egg' in movietitle").Execute().FetchAll().Count);
+      Assert.Throws<MySqlException>(() => movies.Find("(1 = NULL) IN title").Execute().FetchAll().Count);
+      Assert.Throws<MySqlException>(() => movies.Find("NOT NULL IN title").Execute().FetchAll().Count);
+      Assert.Equal(1, movies.Find("[\"Rusty Couturier\", \"Angelic Orduno\", \"Carin Postell\"] IN additionalinfo.writers").Execute().FetchAll().Count);
+      Assert.Equal(1, movies.Find("{ \"name\" : \"MILLA PECK\", \"country\" : \"Mexico\", \"birthdate\": \"12 Jan 1984\"} IN actors").Execute().FetchAll().Count);
+      Assert.Equal(0, movies.Find("true IN title").Execute().FetchAll().Count);
+      Assert.Equal(0, movies.Find("false IN genre").Execute().FetchAll().Count);
+      Assert.Equal(1, movies.Find("'Sharice Legaspi' IN additionalinfo.director").Execute().FetchAll().Count);
+      Assert.Equal(1, movies.Find("'Mexico' IN actors[*].country").Execute().FetchAll().Count);
+      Assert.Equal(1, movies.Find("'Angelic Orduno' IN additionalinfo.writers").Execute().FetchAll().Count);
+    }
+
+    [Fact]
+    public void InOperatorWithJsonArrays()
+    {
+      Collection coll = CreateCollection("test");
+      var docString = "{ \"_id\": \"1001\", \"ARR\":[1,2,3], \"ARR1\":[\"name\", \"name2\", \"name3\"]}";
+      coll.Add(new DbDoc(docString)).Execute();
+
+      Assert.Equal(1, coll.Find("\"1001\" in $._id").Execute().FetchAll().Count);
+      Assert.Equal(0, coll.Find("\"1002\" in $._id").Execute().FetchAll().Count);
+      Assert.Equal(1, coll.Find("(1+2) in (1, 2, 3)").Execute().FetchAll().Count);
+      Assert.Throws<MySqlException>(() => coll.Find("(1+2) in [1, 2, 3]").Execute().FetchAll().Count);
+      Assert.Throws<MySqlException>(() => coll.Find("(1+2) in $.ARR").Execute().FetchAll().Count);
+    }
+  }
+}
+