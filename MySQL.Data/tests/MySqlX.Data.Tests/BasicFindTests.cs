--- conflicted
+++ resolved
@@ -1,884 +1,875 @@
-// Copyright (c) 2015, 2018, Oracle and/or its affiliates. All rights reserved.
-//
-// This program is free software; you can redistribute it and/or modify
-// it under the terms of the GNU General Public License, version 2.0, as
-// published by the Free Software Foundation.
-//
-// This program is also distributed with certain software (including
-// but not limited to OpenSSL) that is licensed under separate terms,
-// as designated in a particular file or component or in included license
-// documentation.  The authors of MySQL hereby grant you an
-// additional permission to link the program and your derivative works
-// with the separately licensed software that they have included with
-// MySQL.
-//
-// Without limiting anything contained in the foregoing, this file,
-// which is part of MySQL Connector/NET, is also subject to the
-// Universal FOSS Exception, version 1.0, a copy of which can be found at
-// http://oss.oracle.com/licenses/universal-foss-exception.
-//
-// This program is distributed in the hope that it will be useful, but
-// WITHOUT ANY WARRANTY; without even the implied warranty of
-// MERCHANTABILITY or FITNESS FOR A PARTICULAR PURPOSE.
-// See the GNU General Public License, version 2.0, for more details.
-//
-// You should have received a copy of the GNU General Public License
-// along with this program; if not, write to the Free Software Foundation, Inc.,
-// 51 Franklin St, Fifth Floor, Boston, MA 02110-1301  USA
-
-using MySql.Data.MySqlClient;
-using MySqlX.XDevAPI;
-using MySqlX.XDevAPI.Common;
-using MySqlX.XDevAPI.CRUD;
-using System;
-using Xunit;
-
-namespace MySqlX.Data.Tests
-{
-  public class BasicFindTests : BaseTest
-  {
-    [Fact]
-    public void SimpleFind()
-    {
-      Collection coll = CreateCollection("test");
-      var docs = new[]
-      {
-        new {  _id = 1, title = "Book 1", pages = 20 },
-        new {  _id = 2, title = "Book 2", pages = 30 },
-        new {  _id = 3, title = "Book 3", pages = 40 },
-        new {  _id = 4, title = "Book 4", pages = 50 },
-      };
-      Result r = coll.Add(docs).Execute();
-      Assert.Equal<ulong>(4, r.AffectedItemsCount);
-      Assert.Equal<ulong>(r.AffectedItemsCount, r.RecordsAffected);
-
-      DocResult foundDocs = coll.Find("pages > 20").Execute();
-      Assert.True(foundDocs.Next());
-      Assert.True(foundDocs.Current["title"].ToString() == "Book 2");
-      Assert.True(foundDocs.Next());
-      Assert.True(foundDocs.Current["title"].ToString() == "Book 3");
-      Assert.True(foundDocs.Next());
-      Assert.True(foundDocs.Current["title"].ToString() == "Book 4");
-      Assert.False(foundDocs.Next());
-    }
-
-    [Fact]
-    public void SimpleFindWithSort()
-    {
-      Collection coll = CreateCollection("test");
-      var docs = new[]
-      {
-        new {  _id = 1, title = "Book 1", pages = 20 },
-        new {  _id = 2, title = "Book 2", pages = 30 },
-        new {  _id = 3, title = "Book 3", pages = 40 },
-        new {  _id = 4, title = "Book 4", pages = 50 },
-      };
-      Result r = coll.Add(docs).Execute();
-      Assert.Equal<ulong>(4, r.AffectedItemsCount);
-
-      DocResult foundDocs = coll.Find("pages > 20").Sort("pages DESC").Execute();
-      Assert.True(foundDocs.Next());
-      Assert.True(foundDocs.Current["title"].ToString() == "Book 4");
-      Assert.True(foundDocs.Next());
-      Assert.True(foundDocs.Current["title"].ToString() == "Book 3");
-      Assert.True(foundDocs.Next());
-      Assert.True(foundDocs.Current["title"].ToString() == "Book 2");
-      Assert.False(foundDocs.Next());
-    }
-
-    [Fact]
-    public void SimpleFindWithLimitAndOffset()
-    {
-      Collection coll = CreateCollection("test");
-      var docs = new[]
-      {
-        new {  _id = 1, title = "Book 1", pages = 20 },
-        new {  _id = 2, title = "Book 2", pages = 30 },
-        new {  _id = 3, title = "Book 3", pages = 40 },
-        new {  _id = 4, title = "Book 4", pages = 50 },
-      };
-      Result r = coll.Add(docs).Execute();
-      Assert.Equal<ulong>(4, r.AffectedItemsCount);
-
-      DocResult foundDocs = coll.Find("pages > 20").Limit(1).Execute();
-      Assert.True(foundDocs.Next());
-      Assert.True(foundDocs.Current["title"].ToString() == "Book 2");
-      Assert.False(foundDocs.Next());
-
-      var resultDocs = coll.Find("pages > 20").Limit(2, 1).Execute().FetchAll();
-      Assert.Equal(40, resultDocs[0]["pages"]);
-      Assert.Equal(50, resultDocs[1]["pages"]);
-
-      // Limit out of range.
-      Assert.Throws<ArgumentOutOfRangeException>(() => coll.Find().Limit(0).Execute());
-      Assert.Throws<ArgumentOutOfRangeException>(() => coll.Find().Limit(-1).Execute());
-    }
-
-    [Fact]
-    public void FindConditional()
-    {
-      Collection coll = CreateCollection("test");
-      var docs = new[]
-      {
-        new {  _id = 1, title = "Book 1", pages = 20 },
-        new {  _id = 2, title = "Book 2", pages = 30 },
-        new {  _id = 3, title = "Book 3", pages = 40 },
-        new {  _id = 4, title = "Book 4", pages = 50 },
-      };
-      Result r = coll.Add(docs).Execute();
-      Assert.Equal<ulong>(4, r.AffectedItemsCount);
-
-      DocResult foundDocs = coll.Find("pages = :Pages").Bind("pAges", 40).Execute();
-      Assert.True(foundDocs.Next());
-      Assert.True(foundDocs.Current["title"].ToString() == "Book 3");
-      Assert.False(foundDocs.Next());
-    }
-
-    [Fact]
-    public void BindDbDoc()
-    {
-      Collection coll = CreateCollection("test");
-      var docs = new[]
-      {
-        new {  _id = 1, title = "Book 1", pages = 20 },
-        new {  _id = 2, title = "Book 2", pages = 30 },
-        new {  _id = 3, title = "Book 3", pages = 40 },
-        new {  _id = 4, title = "Book 4", pages = 50 },
-      };
-      Result r = coll.Add(docs).Execute();
-      Assert.Equal<ulong>(4, r.AffectedItemsCount);
-
-      //var s = MySql.Data.ResourcesX.TestingResources;
-
-      DbDoc docParams = new DbDoc(new { pages1 = 30, pages2 = 40 });
-      DocResult foundDocs = coll.Find("pages = :Pages1 || pages = :Pages2").Bind(docParams).Execute();
-      Assert.True(foundDocs.Next());
-      Assert.Equal("Book 2", foundDocs.Current["title"]);
-      Assert.True(foundDocs.Next());
-      Assert.Equal("Book 3", foundDocs.Current["title"]);
-      Assert.False(foundDocs.Next());
-    }
-
-    [Fact]
-    public void BindJsonAsAnonymous()
-    {
-      Collection coll = CreateCollection("test");
-      var docs = new[]
-      {
-        new {  _id = 1, title = "Book 1", pages = 20 },
-        new {  _id = 2, title = "Book 2", pages = 30 },
-        new {  _id = 3, title = "Book 3", pages = 40 },
-        new {  _id = 4, title = "Book 4", pages = 50 },
-      };
-      Result r = coll.Add(docs).Execute();
-      Assert.Equal<ulong>(4, r.AffectedItemsCount);
-
-      var jsonParams = new { pages1 = 30, pages2 = 40 };
-      DocResult foundDocs = coll.Find("pages = :Pages1 || pages = :Pages2").Bind(jsonParams).Execute();
-      Assert.True(foundDocs.Next());
-      Assert.Equal("Book 2", foundDocs.Current["title"]);
-      Assert.True(foundDocs.Next());
-      Assert.Equal("Book 3", foundDocs.Current["title"]);
-      Assert.False(foundDocs.Next());
-    }
-
-    [Fact]
-    public void BindJsonAsString()
-    {
-      Collection coll = CreateCollection("test");
-      var docs = new[]
-      {
-        new {  _id = 1, title = "Book 1", pages = 20 },
-        new {  _id = 2, title = "Book 2", pages = 30 },
-        new {  _id = 3, title = "Book 3", pages = 40 },
-        new {  _id = 4, title = "Book 4", pages = 50 },
-      };
-      Result r = coll.Add(docs).Execute();
-      Assert.Equal<ulong>(4, r.AffectedItemsCount);
-
-      var jsonParams = "{ \"pages1\" : 30, \"pages2\" : 40 }";
-      DocResult foundDocs = coll.Find("pages = :Pages1 || pages = :Pages2").Bind(jsonParams).Execute();
-      Assert.True(foundDocs.Next());
-      Assert.Equal("Book 2", foundDocs.Current["title"]);
-      Assert.True(foundDocs.Next());
-      Assert.Equal("Book 3", foundDocs.Current["title"]);
-      Assert.False(foundDocs.Next());
-    }
-
-    [Fact]
-    public void RowLockingNotSupportedInOlderVersions()
-    {
-      if (session.InternalSession.GetServerVersion().isAtLeast(8, 0, 3)) return;
-
-      Collection coll = CreateCollection("test");
-
-      Exception ex = Assert.Throws<MySqlException>(() => coll.Find().LockShared().Execute());
-      Assert.Equal("This functionality is only supported from server version 8.0.3 onwards.", ex.Message);
-
-      ex = Assert.Throws<MySqlException>(() => coll.Find().LockExclusive().Execute());
-      Assert.Equal("This functionality is only supported from server version 8.0.3 onwards.", ex.Message);
-    }
-
-    [Fact]
-    public void SimpleSharedLock()
-    {
-      if (!session.InternalSession.GetServerVersion().isAtLeast(8, 0, 3)) return;
-
-      session.SQL("SET SESSION TRANSACTION ISOLATION LEVEL READ COMMITTED").Execute();
-      using (var session2 = MySQLX.GetSession(ConnectionString))
-      {
-        session2.SQL("SET SESSION TRANSACTION ISOLATION LEVEL READ COMMITTED").Execute();
-        Collection coll = CreateCollection("test");
-        var docs = new[]
-        {
-          new {  _id = 1, a = 1 },
-          new {  _id = 2, a = 1 },
-          new {  _id = 3, a = 1 },
-        };
-        coll.Add(docs).Execute();
-        Collection coll2 = session2.GetSchema("test").GetCollection("test");
-
-        session.SQL("START TRANSACTION").Execute();
-        DocResult docResult = coll.Find("_id = 1").LockShared().Execute();
-        Assert.Equal(1, docResult.FetchAll().Count);
-
-        session2.SQL("START TRANSACTION").Execute();
-        // Should return immediately since document isn't locked.
-        docResult = coll2.Find("_id = 2").LockShared().Execute();
-        Assert.Equal(1, docResult.FetchAll().Count);
-        // Should return immediately due to LockShared() allows reading by other sessions.
-        docResult = coll2.Find("_id = 1").LockShared().Execute();
-        Assert.Equal(1, docResult.FetchAll().Count);
-
-        session.SQL("ROLLBACK").Execute();
-        session2.SQL("ROLLBACK").Execute();
-      }
-    }
-
-    [Fact]
-    public void SimpleExclusiveLock()
-    {
-      if (!session.InternalSession.GetServerVersion().isAtLeast(8, 0, 3)) return;
-
-      session.SQL("SET SESSION TRANSACTION ISOLATION LEVEL READ COMMITTED").Execute();
-      using (var session2 = MySQLX.GetSession(ConnectionString))
-      {
-        session2.SQL("SET SESSION TRANSACTION ISOLATION LEVEL READ COMMITTED").Execute();
-        Collection coll = CreateCollection("test");
-        session2.SQL("ALTER TABLE `test`.`test` ADD COLUMN `$ix_i_r_index` INT GENERATED ALWAYS AS (JSON_EXTRACT(doc, '$._id')) VIRTUAL NOT NULL, ADD UNIQUE INDEX `myIndex`(`$ix_i_r_index`)").Execute();
-        var docs = new[]
-        {
-          new {  _id = 1, a = 1 },
-          new {  _id = 2, a = 1 },
-          new {  _id = 3, a = 1 },
-        };
-        coll.Add(docs).Execute();
-        Collection coll2 = session2.GetSchema("test").GetCollection("test");
-
-        session.SQL("START TRANSACTION").Execute();
-        DocResult docResult = coll.Find("_id = 1").LockExclusive().Execute();
-        Assert.Equal(1, docResult.FetchAll().Count);
-
-        session2.SQL("START TRANSACTION").Execute();
-        // Should return immediately since document isn't locked.
-        docResult = coll2.Find("_id = 2").LockExclusive().Execute();
-        Assert.Equal(1, docResult.FetchAll().Count);
-        // Session2 blocks due to to LockExclusive() not allowing to read locked documents.
-        session2.SQL("SET SESSION innodb_lock_wait_timeout=1").Execute();
-        Exception ex = Assert.Throws<MySqlException>(() => coll2.Find("_id = 1").LockExclusive().Execute());
-        Assert.Equal("Lock wait timeout exceeded; try restarting transaction", ex.Message);
-
-        session.SQL("ROLLBACK").Execute();
-        session2.SQL("ROLLBACK").Execute();
-      }
-    }
-
-    [Fact]
-    public void SharedLockForbidsToModifyDocuments()
-    {
-      if (!session.InternalSession.GetServerVersion().isAtLeast(8, 0, 3)) return;
-
-      session.SQL("SET SESSION TRANSACTION ISOLATION LEVEL READ COMMITTED").Execute();
-      using (var session2 = MySQLX.GetSession(ConnectionString))
-      {
-        session2.SQL("SET SESSION TRANSACTION ISOLATION LEVEL READ COMMITTED").Execute();
-        Collection coll = CreateCollection("test");
-        var docs = new[]
-        {
-          new {  _id = 1, a = 1 },
-          new {  _id = 2, a = 1 },
-          new {  _id = 3, a = 1 },
-        };
-        coll.Add(docs).Execute();
-        Collection coll2 = session2.GetSchema("test").GetCollection("test");
-
-        session.SQL("START TRANSACTION").Execute();
-        DocResult docResult = coll.Find("_id = 1").LockShared().Execute();
-        Assert.Equal(1, docResult.FetchAll().Count);
-
-        session2.SQL("START TRANSACTION").Execute();
-        // Reading the same document is allowed with LockShared().
-        docResult = coll2.Find("_id = 1").Execute();
-        Assert.Equal(1, docResult.FetchAll().Count);
-
-        // Modify() is allowed for non-locked documents.
-        Result result = coll2.Modify("_id = 2").Set("a", 2).Execute();
-        Assert.Equal<ulong>(1, result.AffectedItemsCount);
-        // Session1 blocks, Modify() is not allowed for locked documents.
-        session2.SQL("SET SESSION innodb_lock_wait_timeout=1").Execute();
-        Exception ex = Assert.Throws<MySqlException>(() => coll2.Modify("_id = 1").Set("a", 2).Execute());
-        Assert.Equal("Lock wait timeout exceeded; try restarting transaction", ex.Message);
-
-        session.SQL("ROLLBACK").Execute();
-        // Modify() is allowed since document isn't locked anymore.
-        coll2.Modify("_id = 1").Set("a", 2).Execute();
-        session2.SQL("COMMIT").Execute();
-      }
-    }
-
-    [Fact]
-    public void ExclusiveLockForbidsToModifyDocuments()
-    {
-      if (!session.InternalSession.GetServerVersion().isAtLeast(8, 0, 3)) return;
-
-      session.SQL("SET SESSION TRANSACTION ISOLATION LEVEL READ COMMITTED").Execute();
-      using (var session2 = MySQLX.GetSession(ConnectionString))
-      {
-        session2.SQL("SET SESSION TRANSACTION ISOLATION LEVEL READ COMMITTED").Execute();
-        Collection coll = CreateCollection("test");
-        var docs = new[]
-        {
-          new {  _id = 1, a = 1 },
-          new {  _id = 2, a = 1 },
-          new {  _id = 3, a = 1 },
-        };
-        coll.Add(docs).Execute();
-        Collection coll2 = session2.GetSchema("test").GetCollection("test");
-
-        session.SQL("START TRANSACTION").Execute();
-        DocResult docResult = coll.Find("_id = 1").LockExclusive().Execute();
-        Assert.Equal(1, docResult.FetchAll().Count);
-
-        session2.SQL("START TRANSACTION").Execute();
-
-        // Modify() is allowed for non-locked documents.
-        Result result = coll2.Modify("_id = 2").Set("a", 2).Execute();
-        Assert.Equal<ulong>(1, result.AffectedItemsCount);
-        // Session1 blocks, Modify() is not allowed for locked documents.
-        session2.SQL("SET SESSION innodb_lock_wait_timeout=1").Execute();
-        Exception ex = Assert.Throws<MySqlException>(() => coll2.Modify("_id = 1").Set("a", 2).Execute());
-        Assert.Equal("Lock wait timeout exceeded; try restarting transaction", ex.Message);
-
-        session.SQL("ROLLBACK").Execute();
-        // Modify() is allowed since document isn't locked anymore.
-        coll2.Modify("_id = 1").Set("a", 2).Execute();
-        session2.SQL("COMMIT").Execute();
-      }
-    }
-
-    [Fact]
-    public void SharedLockAfterExclusiveLock()
-    {
-      if (!session.InternalSession.GetServerVersion().isAtLeast(8, 0, 3)) return;
-
-      session.SQL("SET SESSION TRANSACTION ISOLATION LEVEL READ COMMITTED").Execute();
-      using (var session2 = MySQLX.GetSession(ConnectionString))
-      {
-        session2.SQL("SET SESSION TRANSACTION ISOLATION LEVEL READ COMMITTED").Execute();
-        Collection coll = CreateCollection("test");
-        session2.SQL("ALTER TABLE `test`.`test` ADD COLUMN `$ix_i_r_index` INT GENERATED ALWAYS AS (JSON_EXTRACT(doc, '$._id')) VIRTUAL NOT NULL, ADD UNIQUE INDEX `myIndex`(`$ix_i_r_index`)").Execute();
-        var docs = new[]
-        {
-          new {  _id = 1, a = 1 },
-          new {  _id = 2, a = 1 },
-          new {  _id = 3, a = 1 },
-        };
-        coll.Add(docs).Execute();
-        Collection coll2 = session2.GetSchema("test").GetCollection("test");
-
-        session.SQL("START TRANSACTION").Execute();
-        DocResult docResult = coll.Find("_id = 1").LockExclusive().Execute();
-        Assert.Equal(1, docResult.FetchAll().Count);
-
-        session2.SQL("START TRANSACTION").Execute();
-        // Should return immediately since document isn't locked.
-        docResult = coll2.Find("_id = 2").LockShared().Execute();
-        Assert.Equal(1, docResult.FetchAll().Count);
-        // Session2 blocks due to LockExclusive() not allowing to read locked documents.
-        session2.SQL("SET SESSION innodb_lock_wait_timeout=1").Execute();
-        Exception ex = Assert.Throws<MySqlException>(() => coll2.Find("_id = 1").LockShared().Execute());
-        Assert.Equal("Lock wait timeout exceeded; try restarting transaction", ex.Message);
-
-        // Session unlocks documents.
-        session.SQL("ROLLBACK").Execute();
-        // Document can now be recovered.
-        docResult = coll2.Find("_id = 1").LockShared().Execute();
-        Assert.Equal(1, docResult.FetchAll().Count);
-        session2.SQL("ROLLBACK").Execute();
-      }
-    }
-
-    [Fact]
-    public void ExclusiveLockAfterSharedLock()
-    {
-      if (!session.InternalSession.GetServerVersion().isAtLeast(8, 0, 3)) return;
-
-      session.SQL("SET SESSION TRANSACTION ISOLATION LEVEL READ COMMITTED").Execute();
-      using (var session2 = MySQLX.GetSession(ConnectionString))
-      {
-        session2.SQL("SET SESSION TRANSACTION ISOLATION LEVEL READ COMMITTED").Execute();
-        Collection coll = CreateCollection("test");
-        session2.SQL("ALTER TABLE `test`.`test` ADD COLUMN `$ix_i_r_index` INT GENERATED ALWAYS AS (JSON_EXTRACT(doc, '$._id')) VIRTUAL NOT NULL, ADD UNIQUE INDEX `myIndex`(`$ix_i_r_index`)").Execute();
-        var docs = new[]
-        {
-          new {  _id = 1, a = 1 },
-          new {  _id = 2, a = 1 },
-          new {  _id = 3, a = 1 },
-        };
-        coll.Add(docs).Execute();
-        Collection coll2 = session2.GetSchema("test").GetCollection("test");
-
-        session.SQL("START TRANSACTION").Execute();
-        DocResult docResult = coll.Find("_id in (1, 3)").LockShared().Execute();
-        Assert.Equal(2, docResult.FetchAll().Count);
-
-        session2.SQL("START TRANSACTION").Execute();
-        // Should return immediately since document isn't locked.
-        docResult = coll2.Find("_id = 2").LockExclusive().Execute();
-        // Should return immediately due to LockShared() allows reading by other sessions.
-        docResult = coll2.Find("_id = 2").LockShared().Execute();
-        Assert.Equal(1, docResult.FetchAll().Count);
-        // Session2 blocks due to to LockExclusive() not allowing to read locked documents.
-        session2.SQL("SET SESSION innodb_lock_wait_timeout=1").Execute();
-        Exception ex = Assert.Throws<MySqlException>(() => coll2.Find("_id = 1").LockExclusive().Execute());
-        Assert.Equal("Lock wait timeout exceeded; try restarting transaction", ex.Message);
-
-        // Session unlocks documents.
-        session.SQL("ROLLBACK").Execute();
-        docResult = coll2.Find("_id = 1").LockExclusive().Execute();
-        Assert.Equal(1, docResult.FetchAll().Count);
-        session2.SQL("ROLLBACK").Execute();
-      }
-    }
-
-    [Fact]
-    public void ExclusiveLockAfterExclusiveLock()
-    {
-      if (!session.InternalSession.GetServerVersion().isAtLeast(8, 0, 3)) return;
-
-      session.SQL("SET SESSION TRANSACTION ISOLATION LEVEL READ COMMITTED").Execute();
-      using (var session2 = MySQLX.GetSession(ConnectionString))
-      {
-        session2.SQL("SET SESSION TRANSACTION ISOLATION LEVEL READ COMMITTED").Execute();
-        Collection coll = CreateCollection("test");
-        session2.SQL("ALTER TABLE `test`.`test` ADD COLUMN `$ix_i_r_index` INT GENERATED ALWAYS AS (JSON_EXTRACT(doc, '$._id')) VIRTUAL NOT NULL, ADD UNIQUE INDEX `myIndex`(`$ix_i_r_index`)").Execute();
-        var docs = new[]
-        {
-          new {  _id = 1, a = 1 },
-          new {  _id = 2, a = 1 },
-          new {  _id = 3, a = 1 }
-        };
-        coll.Add(docs).Execute();
-        Collection coll2 = session2.GetSchema("test").GetCollection("test");
-
-        session.SQL("START TRANSACTION").Execute();
-        DocResult docResult = coll.Find("_id = 1").LockExclusive().Execute();
-        Assert.Equal(1, docResult.FetchAll().Count);
-
-        session2.SQL("START TRANSACTION").Execute();
-        // Should return immediately since document isn't locked.
-        docResult = coll2.Find("_id = 2").LockExclusive().Execute();
-        Assert.Equal(1, docResult.FetchAll().Count);
-        // Session2 blocks due to to LockExclusive() not allowing to read locked documents.
-        session2.SQL("SET SESSION innodb_lock_wait_timeout=1").Execute();
-        Exception ex = Assert.Throws<MySqlException>(() => coll2.Find("_id = 1").LockExclusive().Execute());
-        Assert.Equal("Lock wait timeout exceeded; try restarting transaction", ex.Message);
-
-        // Session unlocks documents.
-        session.SQL("ROLLBACK").Execute();
-        docResult = coll2.Find("_id = 1").LockExclusive().Execute();
-        Assert.Equal(1, docResult.FetchAll().Count);
-        session2.SQL("ROLLBACK").Execute();
-      }
-    }
-
-    [Fact]
-    public void InOperatorWithListOfValues()
-    {
-      if (!session.InternalSession.GetServerVersion().isAtLeast(8, 0, 3)) return;
-
-      // Validates the IN operator allows expressions of the type
-      // ( compExpr ["NOT"] "IN" "(" argsList ")" ) | ( compExpr ["NOT"] "IN" "[" argsList "]" )
-      Collection coll = CreateCollection("test");
-      coll.Add(new DbDoc("{ \"a\": 1, \"b\": [ 1, \"value\" ], \"d\":\"\" }")).Execute();
-
-      Assert.Equal(1, coll.Find("a IN (1,2,3)").Execute().FetchAll().Count);
-      Assert.Equal(1, coll.Find("a not in (0,2,3)").Execute().FetchAll().Count);
-      Assert.Equal(1, coll.Find("b[0] in (1,2,3)").Execute().FetchAll().Count);
-      Assert.Equal(1, coll.Find("b[1] in (\"a\", \"b\", \"value\")").Execute().FetchAll().Count);
-      Assert.Equal(1, coll.Find("b[0] NOT IN (0,2,3)").Execute().FetchAll().Count);
-      Assert.Equal(1, coll.Find("b[1] not in (\"a\", \"b\", \"c\")").Execute().FetchAll().Count);
-      Assert.Equal(1, coll.Find("a in [1,2,3]").Execute().FetchAll().Count);
-      Assert.Equal(0, coll.Find("a in [2,3,4]").Execute().FetchAll().Count);
-      Assert.Equal(1, coll.Find("a NOT in [0,2,3]").Execute().FetchAll().Count);
-      Assert.Equal(1, coll.Find("b not IN [1,2,3]").Execute().FetchAll().Count);
-      Assert.Equal(0, coll.Find("b[0] not IN [1,2,3]").Execute().FetchAll().Count);
-      Assert.Equal(0, coll.Find("c NOT IN [1,2,3]").Execute().FetchAll().Count);
-      Assert.Equal(0, coll.Find("a IN ('', ' ')").Execute().FetchAll().Count);
-      Assert.Equal(0, coll.Find("'' IN (1,2,3)").Execute().FetchAll().Count);
-      Assert.Equal(1, coll.Find("d IN ('')").Execute().FetchAll().Count);
-
-      Collection movies = CreateCollection("movies");
-      var docString = "{ \"_id\" : \"a6f4b93e1a264a108393524f29546a8c\", \"title\" : \"AFRICAN EGG\", \"description\" : \"A Fast-Paced Documentary of a Pastry Chef And a Dentist who must Pursue a Forensic Psychologist in The Gulf of Mexico\", \"releaseyear\" : 2006, \"language\" : \"English\", \"duration\" : 130, \"rating\" : \"G\", \"genre\" : \"Science fiction\", \"actors\" : [{ \"name\" : \"MILLA PECK\", \"country\" : \"Mexico\", \"birthdate\": \"12 Jan 1984\"}, { \"name\" : \"VAL BOLGER\", \"country\" : \"Botswana\", \"birthdate\": \"26 Jul 1975\" }, { \"name\" : \"SCARLETT BENING\", \"country\" : \"Syria\", \"birthdate\": \"16 Mar 1978\" }], \"additionalinfo\" : { \"director\" : \"Sharice Legaspi\", \"writers\" : [\"Rusty Couturier\", \"Angelic Orduno\", \"Carin Postell\"], \"productioncompanies\" : [\"Qvodrill\", \"Indigoholdings\"] } }";
-      movies.Add(new DbDoc(docString)).Execute();
-
-      Assert.Equal(1, movies.Find("(1>5) in (true, false)").Execute().FetchAll().Count);
-      Assert.Equal(0, movies.Find("(1+5) in (1, 2, 3, 4, 5)").Execute().FetchAll().Count);
-      Assert.Equal(1, movies.Find("('a'>'b') in (true, false)").Execute().FetchAll().Count);
-      Assert.Throws<MySqlException>(() => movies.Find("(1>5) in [true, false]").Execute().FetchAll().Count);
-      Assert.Throws<MySqlException>(() => movies.Find("(1+5) in [1, 2, 3, 4, 5]").Execute().FetchAll().Count);
-      Assert.Throws<MySqlException>(() => movies.Find("('a'>'b') in [true, false]").Execute().FetchAll().Count);
-      Assert.Equal(1, movies.Find("true IN [(1>5), !(false), (true || false), (false && true)]").Execute().FetchAll().Count);
-      Assert.Equal(1, movies.Find("true IN ((1>5), !(false), (true || false), (false && true))").Execute().FetchAll().Count);
-      Assert.Equal(0, movies.Find("{\"field\":true} IN (\"mystring\", 124, myvar, othervar.jsonobj)").Execute().FetchAll().Count);
-      Assert.Equal(0, movies.Find("actor.name IN ['a name', null, (1<5-4), myvar.jsonobj.name]").Execute().FetchAll().Count);
-      Assert.Equal(1, movies.Find("!false && true IN [true]").Execute().FetchAll().Count);
-      Assert.Throws<MySqlException>(() => movies.Find("1-5/2*2 > 3-2/1*2 IN [true, false]").Execute().FetchAll().Count);
-      Assert.Equal(0, movies.Find("true IN [1-5/2*2 > 3-2/1*2]").Execute().FetchAll().Count);
-      Assert.Equal(1, movies.Find(" 'African Egg' IN ('African Egg', 1, true, NULL, [0,1,2], { 'title' : 'Atomic Firefighter' }) ").Execute().FetchAll().Count);
-      Assert.Equal(1, movies.Find(" 1 IN ('African Egg', 1, true, NULL, [0,1,2], { 'title' : 'Atomic Firefighter' }) ").Execute().FetchAll().Count);
-      Assert.Equal(1, movies.Find(" [0,1,2] IN ('African Egg', 1, true, NULL, [0,1,2], { 'title' : 'Atomic Firefighter' }) ").Execute().FetchAll().Count);
-      Assert.Equal(1, movies.Find(" { 'title' : 'Atomic Firefighter' } IN ('African Egg', 1, true, NULL, [0,1,2], { 'title' : 'Atomic Firefighter' }) ").Execute().FetchAll().Count);
-      Assert.Equal(0, movies.Find("title IN ('African Egg', 'The Witcher', 'Jurassic Perk')").Execute().FetchAll().Count);
-      Assert.Equal(1, movies.Find("releaseyear IN (2006, 2010, 2017)").Execute().FetchAll().Count);
-      Assert.Equal(1, movies.Find("1 IN [1,2,3]").Execute().FetchAll().Count);
-      Assert.Equal(0, movies.Find("0 IN [1,2,3]").Execute().FetchAll().Count);
-      Assert.Equal(1, movies.Find("0 NOT IN [1,2,3]").Execute().FetchAll().Count);
-      Assert.Equal(0, movies.Find("1 NOT IN [1,2,3]").Execute().FetchAll().Count);
-      Assert.Equal(1, movies.Find("releaseyear IN [2006, 2007, 2008]").Execute().FetchAll().Count);
-    }
-
-    [Fact]
-    public void InOperatorWithCompExpr()
-    {
-      if (!session.InternalSession.GetServerVersion().isAtLeast(8, 0, 3)) return;
-
-      // Validates the IN operator allows expressions of the type: compExpr ["NOT"] "IN" compExpr
-      Collection coll = CreateCollection("test");
-      var docString = "{ \"a\": 1, \"b\": \"foo\", \"c\": { \"d\": true, \"e\": [1,2,3] }, \"f\": [ {\"x\":5}, {\"x\":7 } ] }";
-      coll.Add(new DbDoc(docString)).Execute();
-
-      Assert.Equal(1, coll.Find("a in [1,2,3]").Execute().FetchAll().Count);
-      Assert.Equal(1, coll.Find("c.e[0] in [1,2,3]").Execute().FetchAll().Count);
-      Assert.Equal(1, coll.Find("5 in f[*].x").Execute().FetchAll().Count);
-      Assert.Equal(1, coll.Find("3 in c.e").Execute().FetchAll().Count);
-      Assert.Equal(0, coll.Find("5 in c.e").Execute().FetchAll().Count);
-      Assert.Equal(0, coll.Find("\"foo\" in " + docString).Execute().FetchAll().Count);
-      Assert.Equal(0, coll.Find("\"a\" in " + docString).Execute().FetchAll().Count);
-      Assert.Equal(0, coll.Find("a in " + docString).Execute().FetchAll().Count);
-      Assert.Equal(1, coll.Find("{\"a\":1} in " + docString).Execute().FetchAll().Count);
-      Assert.Equal(1, coll.Find("\"foo\" in b").Execute().FetchAll().Count);
-
-      Collection movies = CreateCollection("movies");
-      docString = "{ \"_id\" : \"a6f4b93e1a264a108393524f29546a8c\", \"title\" : \"AFRICAN EGG\", \"description\" : \"A Fast-Paced Documentary of a Pastry Chef And a Dentist who must Pursue a Forensic Psychologist in The Gulf of Mexico\", \"releaseyear\" : 2006, \"language\" : \"English\", \"duration\" : 130, \"rating\" : \"G\", \"genre\" : \"Science fiction\", \"actors\" : [{ \"name\" : \"MILLA PECK\", \"country\" : \"Mexico\", \"birthdate\": \"12 Jan 1984\"}, { \"name\" : \"VAL BOLGER\", \"country\" : \"Botswana\", \"birthdate\": \"26 Jul 1975\" }, { \"name\" : \"SCARLETT BENING\", \"country\" : \"Syria\", \"birthdate\": \"16 Mar 1978\" }], \"additionalinfo\" : { \"director\" : \"Sharice Legaspi\", \"writers\" : [\"Rusty Couturier\", \"Angelic Orduno\", \"Carin Postell\"], \"productioncompanies\" : [\"Qvodrill\", \"Indigoholdings\"] } }";
-      movies.Add(new DbDoc(docString)).Execute();
-
-      Assert.Equal(1, movies.Find("{ \"name\" : \"MILLA PECK\" } IN actors").Execute().FetchAll().Count);
-      Assert.Equal(0, movies.Find("'African Egg' in movietitle").Execute().FetchAll().Count);
-      Assert.Throws<MySqlException>(() => movies.Find("(1 = NULL) IN title").Execute().FetchAll().Count);
-      Assert.Throws<MySqlException>(() => movies.Find("NOT NULL IN title").Execute().FetchAll().Count);
-      Assert.Equal(1, movies.Find("[\"Rusty Couturier\", \"Angelic Orduno\", \"Carin Postell\"] IN additionalinfo.writers").Execute().FetchAll().Count);
-      Assert.Equal(1, movies.Find("{ \"name\" : \"MILLA PECK\", \"country\" : \"Mexico\", \"birthdate\": \"12 Jan 1984\"} IN actors").Execute().FetchAll().Count);
-      Assert.Equal(0, movies.Find("true IN title").Execute().FetchAll().Count);
-      Assert.Equal(0, movies.Find("false IN genre").Execute().FetchAll().Count);
-      Assert.Equal(1, movies.Find("'Sharice Legaspi' IN additionalinfo.director").Execute().FetchAll().Count);
-      Assert.Equal(1, movies.Find("'Mexico' IN actors[*].country").Execute().FetchAll().Count);
-      Assert.Equal(1, movies.Find("'Angelic Orduno' IN additionalinfo.writers").Execute().FetchAll().Count);
-    }
-
-    [Fact]
-    public void InOperatorWithJsonArrays()
-    {
-      if (!session.InternalSession.GetServerVersion().isAtLeast(8, 0, 3)) return;
-
-      Collection coll = CreateCollection("test");
-      var docString = "{ \"_id\": \"1001\", \"ARR\":[1,2,3], \"ARR1\":[\"name\", \"name2\", \"name3\"]}";
-      coll.Add(new DbDoc(docString)).Execute();
-
-      Assert.Equal(1, coll.Find("\"1001\" in $._id").Execute().FetchAll().Count);
-      Assert.Equal(0, coll.Find("\"1002\" in $._id").Execute().FetchAll().Count);
-      Assert.Equal(1, coll.Find("(1+2) in (1, 2, 3)").Execute().FetchAll().Count);
-      Assert.Throws<MySqlException>(() => coll.Find("(1+2) in [1, 2, 3]").Execute().FetchAll().Count);
-      Assert.Throws<MySqlException>(() => coll.Find("(1+2) in $.ARR").Execute().FetchAll().Count);
-    }
-
-    [Fact]
-    public void GetOne()
-    {
-      Collection coll = CreateCollection("test");
-      var docs = new[]
-      {
-        new {  _id = 1, title = "Book 1", pages = 20 },
-        new {  _id = 2, title = "Book 2", pages = 30 },
-        new {  _id = 3, title = "Book 3", pages = 40 },
-        new {  _id = 4, title = "Book 4", pages = 50 },
-      };
-      Result r = coll.Add(docs).Execute();
-      Assert.Equal<ulong>(4, r.AffectedItemsCount);
-
-      // Expected exceptions.
-      Assert.Throws<ArgumentNullException>(() => coll.GetOne(null));
-      Assert.Throws<ArgumentNullException>(() => coll.GetOne(""));
-      Assert.Throws<ArgumentNullException>(() => coll.GetOne(string.Empty));
-
-      // Get document using numeric parameter.
-      DbDoc document = coll.GetOne(1);
-      Assert.Equal(1, document.Id);
-      Assert.Equal("Book 1", document["title"]);
-      Assert.Equal(20, Convert.ToInt32(document["pages"]));
-
-      // Get document using string parameter.
-      document = coll.GetOne("3");
-      Assert.Equal(3, document.Id);
-      Assert.Equal("Book 3", document["title"]);
-      Assert.Equal(40, Convert.ToInt32(document["pages"]));
-
-      // Get a non-existing document.
-      document = coll.GetOne(5);
-      Assert.Equal(null, document);
-    }
-
-    public enum LockMode { Exclusive, Shared }
-    [Theory]
-    [InlineData(LockContention.Default, LockMode.Exclusive)]
-    [InlineData(LockContention.NoWait, LockMode.Exclusive)]
-    [InlineData(LockContention.SkipLocked, LockMode.Exclusive)]
-    [InlineData(LockContention.Default, LockMode.Shared)]
-    [InlineData(LockContention.NoWait, LockMode.Shared)]
-    [InlineData(LockContention.SkipLocked, LockMode.Shared)]
-    public void LockExclusiveAndSharedWithWaitingOptions(LockContention lockOption, LockMode lockMode)
-    {
-      if (!session.XSession.GetServerVersion().isAtLeast(8, 0, 3)) return;
-
-      string collectionName = "test";
-      var coll = CreateCollection(collectionName);
-      coll.Add(new { _id = 1, name = "Jonh" }).Execute();
-
-      // first session locks the row
-      using (Session s1 = MySQLX.GetSession(ConnectionString))
-      {
-        var coll1 = s1.GetSchema(schemaName).GetCollection(collectionName);
-        s1.StartTransaction();
-        DocResult r1 = coll1.Find("_id = :id").Bind("id", 1).LockExclusive().Execute();
-        Assert.Equal(1, r1.FetchAll().Count);
-
-        // second session tries to read the locked row
-        using (Session s2 = MySQLX.GetSession(ConnectionString))
-        {
-          var coll2 = s2.GetSchema(schemaName).GetCollection(collectionName);
-          s2.SQL("SET innodb_lock_wait_timeout = 1").Execute();
-          s2.StartTransaction();
-          var stmt2 = coll2.Find("_id = :id").Bind("id", 1);
-          if (lockMode == LockMode.Exclusive)
-            stmt2.LockExclusive(lockOption);
-          else
-            stmt2.LockShared(lockOption);
-
-          switch (lockOption)
-          {
-            case LockContention.Default:
-              // error 1205 Lock wait timeout exceeded; try restarting transaction
-              Assert.Equal(1205u, Assert.ThrowsAny<MySqlException>(() => stmt2.Execute().FetchAll()).Code);
-              break;
-            case LockContention.NoWait:
-              // error 1205 Lock wait timeout exceeded; try restarting transaction
-              uint expectedError = 1205;
-              if (session.XSession.GetServerVersion().isAtLeast(8, 0, 5))
-                // error 3572 Statement aborted because lock(s) could not be acquired immediately and NOWAIT is set
-                expectedError = 3572;
-              Assert.Equal(expectedError, Assert.ThrowsAny<MySqlException>(() => stmt2.Execute().FetchAll()).Code);
-              break;
-            case LockContention.SkipLocked:
-              if (!session.XSession.GetServerVersion().isAtLeast(8, 0, 5))
-              {
-                // error 1205 Lock wait timeout exceeded; try restarting transaction
-                Assert.Equal(1205u, Assert.ThrowsAny<MySqlException>(() => stmt2.Execute().FetchAll()).Code);
-                break;
-              }
-              Assert.Equal(0, stmt2.Execute().FetchAll().Count);
-              break;
-            default:
-              throw new NotImplementedException(lockOption.ToString());
-          }
-        }
-        // first session frees the lock
-        s1.Commit();
-      }
-    }
-
-    [Fact]
-    public void Grouping()
-    {
-<<<<<<< HEAD
-      GetSession().SQL("SET GLOBAL sql_mode=(SELECT REPLACE(@@sql_mode, 'ONLY_FULL_GROUP_BY', '')); ").Execute();
-=======
->>>>>>> 19350a58
-      Collection collection = CreateCollection("test");
-      var docs = new[]
-      {
-        new { _id = 1, name = "jonh doe", age = 38 },
-        new { _id = 2, name = "milton green", age = 45 },
-        new { _id = 3, name = "larry smith", age = 24},
-        new { _id = 4, name = "mary weinstein", age = 24 },
-        new { _id = 5, name = "jerry pratt", age = 45 },
-        new { _id = 6, name = "hugh jackman", age = 20},
-        new { _id = 7, name = "elizabeth olsen", age = 31}
-      };
-      Result r = collection.Add(docs).Execute();
-      Assert.Equal<ulong>(7, r.AffectedItemsCount);
-
-      // GroupBy operation.
-      // GroupBy returns 5 rows since age 45 and 24 is repeated.
-      var result = collection.Find().Fields("_id as ID", "name as Name", "age as Age").GroupBy("age").Execute();
-      Assert.Equal(5, result.FetchAll().Count);
-
-<<<<<<< HEAD
-      // GroupBy with null.
-      result = collection.Find().Fields("_id as ID", "name as Name", "age as Age").GroupBy(null).Execute();
-      Assert.Equal(7, result.FetchAll().Count);
-      result = collection.Find().Fields("_id as ID", "name as Name", "age as Age").GroupBy(null, null).Execute();
-      Assert.Equal(7, result.FetchAll().Count);
-      result = collection.Find().Fields("_id as ID", "name as Name", "age as Age").GroupBy(null, "age").Execute();
-      Assert.Equal(5, result.FetchAll().Count);
-
-=======
->>>>>>> 19350a58
-      // Having operation.
-      // Having reduces the original 5 rows to 3 since 2 rows have a cnt=2, due to the repeated names.
-      result = collection.Find().Fields("_id as ID", "count(name) as cnt", "age as Age").GroupBy("age").Having("cnt = 1").Execute();
-      Assert.Equal(3, result.FetchAll().Count);
-<<<<<<< HEAD
-
-      // Having with null.
-      result = collection.Find().Fields("_id as ID", "count(name) as cnt", "age as Age").GroupBy("age").Having(null).Execute();
-      Assert.Equal(5, result.FetchAll().Count);
-
-      // GroupBy with invalid field name.
-      var ex = Assert.Throws<MySqlException>(() => collection.Find().Fields("_id as ID", "name as Name", "age as Age").GroupBy("none").Execute());
-      Assert.Equal("Unknown column 'none' in 'group statement'", ex.Message);
-
-      // GroupBy with empty strings.
-      var ex2 = Assert.Throws<ArgumentException>(() => collection.Find().Fields("_id as ID", "name as Name", "age as Age").GroupBy("").Execute());
-      Assert.Equal("No more tokens when expecting one at token pos 0", ex2.Message);
-      ex2 = Assert.Throws<ArgumentException>(() => collection.Find().Fields("_id as ID", "name as Name", "age as Age").GroupBy(" ").Execute());
-      Assert.Equal("No more tokens when expecting one at token pos 0", ex2.Message);
-      ex2 = Assert.Throws<ArgumentException>(() => collection.Find().Fields("_id as ID", "name as Name", "age as Age").GroupBy(string.Empty).Execute());
-      Assert.Equal("No more tokens when expecting one at token pos 0", ex2.Message);
-
-      // Having with invalid field name.
-      ex = Assert.Throws<MySqlException>(() => collection.Find().Fields("_id as ID", "count(name) as cnt", "age as Age").GroupBy("age").Having("none = 1").Execute());
-      Assert.Equal("Invalid expression in grouping criteria", ex.Message);
-
-      // Having with empty strings.
-      ex2 = Assert.Throws<ArgumentException>(() => collection.Find().Fields("_id as ID", "count(name) as cnt", "age as Age").GroupBy("age").Having("").Execute());
-      Assert.Equal("Unable to parse query ''", ex2.Message);
-      Assert.Equal("No more tokens when expecting one at token pos 0", ex2.InnerException.Message);
-      ex2 = Assert.Throws<ArgumentException>(() => collection.Find().Fields("_id as ID", "count(name) as cnt", "age as Age").GroupBy("age").Having(" ").Execute());
-      Assert.Equal("Unable to parse query ' '", ex2.Message);
-      Assert.Equal("No more tokens when expecting one at token pos 0", ex2.InnerException.Message);
-      ex2 = Assert.Throws<ArgumentException>(() => collection.Find().Fields("_id as ID", "count(name) as cnt", "age as Age").GroupBy("age").Having(string.Empty).Execute());
-      Assert.Equal("Unable to parse query ''", ex2.Message);
-      Assert.Equal("No more tokens when expecting one at token pos 0", ex2.InnerException.Message);
-    }
-
-    [Fact]
-    public void Fields()
-    {
-      Collection coll = CreateCollection("test");
-      var docs = new[]
-      {
-        new {  _id = 1, title = "Book 1", pages = 20 },
-        new {  _id = 2, title = "Book 2", pages = 30 },
-        new {  _id = 3, title = "Book 3", pages = 40 },
-        new {  _id = 4, title = "Book 4", pages = 50 },
-      };
-      Result r = coll.Add(docs).Execute();
-      Assert.Equal(4ul, r.AffectedItemsCount);
-
-      // Single field.
-      var result = coll.Find("pages = :Pages").Bind("pAges", 40).Fields("title").Execute();
-      var document = result.FetchOne();
-      Assert.Equal(1, document.values.Count);
-      Assert.Equal("Book 3", document["title"]);
-
-      // Null values are ignored.
-      result = coll.Find("pages = :Pages").Bind("pAges", 40).Fields(null).Execute();
-      document = result.FetchOne();
-      Assert.Equal(3, document.values.Count);
-
-      // Null values are ignored.
-      result = coll.Find("pages = :Pages").Bind("pAges", 40).Fields("title", null).Execute();
-      document = result.FetchOne();
-      Assert.Equal(1, document.values.Count);
-
-      // Single field in array.
-      result = coll.Find("pages = :Pages").Bind("pAges", 40).Fields(new string[] { "title" }).Execute();
-      document = result.FetchOne();
-      Assert.Equal(1, document.values.Count);
-      Assert.Equal("Book 3", document["title"]);
-
-      // Single field with alias.
-      result = coll.Find("pages = :Pages").Bind("pages", 20).Fields("title as title2").Execute();
-      document = result.FetchOne();
-      Assert.Equal(1, document.values.Count);
-      Assert.Equal("Book 1", document["title2"]);
-      Assert.False(document.values.ContainsKey("title"));
-
-      // Unexistent field returns null.
-      result = coll.Find("pages = :Pages").Bind("pages", 20).Fields("book").Execute();
-      document = result.FetchOne();
-      Assert.Equal(1, document.values.Count);
-      Assert.Equal(null, document["book"]);
-
-      // Unexistent field with alias returns null.
-      result = coll.Find("pages = :Pages").Bind("pages", 20).Fields("book as book1").Execute();
-      document = result.FetchOne();
-      Assert.Equal(1, document.values.Count);
-      Assert.Equal(null, document["book1"]);
-
-      // Multiple fields.
-      result = coll.Find("pages = :Pages").Bind("pAges", 40).Fields("title", "pages", "other").Execute();
-      document = result.FetchOne();
-      Assert.Equal(3, document.values.Count);
-      Assert.Equal("Book 3", document["title"]);
-      Assert.Equal(40, document["pages"]);
-      Assert.Equal(null, document["other"]);
-
-      // Multiple fields in array.
-      result = coll.Find("pages = :Pages").Bind("pAges", 40).Fields(new string[] { "title", "pages" }).Execute();
-      document = result.FetchOne();
-      Assert.Equal(2, document.values.Count);
-      Assert.Equal("Book 3", document["title"]);
-      Assert.Equal(40, document["pages"]);
-
-      // Sending a document doesn't generate an error.
-      result = coll.Find("pages = :Pages").Bind("pages", 20).Fields("{\"_id\":\"1004\",\"F1\": 1234 }").Execute();
-      document = result.FetchOne();
-
-      // Empty string and white space raises error.
-      var ex = Assert.Throws<ArgumentException>(() => coll.Find("pages = :Pages").Bind("pAges", 40).Fields("").Execute());
-      Assert.Equal("No more tokens when expecting one at token pos 0", ex.Message);
-      ex = Assert.Throws<ArgumentException>(() => coll.Find("pages = :Pages").Bind("pAges", 40).Fields("  ").Execute());
-      Assert.Equal("No more tokens when expecting one at token pos 0", ex.Message);
-      ex = Assert.Throws<ArgumentException>(() => coll.Find("pages = :Pages").Bind("pAges", 40).Fields(string.Empty).Execute());
-      Assert.Equal("No more tokens when expecting one at token pos 0", ex.Message);
-
-      // Multiple word field name raises error.
-      ex = Assert.Throws<ArgumentException>(() => result = coll.Find("pages = :Pages").Bind("pAges", 40).Fields("Book 1").Execute());
-      Assert.Equal("Expression has unexpected token '1' at position 1.", ex.Message);
-=======
->>>>>>> 19350a58
-    }
-  }
-}
-
+// Copyright (c) 2015, 2018, Oracle and/or its affiliates. All rights reserved.
+//
+// This program is free software; you can redistribute it and/or modify
+// it under the terms of the GNU General Public License, version 2.0, as
+// published by the Free Software Foundation.
+//
+// This program is also distributed with certain software (including
+// but not limited to OpenSSL) that is licensed under separate terms,
+// as designated in a particular file or component or in included license
+// documentation.  The authors of MySQL hereby grant you an
+// additional permission to link the program and your derivative works
+// with the separately licensed software that they have included with
+// MySQL.
+//
+// Without limiting anything contained in the foregoing, this file,
+// which is part of MySQL Connector/NET, is also subject to the
+// Universal FOSS Exception, version 1.0, a copy of which can be found at
+// http://oss.oracle.com/licenses/universal-foss-exception.
+//
+// This program is distributed in the hope that it will be useful, but
+// WITHOUT ANY WARRANTY; without even the implied warranty of
+// MERCHANTABILITY or FITNESS FOR A PARTICULAR PURPOSE.
+// See the GNU General Public License, version 2.0, for more details.
+//
+// You should have received a copy of the GNU General Public License
+// along with this program; if not, write to the Free Software Foundation, Inc.,
+// 51 Franklin St, Fifth Floor, Boston, MA 02110-1301  USA
+
+using MySql.Data.MySqlClient;
+using MySqlX.XDevAPI;
+using MySqlX.XDevAPI.Common;
+using MySqlX.XDevAPI.CRUD;
+using System;
+using Xunit;
+
+namespace MySqlX.Data.Tests
+{
+  public class BasicFindTests : BaseTest
+  {
+    [Fact]
+    public void SimpleFind()
+    {
+      Collection coll = CreateCollection("test");
+      var docs = new[]
+      {
+        new {  _id = 1, title = "Book 1", pages = 20 },
+        new {  _id = 2, title = "Book 2", pages = 30 },
+        new {  _id = 3, title = "Book 3", pages = 40 },
+        new {  _id = 4, title = "Book 4", pages = 50 },
+      };
+      Result r = coll.Add(docs).Execute();
+      Assert.Equal<ulong>(4, r.AffectedItemsCount);
+      Assert.Equal<ulong>(r.AffectedItemsCount, r.RecordsAffected);
+
+      DocResult foundDocs = coll.Find("pages > 20").Execute();
+      Assert.True(foundDocs.Next());
+      Assert.True(foundDocs.Current["title"].ToString() == "Book 2");
+      Assert.True(foundDocs.Next());
+      Assert.True(foundDocs.Current["title"].ToString() == "Book 3");
+      Assert.True(foundDocs.Next());
+      Assert.True(foundDocs.Current["title"].ToString() == "Book 4");
+      Assert.False(foundDocs.Next());
+    }
+
+    [Fact]
+    public void SimpleFindWithSort()
+    {
+      Collection coll = CreateCollection("test");
+      var docs = new[]
+      {
+        new {  _id = 1, title = "Book 1", pages = 20 },
+        new {  _id = 2, title = "Book 2", pages = 30 },
+        new {  _id = 3, title = "Book 3", pages = 40 },
+        new {  _id = 4, title = "Book 4", pages = 50 },
+      };
+      Result r = coll.Add(docs).Execute();
+      Assert.Equal<ulong>(4, r.AffectedItemsCount);
+
+      DocResult foundDocs = coll.Find("pages > 20").Sort("pages DESC").Execute();
+      Assert.True(foundDocs.Next());
+      Assert.True(foundDocs.Current["title"].ToString() == "Book 4");
+      Assert.True(foundDocs.Next());
+      Assert.True(foundDocs.Current["title"].ToString() == "Book 3");
+      Assert.True(foundDocs.Next());
+      Assert.True(foundDocs.Current["title"].ToString() == "Book 2");
+      Assert.False(foundDocs.Next());
+    }
+
+    [Fact]
+    public void SimpleFindWithLimitAndOffset()
+    {
+      Collection coll = CreateCollection("test");
+      var docs = new[]
+      {
+        new {  _id = 1, title = "Book 1", pages = 20 },
+        new {  _id = 2, title = "Book 2", pages = 30 },
+        new {  _id = 3, title = "Book 3", pages = 40 },
+        new {  _id = 4, title = "Book 4", pages = 50 },
+      };
+      Result r = coll.Add(docs).Execute();
+      Assert.Equal<ulong>(4, r.AffectedItemsCount);
+
+      DocResult foundDocs = coll.Find("pages > 20").Limit(1).Execute();
+      Assert.True(foundDocs.Next());
+      Assert.True(foundDocs.Current["title"].ToString() == "Book 2");
+      Assert.False(foundDocs.Next());
+
+      var resultDocs = coll.Find("pages > 20").Limit(2, 1).Execute().FetchAll();
+      Assert.Equal(40, resultDocs[0]["pages"]);
+      Assert.Equal(50, resultDocs[1]["pages"]);
+
+      // Limit out of range.
+      Assert.Throws<ArgumentOutOfRangeException>(() => coll.Find().Limit(0).Execute());
+      Assert.Throws<ArgumentOutOfRangeException>(() => coll.Find().Limit(-1).Execute());
+    }
+
+    [Fact]
+    public void FindConditional()
+    {
+      Collection coll = CreateCollection("test");
+      var docs = new[]
+      {
+        new {  _id = 1, title = "Book 1", pages = 20 },
+        new {  _id = 2, title = "Book 2", pages = 30 },
+        new {  _id = 3, title = "Book 3", pages = 40 },
+        new {  _id = 4, title = "Book 4", pages = 50 },
+      };
+      Result r = coll.Add(docs).Execute();
+      Assert.Equal<ulong>(4, r.AffectedItemsCount);
+
+      DocResult foundDocs = coll.Find("pages = :Pages").Bind("pAges", 40).Execute();
+      Assert.True(foundDocs.Next());
+      Assert.True(foundDocs.Current["title"].ToString() == "Book 3");
+      Assert.False(foundDocs.Next());
+    }
+
+    [Fact]
+    public void BindDbDoc()
+    {
+      Collection coll = CreateCollection("test");
+      var docs = new[]
+      {
+        new {  _id = 1, title = "Book 1", pages = 20 },
+        new {  _id = 2, title = "Book 2", pages = 30 },
+        new {  _id = 3, title = "Book 3", pages = 40 },
+        new {  _id = 4, title = "Book 4", pages = 50 },
+      };
+      Result r = coll.Add(docs).Execute();
+      Assert.Equal<ulong>(4, r.AffectedItemsCount);
+
+      //var s = MySql.Data.ResourcesX.TestingResources;
+
+      DbDoc docParams = new DbDoc(new { pages1 = 30, pages2 = 40 });
+      DocResult foundDocs = coll.Find("pages = :Pages1 || pages = :Pages2").Bind(docParams).Execute();
+      Assert.True(foundDocs.Next());
+      Assert.Equal("Book 2", foundDocs.Current["title"]);
+      Assert.True(foundDocs.Next());
+      Assert.Equal("Book 3", foundDocs.Current["title"]);
+      Assert.False(foundDocs.Next());
+    }
+
+    [Fact]
+    public void BindJsonAsAnonymous()
+    {
+      Collection coll = CreateCollection("test");
+      var docs = new[]
+      {
+        new {  _id = 1, title = "Book 1", pages = 20 },
+        new {  _id = 2, title = "Book 2", pages = 30 },
+        new {  _id = 3, title = "Book 3", pages = 40 },
+        new {  _id = 4, title = "Book 4", pages = 50 },
+      };
+      Result r = coll.Add(docs).Execute();
+      Assert.Equal<ulong>(4, r.AffectedItemsCount);
+
+      var jsonParams = new { pages1 = 30, pages2 = 40 };
+      DocResult foundDocs = coll.Find("pages = :Pages1 || pages = :Pages2").Bind(jsonParams).Execute();
+      Assert.True(foundDocs.Next());
+      Assert.Equal("Book 2", foundDocs.Current["title"]);
+      Assert.True(foundDocs.Next());
+      Assert.Equal("Book 3", foundDocs.Current["title"]);
+      Assert.False(foundDocs.Next());
+    }
+
+    [Fact]
+    public void BindJsonAsString()
+    {
+      Collection coll = CreateCollection("test");
+      var docs = new[]
+      {
+        new {  _id = 1, title = "Book 1", pages = 20 },
+        new {  _id = 2, title = "Book 2", pages = 30 },
+        new {  _id = 3, title = "Book 3", pages = 40 },
+        new {  _id = 4, title = "Book 4", pages = 50 },
+      };
+      Result r = coll.Add(docs).Execute();
+      Assert.Equal<ulong>(4, r.AffectedItemsCount);
+
+      var jsonParams = "{ \"pages1\" : 30, \"pages2\" : 40 }";
+      DocResult foundDocs = coll.Find("pages = :Pages1 || pages = :Pages2").Bind(jsonParams).Execute();
+      Assert.True(foundDocs.Next());
+      Assert.Equal("Book 2", foundDocs.Current["title"]);
+      Assert.True(foundDocs.Next());
+      Assert.Equal("Book 3", foundDocs.Current["title"]);
+      Assert.False(foundDocs.Next());
+    }
+
+    [Fact]
+    public void RowLockingNotSupportedInOlderVersions()
+    {
+      if (session.InternalSession.GetServerVersion().isAtLeast(8, 0, 3)) return;
+
+      Collection coll = CreateCollection("test");
+
+      Exception ex = Assert.Throws<MySqlException>(() => coll.Find().LockShared().Execute());
+      Assert.Equal("This functionality is only supported from server version 8.0.3 onwards.", ex.Message);
+
+      ex = Assert.Throws<MySqlException>(() => coll.Find().LockExclusive().Execute());
+      Assert.Equal("This functionality is only supported from server version 8.0.3 onwards.", ex.Message);
+    }
+
+    [Fact]
+    public void SimpleSharedLock()
+    {
+      if (!session.InternalSession.GetServerVersion().isAtLeast(8, 0, 3)) return;
+
+      session.SQL("SET SESSION TRANSACTION ISOLATION LEVEL READ COMMITTED").Execute();
+      using (var session2 = MySQLX.GetSession(ConnectionString))
+      {
+        session2.SQL("SET SESSION TRANSACTION ISOLATION LEVEL READ COMMITTED").Execute();
+        Collection coll = CreateCollection("test");
+        var docs = new[]
+        {
+          new {  _id = 1, a = 1 },
+          new {  _id = 2, a = 1 },
+          new {  _id = 3, a = 1 },
+        };
+        coll.Add(docs).Execute();
+        Collection coll2 = session2.GetSchema("test").GetCollection("test");
+
+        session.SQL("START TRANSACTION").Execute();
+        DocResult docResult = coll.Find("_id = 1").LockShared().Execute();
+        Assert.Equal(1, docResult.FetchAll().Count);
+
+        session2.SQL("START TRANSACTION").Execute();
+        // Should return immediately since document isn't locked.
+        docResult = coll2.Find("_id = 2").LockShared().Execute();
+        Assert.Equal(1, docResult.FetchAll().Count);
+        // Should return immediately due to LockShared() allows reading by other sessions.
+        docResult = coll2.Find("_id = 1").LockShared().Execute();
+        Assert.Equal(1, docResult.FetchAll().Count);
+
+        session.SQL("ROLLBACK").Execute();
+        session2.SQL("ROLLBACK").Execute();
+      }
+    }
+
+    [Fact]
+    public void SimpleExclusiveLock()
+    {
+      if (!session.InternalSession.GetServerVersion().isAtLeast(8, 0, 3)) return;
+
+      session.SQL("SET SESSION TRANSACTION ISOLATION LEVEL READ COMMITTED").Execute();
+      using (var session2 = MySQLX.GetSession(ConnectionString))
+      {
+        session2.SQL("SET SESSION TRANSACTION ISOLATION LEVEL READ COMMITTED").Execute();
+        Collection coll = CreateCollection("test");
+        session2.SQL("ALTER TABLE `test`.`test` ADD COLUMN `$ix_i_r_index` INT GENERATED ALWAYS AS (JSON_EXTRACT(doc, '$._id')) VIRTUAL NOT NULL, ADD UNIQUE INDEX `myIndex`(`$ix_i_r_index`)").Execute();
+        var docs = new[]
+        {
+          new {  _id = 1, a = 1 },
+          new {  _id = 2, a = 1 },
+          new {  _id = 3, a = 1 },
+        };
+        coll.Add(docs).Execute();
+        Collection coll2 = session2.GetSchema("test").GetCollection("test");
+
+        session.SQL("START TRANSACTION").Execute();
+        DocResult docResult = coll.Find("_id = 1").LockExclusive().Execute();
+        Assert.Equal(1, docResult.FetchAll().Count);
+
+        session2.SQL("START TRANSACTION").Execute();
+        // Should return immediately since document isn't locked.
+        docResult = coll2.Find("_id = 2").LockExclusive().Execute();
+        Assert.Equal(1, docResult.FetchAll().Count);
+        // Session2 blocks due to to LockExclusive() not allowing to read locked documents.
+        session2.SQL("SET SESSION innodb_lock_wait_timeout=1").Execute();
+        Exception ex = Assert.Throws<MySqlException>(() => coll2.Find("_id = 1").LockExclusive().Execute());
+        Assert.Equal("Lock wait timeout exceeded; try restarting transaction", ex.Message);
+
+        session.SQL("ROLLBACK").Execute();
+        session2.SQL("ROLLBACK").Execute();
+      }
+    }
+
+    [Fact]
+    public void SharedLockForbidsToModifyDocuments()
+    {
+      if (!session.InternalSession.GetServerVersion().isAtLeast(8, 0, 3)) return;
+
+      session.SQL("SET SESSION TRANSACTION ISOLATION LEVEL READ COMMITTED").Execute();
+      using (var session2 = MySQLX.GetSession(ConnectionString))
+      {
+        session2.SQL("SET SESSION TRANSACTION ISOLATION LEVEL READ COMMITTED").Execute();
+        Collection coll = CreateCollection("test");
+        var docs = new[]
+        {
+          new {  _id = 1, a = 1 },
+          new {  _id = 2, a = 1 },
+          new {  _id = 3, a = 1 },
+        };
+        coll.Add(docs).Execute();
+        Collection coll2 = session2.GetSchema("test").GetCollection("test");
+
+        session.SQL("START TRANSACTION").Execute();
+        DocResult docResult = coll.Find("_id = 1").LockShared().Execute();
+        Assert.Equal(1, docResult.FetchAll().Count);
+
+        session2.SQL("START TRANSACTION").Execute();
+        // Reading the same document is allowed with LockShared().
+        docResult = coll2.Find("_id = 1").Execute();
+        Assert.Equal(1, docResult.FetchAll().Count);
+
+        // Modify() is allowed for non-locked documents.
+        Result result = coll2.Modify("_id = 2").Set("a", 2).Execute();
+        Assert.Equal<ulong>(1, result.AffectedItemsCount);
+        // Session1 blocks, Modify() is not allowed for locked documents.
+        session2.SQL("SET SESSION innodb_lock_wait_timeout=1").Execute();
+        Exception ex = Assert.Throws<MySqlException>(() => coll2.Modify("_id = 1").Set("a", 2).Execute());
+        Assert.Equal("Lock wait timeout exceeded; try restarting transaction", ex.Message);
+
+        session.SQL("ROLLBACK").Execute();
+        // Modify() is allowed since document isn't locked anymore.
+        coll2.Modify("_id = 1").Set("a", 2).Execute();
+        session2.SQL("COMMIT").Execute();
+      }
+    }
+
+    [Fact]
+    public void ExclusiveLockForbidsToModifyDocuments()
+    {
+      if (!session.InternalSession.GetServerVersion().isAtLeast(8, 0, 3)) return;
+
+      session.SQL("SET SESSION TRANSACTION ISOLATION LEVEL READ COMMITTED").Execute();
+      using (var session2 = MySQLX.GetSession(ConnectionString))
+      {
+        session2.SQL("SET SESSION TRANSACTION ISOLATION LEVEL READ COMMITTED").Execute();
+        Collection coll = CreateCollection("test");
+        var docs = new[]
+        {
+          new {  _id = 1, a = 1 },
+          new {  _id = 2, a = 1 },
+          new {  _id = 3, a = 1 },
+        };
+        coll.Add(docs).Execute();
+        Collection coll2 = session2.GetSchema("test").GetCollection("test");
+
+        session.SQL("START TRANSACTION").Execute();
+        DocResult docResult = coll.Find("_id = 1").LockExclusive().Execute();
+        Assert.Equal(1, docResult.FetchAll().Count);
+
+        session2.SQL("START TRANSACTION").Execute();
+
+        // Modify() is allowed for non-locked documents.
+        Result result = coll2.Modify("_id = 2").Set("a", 2).Execute();
+        Assert.Equal<ulong>(1, result.AffectedItemsCount);
+        // Session1 blocks, Modify() is not allowed for locked documents.
+        session2.SQL("SET SESSION innodb_lock_wait_timeout=1").Execute();
+        Exception ex = Assert.Throws<MySqlException>(() => coll2.Modify("_id = 1").Set("a", 2).Execute());
+        Assert.Equal("Lock wait timeout exceeded; try restarting transaction", ex.Message);
+
+        session.SQL("ROLLBACK").Execute();
+        // Modify() is allowed since document isn't locked anymore.
+        coll2.Modify("_id = 1").Set("a", 2).Execute();
+        session2.SQL("COMMIT").Execute();
+      }
+    }
+
+    [Fact]
+    public void SharedLockAfterExclusiveLock()
+    {
+      if (!session.InternalSession.GetServerVersion().isAtLeast(8, 0, 3)) return;
+
+      session.SQL("SET SESSION TRANSACTION ISOLATION LEVEL READ COMMITTED").Execute();
+      using (var session2 = MySQLX.GetSession(ConnectionString))
+      {
+        session2.SQL("SET SESSION TRANSACTION ISOLATION LEVEL READ COMMITTED").Execute();
+        Collection coll = CreateCollection("test");
+        session2.SQL("ALTER TABLE `test`.`test` ADD COLUMN `$ix_i_r_index` INT GENERATED ALWAYS AS (JSON_EXTRACT(doc, '$._id')) VIRTUAL NOT NULL, ADD UNIQUE INDEX `myIndex`(`$ix_i_r_index`)").Execute();
+        var docs = new[]
+        {
+          new {  _id = 1, a = 1 },
+          new {  _id = 2, a = 1 },
+          new {  _id = 3, a = 1 },
+        };
+        coll.Add(docs).Execute();
+        Collection coll2 = session2.GetSchema("test").GetCollection("test");
+
+        session.SQL("START TRANSACTION").Execute();
+        DocResult docResult = coll.Find("_id = 1").LockExclusive().Execute();
+        Assert.Equal(1, docResult.FetchAll().Count);
+
+        session2.SQL("START TRANSACTION").Execute();
+        // Should return immediately since document isn't locked.
+        docResult = coll2.Find("_id = 2").LockShared().Execute();
+        Assert.Equal(1, docResult.FetchAll().Count);
+        // Session2 blocks due to LockExclusive() not allowing to read locked documents.
+        session2.SQL("SET SESSION innodb_lock_wait_timeout=1").Execute();
+        Exception ex = Assert.Throws<MySqlException>(() => coll2.Find("_id = 1").LockShared().Execute());
+        Assert.Equal("Lock wait timeout exceeded; try restarting transaction", ex.Message);
+
+        // Session unlocks documents.
+        session.SQL("ROLLBACK").Execute();
+        // Document can now be recovered.
+        docResult = coll2.Find("_id = 1").LockShared().Execute();
+        Assert.Equal(1, docResult.FetchAll().Count);
+        session2.SQL("ROLLBACK").Execute();
+      }
+    }
+
+    [Fact]
+    public void ExclusiveLockAfterSharedLock()
+    {
+      if (!session.InternalSession.GetServerVersion().isAtLeast(8, 0, 3)) return;
+
+      session.SQL("SET SESSION TRANSACTION ISOLATION LEVEL READ COMMITTED").Execute();
+      using (var session2 = MySQLX.GetSession(ConnectionString))
+      {
+        session2.SQL("SET SESSION TRANSACTION ISOLATION LEVEL READ COMMITTED").Execute();
+        Collection coll = CreateCollection("test");
+        session2.SQL("ALTER TABLE `test`.`test` ADD COLUMN `$ix_i_r_index` INT GENERATED ALWAYS AS (JSON_EXTRACT(doc, '$._id')) VIRTUAL NOT NULL, ADD UNIQUE INDEX `myIndex`(`$ix_i_r_index`)").Execute();
+        var docs = new[]
+        {
+          new {  _id = 1, a = 1 },
+          new {  _id = 2, a = 1 },
+          new {  _id = 3, a = 1 },
+        };
+        coll.Add(docs).Execute();
+        Collection coll2 = session2.GetSchema("test").GetCollection("test");
+
+        session.SQL("START TRANSACTION").Execute();
+        DocResult docResult = coll.Find("_id in (1, 3)").LockShared().Execute();
+        Assert.Equal(2, docResult.FetchAll().Count);
+
+        session2.SQL("START TRANSACTION").Execute();
+        // Should return immediately since document isn't locked.
+        docResult = coll2.Find("_id = 2").LockExclusive().Execute();
+        // Should return immediately due to LockShared() allows reading by other sessions.
+        docResult = coll2.Find("_id = 2").LockShared().Execute();
+        Assert.Equal(1, docResult.FetchAll().Count);
+        // Session2 blocks due to to LockExclusive() not allowing to read locked documents.
+        session2.SQL("SET SESSION innodb_lock_wait_timeout=1").Execute();
+        Exception ex = Assert.Throws<MySqlException>(() => coll2.Find("_id = 1").LockExclusive().Execute());
+        Assert.Equal("Lock wait timeout exceeded; try restarting transaction", ex.Message);
+
+        // Session unlocks documents.
+        session.SQL("ROLLBACK").Execute();
+        docResult = coll2.Find("_id = 1").LockExclusive().Execute();
+        Assert.Equal(1, docResult.FetchAll().Count);
+        session2.SQL("ROLLBACK").Execute();
+      }
+    }
+
+    [Fact]
+    public void ExclusiveLockAfterExclusiveLock()
+    {
+      if (!session.InternalSession.GetServerVersion().isAtLeast(8, 0, 3)) return;
+
+      session.SQL("SET SESSION TRANSACTION ISOLATION LEVEL READ COMMITTED").Execute();
+      using (var session2 = MySQLX.GetSession(ConnectionString))
+      {
+        session2.SQL("SET SESSION TRANSACTION ISOLATION LEVEL READ COMMITTED").Execute();
+        Collection coll = CreateCollection("test");
+        session2.SQL("ALTER TABLE `test`.`test` ADD COLUMN `$ix_i_r_index` INT GENERATED ALWAYS AS (JSON_EXTRACT(doc, '$._id')) VIRTUAL NOT NULL, ADD UNIQUE INDEX `myIndex`(`$ix_i_r_index`)").Execute();
+        var docs = new[]
+        {
+          new {  _id = 1, a = 1 },
+          new {  _id = 2, a = 1 },
+          new {  _id = 3, a = 1 }
+        };
+        coll.Add(docs).Execute();
+        Collection coll2 = session2.GetSchema("test").GetCollection("test");
+
+        session.SQL("START TRANSACTION").Execute();
+        DocResult docResult = coll.Find("_id = 1").LockExclusive().Execute();
+        Assert.Equal(1, docResult.FetchAll().Count);
+
+        session2.SQL("START TRANSACTION").Execute();
+        // Should return immediately since document isn't locked.
+        docResult = coll2.Find("_id = 2").LockExclusive().Execute();
+        Assert.Equal(1, docResult.FetchAll().Count);
+        // Session2 blocks due to to LockExclusive() not allowing to read locked documents.
+        session2.SQL("SET SESSION innodb_lock_wait_timeout=1").Execute();
+        Exception ex = Assert.Throws<MySqlException>(() => coll2.Find("_id = 1").LockExclusive().Execute());
+        Assert.Equal("Lock wait timeout exceeded; try restarting transaction", ex.Message);
+
+        // Session unlocks documents.
+        session.SQL("ROLLBACK").Execute();
+        docResult = coll2.Find("_id = 1").LockExclusive().Execute();
+        Assert.Equal(1, docResult.FetchAll().Count);
+        session2.SQL("ROLLBACK").Execute();
+      }
+    }
+
+    [Fact]
+    public void InOperatorWithListOfValues()
+    {
+      if (!session.InternalSession.GetServerVersion().isAtLeast(8, 0, 3)) return;
+
+      // Validates the IN operator allows expressions of the type
+      // ( compExpr ["NOT"] "IN" "(" argsList ")" ) | ( compExpr ["NOT"] "IN" "[" argsList "]" )
+      Collection coll = CreateCollection("test");
+      coll.Add(new DbDoc("{ \"a\": 1, \"b\": [ 1, \"value\" ], \"d\":\"\" }")).Execute();
+
+      Assert.Equal(1, coll.Find("a IN (1,2,3)").Execute().FetchAll().Count);
+      Assert.Equal(1, coll.Find("a not in (0,2,3)").Execute().FetchAll().Count);
+      Assert.Equal(1, coll.Find("b[0] in (1,2,3)").Execute().FetchAll().Count);
+      Assert.Equal(1, coll.Find("b[1] in (\"a\", \"b\", \"value\")").Execute().FetchAll().Count);
+      Assert.Equal(1, coll.Find("b[0] NOT IN (0,2,3)").Execute().FetchAll().Count);
+      Assert.Equal(1, coll.Find("b[1] not in (\"a\", \"b\", \"c\")").Execute().FetchAll().Count);
+      Assert.Equal(1, coll.Find("a in [1,2,3]").Execute().FetchAll().Count);
+      Assert.Equal(0, coll.Find("a in [2,3,4]").Execute().FetchAll().Count);
+      Assert.Equal(1, coll.Find("a NOT in [0,2,3]").Execute().FetchAll().Count);
+      Assert.Equal(1, coll.Find("b not IN [1,2,3]").Execute().FetchAll().Count);
+      Assert.Equal(0, coll.Find("b[0] not IN [1,2,3]").Execute().FetchAll().Count);
+      Assert.Equal(0, coll.Find("c NOT IN [1,2,3]").Execute().FetchAll().Count);
+      Assert.Equal(0, coll.Find("a IN ('', ' ')").Execute().FetchAll().Count);
+      Assert.Equal(0, coll.Find("'' IN (1,2,3)").Execute().FetchAll().Count);
+      Assert.Equal(1, coll.Find("d IN ('')").Execute().FetchAll().Count);
+
+      Collection movies = CreateCollection("movies");
+      var docString = "{ \"_id\" : \"a6f4b93e1a264a108393524f29546a8c\", \"title\" : \"AFRICAN EGG\", \"description\" : \"A Fast-Paced Documentary of a Pastry Chef And a Dentist who must Pursue a Forensic Psychologist in The Gulf of Mexico\", \"releaseyear\" : 2006, \"language\" : \"English\", \"duration\" : 130, \"rating\" : \"G\", \"genre\" : \"Science fiction\", \"actors\" : [{ \"name\" : \"MILLA PECK\", \"country\" : \"Mexico\", \"birthdate\": \"12 Jan 1984\"}, { \"name\" : \"VAL BOLGER\", \"country\" : \"Botswana\", \"birthdate\": \"26 Jul 1975\" }, { \"name\" : \"SCARLETT BENING\", \"country\" : \"Syria\", \"birthdate\": \"16 Mar 1978\" }], \"additionalinfo\" : { \"director\" : \"Sharice Legaspi\", \"writers\" : [\"Rusty Couturier\", \"Angelic Orduno\", \"Carin Postell\"], \"productioncompanies\" : [\"Qvodrill\", \"Indigoholdings\"] } }";
+      movies.Add(new DbDoc(docString)).Execute();
+
+      Assert.Equal(1, movies.Find("(1>5) in (true, false)").Execute().FetchAll().Count);
+      Assert.Equal(0, movies.Find("(1+5) in (1, 2, 3, 4, 5)").Execute().FetchAll().Count);
+      Assert.Equal(1, movies.Find("('a'>'b') in (true, false)").Execute().FetchAll().Count);
+      Assert.Throws<MySqlException>(() => movies.Find("(1>5) in [true, false]").Execute().FetchAll().Count);
+      Assert.Throws<MySqlException>(() => movies.Find("(1+5) in [1, 2, 3, 4, 5]").Execute().FetchAll().Count);
+      Assert.Throws<MySqlException>(() => movies.Find("('a'>'b') in [true, false]").Execute().FetchAll().Count);
+      Assert.Equal(1, movies.Find("true IN [(1>5), !(false), (true || false), (false && true)]").Execute().FetchAll().Count);
+      Assert.Equal(1, movies.Find("true IN ((1>5), !(false), (true || false), (false && true))").Execute().FetchAll().Count);
+      Assert.Equal(0, movies.Find("{\"field\":true} IN (\"mystring\", 124, myvar, othervar.jsonobj)").Execute().FetchAll().Count);
+      Assert.Equal(0, movies.Find("actor.name IN ['a name', null, (1<5-4), myvar.jsonobj.name]").Execute().FetchAll().Count);
+      Assert.Equal(1, movies.Find("!false && true IN [true]").Execute().FetchAll().Count);
+      Assert.Throws<MySqlException>(() => movies.Find("1-5/2*2 > 3-2/1*2 IN [true, false]").Execute().FetchAll().Count);
+      Assert.Equal(0, movies.Find("true IN [1-5/2*2 > 3-2/1*2]").Execute().FetchAll().Count);
+      Assert.Equal(1, movies.Find(" 'African Egg' IN ('African Egg', 1, true, NULL, [0,1,2], { 'title' : 'Atomic Firefighter' }) ").Execute().FetchAll().Count);
+      Assert.Equal(1, movies.Find(" 1 IN ('African Egg', 1, true, NULL, [0,1,2], { 'title' : 'Atomic Firefighter' }) ").Execute().FetchAll().Count);
+      Assert.Equal(1, movies.Find(" [0,1,2] IN ('African Egg', 1, true, NULL, [0,1,2], { 'title' : 'Atomic Firefighter' }) ").Execute().FetchAll().Count);
+      Assert.Equal(1, movies.Find(" { 'title' : 'Atomic Firefighter' } IN ('African Egg', 1, true, NULL, [0,1,2], { 'title' : 'Atomic Firefighter' }) ").Execute().FetchAll().Count);
+      Assert.Equal(0, movies.Find("title IN ('African Egg', 'The Witcher', 'Jurassic Perk')").Execute().FetchAll().Count);
+      Assert.Equal(1, movies.Find("releaseyear IN (2006, 2010, 2017)").Execute().FetchAll().Count);
+      Assert.Equal(1, movies.Find("1 IN [1,2,3]").Execute().FetchAll().Count);
+      Assert.Equal(0, movies.Find("0 IN [1,2,3]").Execute().FetchAll().Count);
+      Assert.Equal(1, movies.Find("0 NOT IN [1,2,3]").Execute().FetchAll().Count);
+      Assert.Equal(0, movies.Find("1 NOT IN [1,2,3]").Execute().FetchAll().Count);
+      Assert.Equal(1, movies.Find("releaseyear IN [2006, 2007, 2008]").Execute().FetchAll().Count);
+    }
+
+    [Fact]
+    public void InOperatorWithCompExpr()
+    {
+      if (!session.InternalSession.GetServerVersion().isAtLeast(8, 0, 3)) return;
+
+      // Validates the IN operator allows expressions of the type: compExpr ["NOT"] "IN" compExpr
+      Collection coll = CreateCollection("test");
+      var docString = "{ \"a\": 1, \"b\": \"foo\", \"c\": { \"d\": true, \"e\": [1,2,3] }, \"f\": [ {\"x\":5}, {\"x\":7 } ] }";
+      coll.Add(new DbDoc(docString)).Execute();
+
+      Assert.Equal(1, coll.Find("a in [1,2,3]").Execute().FetchAll().Count);
+      Assert.Equal(1, coll.Find("c.e[0] in [1,2,3]").Execute().FetchAll().Count);
+      Assert.Equal(1, coll.Find("5 in f[*].x").Execute().FetchAll().Count);
+      Assert.Equal(1, coll.Find("3 in c.e").Execute().FetchAll().Count);
+      Assert.Equal(0, coll.Find("5 in c.e").Execute().FetchAll().Count);
+      Assert.Equal(0, coll.Find("\"foo\" in " + docString).Execute().FetchAll().Count);
+      Assert.Equal(0, coll.Find("\"a\" in " + docString).Execute().FetchAll().Count);
+      Assert.Equal(0, coll.Find("a in " + docString).Execute().FetchAll().Count);
+      Assert.Equal(1, coll.Find("{\"a\":1} in " + docString).Execute().FetchAll().Count);
+      Assert.Equal(1, coll.Find("\"foo\" in b").Execute().FetchAll().Count);
+
+      Collection movies = CreateCollection("movies");
+      docString = "{ \"_id\" : \"a6f4b93e1a264a108393524f29546a8c\", \"title\" : \"AFRICAN EGG\", \"description\" : \"A Fast-Paced Documentary of a Pastry Chef And a Dentist who must Pursue a Forensic Psychologist in The Gulf of Mexico\", \"releaseyear\" : 2006, \"language\" : \"English\", \"duration\" : 130, \"rating\" : \"G\", \"genre\" : \"Science fiction\", \"actors\" : [{ \"name\" : \"MILLA PECK\", \"country\" : \"Mexico\", \"birthdate\": \"12 Jan 1984\"}, { \"name\" : \"VAL BOLGER\", \"country\" : \"Botswana\", \"birthdate\": \"26 Jul 1975\" }, { \"name\" : \"SCARLETT BENING\", \"country\" : \"Syria\", \"birthdate\": \"16 Mar 1978\" }], \"additionalinfo\" : { \"director\" : \"Sharice Legaspi\", \"writers\" : [\"Rusty Couturier\", \"Angelic Orduno\", \"Carin Postell\"], \"productioncompanies\" : [\"Qvodrill\", \"Indigoholdings\"] } }";
+      movies.Add(new DbDoc(docString)).Execute();
+
+      Assert.Equal(1, movies.Find("{ \"name\" : \"MILLA PECK\" } IN actors").Execute().FetchAll().Count);
+      Assert.Equal(0, movies.Find("'African Egg' in movietitle").Execute().FetchAll().Count);
+      Assert.Throws<MySqlException>(() => movies.Find("(1 = NULL) IN title").Execute().FetchAll().Count);
+      Assert.Throws<MySqlException>(() => movies.Find("NOT NULL IN title").Execute().FetchAll().Count);
+      Assert.Equal(1, movies.Find("[\"Rusty Couturier\", \"Angelic Orduno\", \"Carin Postell\"] IN additionalinfo.writers").Execute().FetchAll().Count);
+      Assert.Equal(1, movies.Find("{ \"name\" : \"MILLA PECK\", \"country\" : \"Mexico\", \"birthdate\": \"12 Jan 1984\"} IN actors").Execute().FetchAll().Count);
+      Assert.Equal(0, movies.Find("true IN title").Execute().FetchAll().Count);
+      Assert.Equal(0, movies.Find("false IN genre").Execute().FetchAll().Count);
+      Assert.Equal(1, movies.Find("'Sharice Legaspi' IN additionalinfo.director").Execute().FetchAll().Count);
+      Assert.Equal(1, movies.Find("'Mexico' IN actors[*].country").Execute().FetchAll().Count);
+      Assert.Equal(1, movies.Find("'Angelic Orduno' IN additionalinfo.writers").Execute().FetchAll().Count);
+    }
+
+    [Fact]
+    public void InOperatorWithJsonArrays()
+    {
+      if (!session.InternalSession.GetServerVersion().isAtLeast(8, 0, 3)) return;
+
+      Collection coll = CreateCollection("test");
+      var docString = "{ \"_id\": \"1001\", \"ARR\":[1,2,3], \"ARR1\":[\"name\", \"name2\", \"name3\"]}";
+      coll.Add(new DbDoc(docString)).Execute();
+
+      Assert.Equal(1, coll.Find("\"1001\" in $._id").Execute().FetchAll().Count);
+      Assert.Equal(0, coll.Find("\"1002\" in $._id").Execute().FetchAll().Count);
+      Assert.Equal(1, coll.Find("(1+2) in (1, 2, 3)").Execute().FetchAll().Count);
+      Assert.Throws<MySqlException>(() => coll.Find("(1+2) in [1, 2, 3]").Execute().FetchAll().Count);
+      Assert.Throws<MySqlException>(() => coll.Find("(1+2) in $.ARR").Execute().FetchAll().Count);
+    }
+
+    [Fact]
+    public void GetOne()
+    {
+      Collection coll = CreateCollection("test");
+      var docs = new[]
+      {
+        new {  _id = 1, title = "Book 1", pages = 20 },
+        new {  _id = 2, title = "Book 2", pages = 30 },
+        new {  _id = 3, title = "Book 3", pages = 40 },
+        new {  _id = 4, title = "Book 4", pages = 50 },
+      };
+      Result r = coll.Add(docs).Execute();
+      Assert.Equal<ulong>(4, r.AffectedItemsCount);
+
+      // Expected exceptions.
+      Assert.Throws<ArgumentNullException>(() => coll.GetOne(null));
+      Assert.Throws<ArgumentNullException>(() => coll.GetOne(""));
+      Assert.Throws<ArgumentNullException>(() => coll.GetOne(string.Empty));
+
+      // Get document using numeric parameter.
+      DbDoc document = coll.GetOne(1);
+      Assert.Equal(1, document.Id);
+      Assert.Equal("Book 1", document["title"]);
+      Assert.Equal(20, Convert.ToInt32(document["pages"]));
+
+      // Get document using string parameter.
+      document = coll.GetOne("3");
+      Assert.Equal(3, document.Id);
+      Assert.Equal("Book 3", document["title"]);
+      Assert.Equal(40, Convert.ToInt32(document["pages"]));
+
+      // Get a non-existing document.
+      document = coll.GetOne(5);
+      Assert.Equal(null, document);
+    }
+
+    public enum LockMode { Exclusive, Shared }
+    [Theory]
+    [InlineData(LockContention.Default, LockMode.Exclusive)]
+    [InlineData(LockContention.NoWait, LockMode.Exclusive)]
+    [InlineData(LockContention.SkipLocked, LockMode.Exclusive)]
+    [InlineData(LockContention.Default, LockMode.Shared)]
+    [InlineData(LockContention.NoWait, LockMode.Shared)]
+    [InlineData(LockContention.SkipLocked, LockMode.Shared)]
+    public void LockExclusiveAndSharedWithWaitingOptions(LockContention lockOption, LockMode lockMode)
+    {
+      if (!session.XSession.GetServerVersion().isAtLeast(8, 0, 3)) return;
+
+      string collectionName = "test";
+      var coll = CreateCollection(collectionName);
+      coll.Add(new { _id = 1, name = "Jonh" }).Execute();
+
+      // first session locks the row
+      using (Session s1 = MySQLX.GetSession(ConnectionString))
+      {
+        var coll1 = s1.GetSchema(schemaName).GetCollection(collectionName);
+        s1.StartTransaction();
+        DocResult r1 = coll1.Find("_id = :id").Bind("id", 1).LockExclusive().Execute();
+        Assert.Equal(1, r1.FetchAll().Count);
+
+        // second session tries to read the locked row
+        using (Session s2 = MySQLX.GetSession(ConnectionString))
+        {
+          var coll2 = s2.GetSchema(schemaName).GetCollection(collectionName);
+          s2.SQL("SET innodb_lock_wait_timeout = 1").Execute();
+          s2.StartTransaction();
+          var stmt2 = coll2.Find("_id = :id").Bind("id", 1);
+          if (lockMode == LockMode.Exclusive)
+            stmt2.LockExclusive(lockOption);
+          else
+            stmt2.LockShared(lockOption);
+
+          switch (lockOption)
+          {
+            case LockContention.Default:
+              // error 1205 Lock wait timeout exceeded; try restarting transaction
+              Assert.Equal(1205u, Assert.ThrowsAny<MySqlException>(() => stmt2.Execute().FetchAll()).Code);
+              break;
+            case LockContention.NoWait:
+              // error 1205 Lock wait timeout exceeded; try restarting transaction
+              uint expectedError = 1205;
+              if (session.XSession.GetServerVersion().isAtLeast(8, 0, 5))
+                // error 3572 Statement aborted because lock(s) could not be acquired immediately and NOWAIT is set
+                expectedError = 3572;
+              Assert.Equal(expectedError, Assert.ThrowsAny<MySqlException>(() => stmt2.Execute().FetchAll()).Code);
+              break;
+            case LockContention.SkipLocked:
+              if (!session.XSession.GetServerVersion().isAtLeast(8, 0, 5))
+              {
+                // error 1205 Lock wait timeout exceeded; try restarting transaction
+                Assert.Equal(1205u, Assert.ThrowsAny<MySqlException>(() => stmt2.Execute().FetchAll()).Code);
+                break;
+              }
+              Assert.Equal(0, stmt2.Execute().FetchAll().Count);
+              break;
+            default:
+              throw new NotImplementedException(lockOption.ToString());
+          }
+        }
+        // first session frees the lock
+        s1.Commit();
+      }
+    }
+
+    [Fact]
+    public void Grouping()
+    {
+      GetSession().SQL("SET GLOBAL sql_mode=(SELECT REPLACE(@@sql_mode, 'ONLY_FULL_GROUP_BY', '')); ").Execute();
+      Collection collection = CreateCollection("test");
+      var docs = new[]
+      {
+        new { _id = 1, name = "jonh doe", age = 38 },
+        new { _id = 2, name = "milton green", age = 45 },
+        new { _id = 3, name = "larry smith", age = 24},
+        new { _id = 4, name = "mary weinstein", age = 24 },
+        new { _id = 5, name = "jerry pratt", age = 45 },
+        new { _id = 6, name = "hugh jackman", age = 20},
+        new { _id = 7, name = "elizabeth olsen", age = 31}
+      };
+      Result r = collection.Add(docs).Execute();
+      Assert.Equal<ulong>(7, r.AffectedItemsCount);
+
+      // GroupBy operation.
+      // GroupBy returns 5 rows since age 45 and 24 is repeated.
+      var result = collection.Find().Fields("_id as ID", "name as Name", "age as Age").GroupBy("age").Execute();
+      Assert.Equal(5, result.FetchAll().Count);
+
+      // GroupBy with null.
+      result = collection.Find().Fields("_id as ID", "name as Name", "age as Age").GroupBy(null).Execute();
+      Assert.Equal(7, result.FetchAll().Count);
+      result = collection.Find().Fields("_id as ID", "name as Name", "age as Age").GroupBy(null, null).Execute();
+      Assert.Equal(7, result.FetchAll().Count);
+      result = collection.Find().Fields("_id as ID", "name as Name", "age as Age").GroupBy(null, "age").Execute();
+      Assert.Equal(5, result.FetchAll().Count);
+
+      // Having operation.
+      // Having reduces the original 5 rows to 3 since 2 rows have a cnt=2, due to the repeated names.
+      result = collection.Find().Fields("_id as ID", "count(name) as cnt", "age as Age").GroupBy("age").Having("cnt = 1").Execute();
+      Assert.Equal(3, result.FetchAll().Count);
+
+      // Having with null.
+      result = collection.Find().Fields("_id as ID", "count(name) as cnt", "age as Age").GroupBy("age").Having(null).Execute();
+      Assert.Equal(5, result.FetchAll().Count);
+
+      // GroupBy with invalid field name.
+      var ex = Assert.Throws<MySqlException>(() => collection.Find().Fields("_id as ID", "name as Name", "age as Age").GroupBy("none").Execute());
+      Assert.Equal("Unknown column 'none' in 'group statement'", ex.Message);
+
+      // GroupBy with empty strings.
+      var ex2 = Assert.Throws<ArgumentException>(() => collection.Find().Fields("_id as ID", "name as Name", "age as Age").GroupBy("").Execute());
+      Assert.Equal("No more tokens when expecting one at token pos 0", ex2.Message);
+      ex2 = Assert.Throws<ArgumentException>(() => collection.Find().Fields("_id as ID", "name as Name", "age as Age").GroupBy(" ").Execute());
+      Assert.Equal("No more tokens when expecting one at token pos 0", ex2.Message);
+      ex2 = Assert.Throws<ArgumentException>(() => collection.Find().Fields("_id as ID", "name as Name", "age as Age").GroupBy(string.Empty).Execute());
+      Assert.Equal("No more tokens when expecting one at token pos 0", ex2.Message);
+
+      // Having with invalid field name.
+      ex = Assert.Throws<MySqlException>(() => collection.Find().Fields("_id as ID", "count(name) as cnt", "age as Age").GroupBy("age").Having("none = 1").Execute());
+      Assert.Equal("Invalid expression in grouping criteria", ex.Message);
+
+      // Having with empty strings.
+      ex2 = Assert.Throws<ArgumentException>(() => collection.Find().Fields("_id as ID", "count(name) as cnt", "age as Age").GroupBy("age").Having("").Execute());
+      Assert.Equal("Unable to parse query ''", ex2.Message);
+      Assert.Equal("No more tokens when expecting one at token pos 0", ex2.InnerException.Message);
+      ex2 = Assert.Throws<ArgumentException>(() => collection.Find().Fields("_id as ID", "count(name) as cnt", "age as Age").GroupBy("age").Having(" ").Execute());
+      Assert.Equal("Unable to parse query ' '", ex2.Message);
+      Assert.Equal("No more tokens when expecting one at token pos 0", ex2.InnerException.Message);
+      ex2 = Assert.Throws<ArgumentException>(() => collection.Find().Fields("_id as ID", "count(name) as cnt", "age as Age").GroupBy("age").Having(string.Empty).Execute());
+      Assert.Equal("Unable to parse query ''", ex2.Message);
+      Assert.Equal("No more tokens when expecting one at token pos 0", ex2.InnerException.Message);
+    }
+
+    [Fact]
+    public void Fields()
+    {
+      Collection coll = CreateCollection("test");
+      var docs = new[]
+      {
+        new {  _id = 1, title = "Book 1", pages = 20 },
+        new {  _id = 2, title = "Book 2", pages = 30 },
+        new {  _id = 3, title = "Book 3", pages = 40 },
+        new {  _id = 4, title = "Book 4", pages = 50 },
+      };
+      Result r = coll.Add(docs).Execute();
+      Assert.Equal(4ul, r.AffectedItemsCount);
+
+      // Single field.
+      var result = coll.Find("pages = :Pages").Bind("pAges", 40).Fields("title").Execute();
+      var document = result.FetchOne();
+      Assert.Equal(1, document.values.Count);
+      Assert.Equal("Book 3", document["title"]);
+
+      // Null values are ignored.
+      result = coll.Find("pages = :Pages").Bind("pAges", 40).Fields(null).Execute();
+      document = result.FetchOne();
+      Assert.Equal(3, document.values.Count);
+
+      // Null values are ignored.
+      result = coll.Find("pages = :Pages").Bind("pAges", 40).Fields("title", null).Execute();
+      document = result.FetchOne();
+      Assert.Equal(1, document.values.Count);
+
+      // Single field in array.
+      result = coll.Find("pages = :Pages").Bind("pAges", 40).Fields(new string[] { "title" }).Execute();
+      document = result.FetchOne();
+      Assert.Equal(1, document.values.Count);
+      Assert.Equal("Book 3", document["title"]);
+
+      // Single field with alias.
+      result = coll.Find("pages = :Pages").Bind("pages", 20).Fields("title as title2").Execute();
+      document = result.FetchOne();
+      Assert.Equal(1, document.values.Count);
+      Assert.Equal("Book 1", document["title2"]);
+      Assert.False(document.values.ContainsKey("title"));
+
+      // Unexistent field returns null.
+      result = coll.Find("pages = :Pages").Bind("pages", 20).Fields("book").Execute();
+      document = result.FetchOne();
+      Assert.Equal(1, document.values.Count);
+      Assert.Equal(null, document["book"]);
+
+      // Unexistent field with alias returns null.
+      result = coll.Find("pages = :Pages").Bind("pages", 20).Fields("book as book1").Execute();
+      document = result.FetchOne();
+      Assert.Equal(1, document.values.Count);
+      Assert.Equal(null, document["book1"]);
+
+      // Multiple fields.
+      result = coll.Find("pages = :Pages").Bind("pAges", 40).Fields("title", "pages", "other").Execute();
+      document = result.FetchOne();
+      Assert.Equal(3, document.values.Count);
+      Assert.Equal("Book 3", document["title"]);
+      Assert.Equal(40, document["pages"]);
+      Assert.Equal(null, document["other"]);
+
+      // Multiple fields in array.
+      result = coll.Find("pages = :Pages").Bind("pAges", 40).Fields(new string[] { "title", "pages" }).Execute();
+      document = result.FetchOne();
+      Assert.Equal(2, document.values.Count);
+      Assert.Equal("Book 3", document["title"]);
+      Assert.Equal(40, document["pages"]);
+
+      // Sending a document doesn't generate an error.
+      result = coll.Find("pages = :Pages").Bind("pages", 20).Fields("{\"_id\":\"1004\",\"F1\": 1234 }").Execute();
+      document = result.FetchOne();
+
+      // Empty string and white space raises error.
+      var ex = Assert.Throws<ArgumentException>(() => coll.Find("pages = :Pages").Bind("pAges", 40).Fields("").Execute());
+      Assert.Equal("No more tokens when expecting one at token pos 0", ex.Message);
+      ex = Assert.Throws<ArgumentException>(() => coll.Find("pages = :Pages").Bind("pAges", 40).Fields("  ").Execute());
+      Assert.Equal("No more tokens when expecting one at token pos 0", ex.Message);
+      ex = Assert.Throws<ArgumentException>(() => coll.Find("pages = :Pages").Bind("pAges", 40).Fields(string.Empty).Execute());
+      Assert.Equal("No more tokens when expecting one at token pos 0", ex.Message);
+
+      // Multiple word field name raises error.
+      ex = Assert.Throws<ArgumentException>(() => result = coll.Find("pages = :Pages").Bind("pAges", 40).Fields("Book 1").Execute());
+      Assert.Equal("Expression has unexpected token '1' at position 1.", ex.Message);
+    }
+  }
+}
+