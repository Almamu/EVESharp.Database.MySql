--- conflicted
+++ resolved
@@ -1,401 +1,397 @@
-﻿// Copyright © 2015, 2017, Oracle and/or its affiliates. All rights reserved.
-//
-// MySQL Connector/NET is licensed under the terms of the GPLv2
-// <http://www.gnu.org/licenses/old-licenses/gpl-2.0.html>, like most 
-// MySQL Connectors. There are special exceptions to the terms and 
-// conditions of the GPLv2 as it is applied to this software, see the 
-// FLOSS License Exception
-// <http://www.mysql.com/about/legal/licensing/foss-exception.html>.
-//
-// This program is free software; you can redistribute it and/or modify 
-// it under the terms of the GNU General Public License as published 
-// by the Free Software Foundation; version 2 of the License.
-//
-// This program is distributed in the hope that it will be useful, but 
-// WITHOUT ANY WARRANTY; without even the implied warranty of MERCHANTABILITY 
-// or FITNESS FOR A PARTICULAR PURPOSE. See the GNU General Public License 
-// for more details.
-//
-// You should have received a copy of the GNU General Public License along 
-// with this program; if not, write to the Free Software Foundation, Inc., 
-// 51 Franklin St, Fifth Floor, Boston, MA 02110-1301  USA
-
-using MySql.Data.MySqlClient;
-using MySqlX.XDevAPI;
-using System;
-using System.Collections.Generic;
-using Xunit;
-
-namespace MySqlX.Data.Tests 
-{
-  public class SessionTests : BaseTest
-  {
-    [Fact]
-    public void CanCloseSession()
-    {
-      Session s = MySqlX.XDevAPI.MySQLX.GetSession(ConnectionString);
-      Assert.True(s.InternalSession.SessionState == SessionState.Open);
-      s.Close();
-      Assert.Equal(s.InternalSession.SessionState, SessionState.Closed);
-    }
-
-    [Fact]
-    public void NoPassword()
-    {
-      Session session = MySqlX.XDevAPI.MySQLX.GetSession(ConnectionStringNoPassword);
-      Assert.True(session.InternalSession.SessionState == SessionState.Open);
-      session.Close();
-      Assert.Equal(session.InternalSession.SessionState, SessionState.Closed);
-    }
-
-    [Fact]
-    public void NodeSessionClose()
-    {
-      Session session = MySQLX.GetSession(ConnectionString);
-      Assert.Equal(SessionState.Open, session.InternalSession.SessionState);
-      session.Close();
-      Assert.Equal(SessionState.Closed, session.InternalSession.SessionState);
-    }
-
-    [Fact]
-    public void CountClosedSession()
-    {
-      Session nodeSession = MySQLX.GetSession(ConnectionString);
-      int sessions = nodeSession.SQL("show processlist").Execute().FetchAll().Count;
-
-      for (int i = 0; i < 20; i++)
-      {
-        Session session = MySQLX.GetSession(ConnectionString);
-        Assert.True(session.InternalSession.SessionState == SessionState.Open);
-        session.Close();
-        Assert.Equal(session.InternalSession.SessionState, SessionState.Closed);
-      }
-
-      int newSessions = nodeSession.SQL("show processlist").Execute().FetchAll().Count;
-      nodeSession.Close();
-      Assert.Equal(sessions, newSessions);
-    }
-
-    [Fact]
-    public void ConnectionStringAsAnonymousType()
-    {
-      var connstring = new
-      {
-        server = session.Settings.Server,
-        port = session.Settings.Port,
-        user = session.Settings.UserID,
-        password = session.Settings.Password
-      };
-      using (var testSession = MySQLX.GetSession(connstring))
-      {
-        Assert.Equal(SessionState.Open, testSession.InternalSession.SessionState);
-      }
-    }
-
-    [Fact]
-    public void NodeSession_Get_Set_CurrentSchema()
-    {
-      using (Session testSession = MySQLX.GetSession(ConnectionString))
-      {
-        Assert.Equal(SessionState.Open, testSession.InternalSession.SessionState);
-        Assert.Null(testSession.GetCurrentSchema());
-        Assert.Throws<MySqlException>(() => testSession.SetCurrentSchema(""));
-        testSession.SetCurrentSchema(schemaName);
-        Assert.Equal(schemaName, testSession.Schema.Name);
-        Assert.Equal(schemaName, testSession.GetCurrentSchema().Name);
-      }
-    }
-
-    [Fact]
-    public void NodeSessionUsingSchema()
-    {
-      using (Session mySession = MySQLX.GetSession(ConnectionString + $";database={schemaName};"))
-      {
-        Assert.Equal(SessionState.Open, mySession.InternalSession.SessionState);
-        Assert.Equal(schemaName, mySession.Schema.Name);
-        Assert.Equal(schemaName, mySession.GetCurrentSchema().Name);
-        Assert.True(mySession.Schema.ExistsInDatabase());
-      }
-    }
-
-    [Fact]
-    public void XSessionUsingSchema()
-    {
-      using (Session mySession = MySQLX.GetSession(ConnectionString + $";database={schemaName};"))
-      {
-        Assert.Equal(SessionState.Open, mySession.InternalSession.SessionState);
-        Assert.Equal(schemaName, mySession.Schema.Name);
-        Assert.True(mySession.Schema.ExistsInDatabase());
-      }
-    }
-
-    protected void CheckConnectionStringAsUri(string connectionstring, string user, string password, string server, uint port, params string[] parameters)
-    {
-      string result = this.session.ParseConnectionString(connectionstring);
-      MySql.Data.MySqlClient.MySqlConnectionStringBuilder csbuilder = new MySql.Data.MySqlClient.MySqlConnectionStringBuilder(result);
-      Assert.True(user == csbuilder.UserID, string.Format("Expected:{0} Current:{1} in {2}", user, csbuilder.UserID, connectionstring));
-      Assert.True(password == csbuilder.Password, string.Format("Expected:{0} Current:{1} in {2}", password, csbuilder.Password, connectionstring));
-      Assert.True(server == csbuilder.Server, string.Format("Expected:{0} Current:{1} in {2}", server, csbuilder.Server, connectionstring));
-      Assert.True(port == csbuilder.Port, string.Format("Expected:{0} Current:{1} in {2}", port, csbuilder.Port, connectionstring));
-      if (parameters != null)
-      {
-        if (parameters.Length % 2 != 0)
-          throw new ArgumentOutOfRangeException();
-        for (int i = 0; i < parameters.Length; i += 2)
-        {
-          Assert.True(csbuilder.ContainsKey(parameters[i]));
-          Assert.Equal(parameters[i + 1], csbuilder[parameters[i]].ToString());
-        }
-      }
-    }
-
-    [Fact]
-    public void ConnectionStringAsUri()
-    {
-      CheckConnectionStringAsUri("mysqlx://myuser:password@localhost:33060", "myuser", "password", "localhost", 33060);
-      CheckConnectionStringAsUri("mysqlx://my%3Auser:p%40ssword@localhost:33060", "my:user", "p@ssword", "localhost", 33060);
-      CheckConnectionStringAsUri("mysqlx://my%20user:p%40ss%20word@localhost:33060", "my user", "p@ss word", "localhost", 33060);
-      CheckConnectionStringAsUri("mysqlx:// myuser : p%40ssword@localhost:33060", "myuser", "p@ssword", "localhost", 33060);
-      CheckConnectionStringAsUri("mysqlx://myuser@localhost:33060", "myuser", "", "localhost", 33060);
-      CheckConnectionStringAsUri("mysqlx://myuser:p%40ssword@localhost", "myuser", "p@ssword", "localhost", 33060);
-      CheckConnectionStringAsUri("mysqlx://myuser:p%40ssw%40rd@localhost", "myuser", "p@ssw@rd", "localhost", 33060);
-      CheckConnectionStringAsUri("mysqlx://my%40user:p%40ssword@localhost", "my@user", "p@ssword", "localhost", 33060);
-      CheckConnectionStringAsUri("mysqlx://myuser@localhost", "myuser", "", "localhost", 33060);
-      CheckConnectionStringAsUri("mysqlx://myuser@127.0.0.1", "myuser", "", "127.0.0.1", 33060);
-      CheckConnectionStringAsUri("mysqlx://myuser@[::1]", "myuser", "", "[::1]", 33060);
-      CheckConnectionStringAsUri("mysqlx://myuser@localhost/test", "myuser", "", "localhost", 33060, "database", "test");
-      CheckConnectionStringAsUri("mysqlx://myuser@localhost/test?ssl%20mode=none&pooling=false", "myuser", "", "localhost", 33060, "database", "test", "ssl mode", "None", "pooling", "False");
-      CheckConnectionStringAsUri("mysqlx+ssh://myuser:password@localhost:33060", "myuser", "password", "localhost", 33060);
-      CheckConnectionStringAsUri("mysqlx://_%21%22%23%24s%26%2F%3D-%25r@localhost", "_!\"#$s&/=-%r", "", "localhost", 33060);
-      Assert.Throws<ArgumentException>(() => CheckConnectionStringAsUri("mysql://myuser@localhost", "myuser", "", "localhost", 33060));
-      Assert.Throws<ArgumentException>(() => CheckConnectionStringAsUri("myuser@localhost", "myuser", "", "localhost", 33060));
-      Assert.Throws<UriFormatException>(() => CheckConnectionStringAsUri("mysqlx://uid=myuser;server=localhost", "myuser", "", "localhost", 33060));
-      CheckConnectionStringAsUri("mysqlx://user:password@server.example.com/", "user", "password", "server.example.com", 33060, "ssl mode", "Required");
-      CheckConnectionStringAsUri("mysqlx://user:password@server.example.com/?ssl-ca=(c:\\client.pfx)", "user", "password", "server.example.com", 33060, "ssl mode", "Required", "ssl-ca", "(c:%5Cclient.pfx)");
-      Assert.Throws<NotSupportedException>(() => CheckConnectionStringAsUri("mysqlx://user:password@server.example.com/?ssl-crl=(c:\\crl.pfx)", "user", "password", "server.example.com", 33060, "ssl mode", "Required", "ssl-crl", "(c:%5Ccrl.pfx)"));
-    }
-
-    [Fact]
-    public void ConnectionUsingUri()
-    {
-      using (var session = MySQLX.GetSession(ConnectionStringUri))
-      {
-        Assert.Equal(SessionState.Open, session.InternalSession.SessionState);
-      }
-    }
-
-    [Fact]
-    public void ConnectionStringNull()
-    {
-      Assert.Throws<ArgumentNullException>(() => MySQLX.GetSession(null));
-    }
-
-    [Fact]
-    public void SslSession()
-    {
-<<<<<<< HEAD
-      using (var s3 = MySQLX.GetNodeSession(ConnectionStringUri))
-=======
-      string connstring = ConnectionStringUri + "/?ssl-enable";
-      using (var s3 = MySQLX.GetSession(connstring))
->>>>>>> 34a6f68f
-      {
-        Assert.Equal(SessionState.Open, s3.InternalSession.SessionState);
-        var result = s3.SQL("SHOW SESSION STATUS LIKE 'Mysqlx_ssl_version';").Execute().FetchAll();
-        Assert.StartsWith("TLSv1", result[0][1].ToString());
-      }
-    }
-
-    [Fact]
-    public void SslCertificate()
-    {
-      string path = "../../../../MySql.Data.Tests/";
-      string connstring = ConnectionStringUri + $"/?ssl-ca={path}client.pfx&ssl-ca-pwd=pass";
-      using (var s3 = MySQLX.GetSession(connstring))
-      {
-        Assert.Equal(SessionState.Open, s3.InternalSession.SessionState);
-        var result = s3.SQL("SHOW SESSION STATUS LIKE 'Mysqlx_ssl_version';").Execute().FetchAll();
-        Assert.StartsWith("TLSv1", result[0][1].ToString());
-      }
-    }
-
-    [Fact]
-    public void SslEmptyCertificate()
-    {
-      string connstring = ConnectionStringUri + $"/?ssl-ca=";
-      // if certificate is empty, it connects without a certificate
-      using (var s1 = MySQLX.GetSession(connstring))
-      {
-        Assert.Equal(SessionState.Open, s1.InternalSession.SessionState);
-        var result = s1.SQL("SHOW SESSION STATUS LIKE 'Mysqlx_ssl_version';").Execute().FetchAll();
-        Assert.StartsWith("TLSv1", result[0][1].ToString());
-      }
-    }
-
-    [Fact]
-    public void SslCrl()
-    {
-      string connstring = ConnectionStringUri + "/?ssl-crl=crlcert.pfx";
-      Assert.Throws<NotSupportedException>(() => MySQLX.GetSession(connstring));
-    }
-
-    [Fact]
-    public void SSlOptions()
-    {
-      string connectionString = ConnectionStringUri;
-      // sslmode is valid.
-      using(var connection = MySQLX.GetNodeSession(connectionString + "?sslmode=none"))
-      {
-        Assert.Equal(SessionState.Open, connection.InternalSession.SessionState);
-      }
-      using(var connection = MySQLX.GetNodeSession(connectionString + "?ssl-mode=none"))
-      {
-        Assert.Equal(SessionState.Open, connection.InternalSession.SessionState);
-      }
-
-      // sslenable is invalid.
-      Assert.Throws<ArgumentException>(() => MySQLX.GetNodeSession(connectionString + "?sslenable"));
-      Assert.Throws<ArgumentException>(() => MySQLX.GetNodeSession(connectionString + "?ssl-enable"));
-
-      // sslmode=Required is default value.
-      using(var connection = MySQLX.GetNodeSession(connectionString))
-      {
-        Assert.Equal(connection.Settings.SslMode, MySqlSslMode.Required);
-      }
-
-      // sslmode=Preferred is invalid.
-      Assert.Throws<ArgumentException>(() => MySQLX.GetNodeSession(connectionString + "?ssl-mode=Preferred"));
-
-      // sslmode=Required is default value.
-      using(var connection = MySQLX.GetNodeSession(connectionString))
-      {
-        Assert.Equal(MySqlSslMode.Required, connection.Settings.SslMode);
-      }
-
-      // sslmode case insensitive.
-      using(var connection = MySQLX.GetNodeSession(connectionString + "?SsL-mOdE=none"))
-      {
-        Assert.Equal(SessionState.Open, connection.InternalSession.SessionState);
-      }
-      using(var connection = MySQLX.GetNodeSession(connectionString + "?SsL-mOdE=VeRiFyca&ssl-ca=../../../../MySql.Data.Tests/client.pfx&ssl-ca-pwd=pass"))
-      {
-        Assert.Equal(SessionState.Open, connection.InternalSession.SessionState);
-      }
-
-      // Duplicate SSL connection options send error message.
-      ArgumentException ex = Assert.Throws<ArgumentException>(() => MySQLX.GetNodeSession(connectionString + "?sslmode=Required&ssl mode=None"));
-      Assert.EndsWith("is duplicated.", ex.Message);
-      ex = Assert.Throws<ArgumentException>(() => MySQLX.GetNodeSession(connectionString + "?ssl-ca-pwd=pass&ssl-ca-pwd=pass"));
-      Assert.EndsWith("is duplicated.", ex.Message);
-      ex = Assert.Throws<ArgumentException>(() => MySQLX.GetNodeSession(connectionString + "?certificatepassword=pass&certificatepassword=pass"));
-      Assert.EndsWith("is duplicated.", ex.Message);
-      ex = Assert.Throws<ArgumentException>(() => MySQLX.GetNodeSession(connectionString + "?certificatepassword=pass&ssl-ca-pwd=pass"));
-      Assert.EndsWith("is duplicated.", ex.Message);
-
-      // send error if sslmode=None and another ssl parameter exists.
-      Assert.Throws<ArgumentException>(() => MySQLX.GetNodeSession(connectionString + "?sslmode=None&ssl-ca=../../../../MySql.Data.Tests/certificates/client.pfx").InternalSession.SessionState);
-    }
-
-        [Fact]
-    public void IPv6()
-    {
-      MySqlConnectionStringBuilder csBuilder = new MySqlConnectionStringBuilder(ConnectionString);
-      csBuilder.Server = "::1";
-      csBuilder.Port = uint.Parse(XPort);
-
-      using (var session = MySQLX.GetSession(csBuilder.ToString()))
-      {
-        Assert.Equal(SessionState.Open, session.InternalSession.SessionState);
-      }
-    }
-
-    [Fact]
-    public void IPv6AsUrl()
-    {
-      MySqlConnectionStringBuilder csBuilder = new MySqlConnectionStringBuilder(ConnectionString);
-      string connString = $"mysqlx://{csBuilder.UserID}:{csBuilder.Password}@[::1]:{XPort}";
-      using (Session session = MySQLX.GetSession(connString))
-      {
-        Assert.Equal(SessionState.Open, session.InternalSession.SessionState);
-      }
-    }
-
-    [Fact]
-    public void IPv6AsAnonymous()
-    {
-      MySqlConnectionStringBuilder csBuilder = new MySqlConnectionStringBuilder(ConnectionString);
-      using (Session session = MySQLX.GetSession(new { server = "::1", user = csBuilder.UserID, password = csBuilder.Password, port = XPort }))
-      {
-        Assert.Equal(SessionState.Open, session.InternalSession.SessionState);
-      }
-    }
-
-    [Fact]
-    public void ClientSideFailover()
-    {
-      int connectionTimeout = 2;
-
-      // Connection string with single host.
-      using (var session = MySQLX.GetNodeSession(ConnectionString))
-      {
-        Assert.Equal(SessionState.Open, session.InternalSession.SessionState);
-      }
-
-      // Connection string with multiple hosts. First attempt fails, second is succesful.
-      using (var session = MySQLX.GetNodeSession("server=10.10.10.10, localhost;port=" + XPort + ";uid=test;password=test;connectiontimeout=" + connectionTimeout))
-      {
-        Assert.Equal(SessionState.Open, session.InternalSession.SessionState);
-      }
-
-      // Connection string with multiple hosts using synonyms for "server" connection option. First attempt fails, second is succesful.
-      using (var session = MySQLX.GetNodeSession("address=10.10.10.10, localhost;port=" + XPort + ";uid=test;password=test;connectiontimeout=" + connectionTimeout))
-      {
-        Assert.Equal(SessionState.Open, session.InternalSession.SessionState);
-      }
-
-      // Connection string with multiple hosts. All attempts fail.
-      Exception ex = Assert.Throws<MySqlException>(() => MySQLX.GetNodeSession("server= 10.10.10.10, 20.20.20.20 ;port=" + XPort + ";uid=test;password=test;connectiontimeout=" + connectionTimeout));
-      Assert.Equal("Unable to connect to any of the specified MySQL hosts.", ex.Message);
-
-      // URI with single host.
-      using (var session = MySQLX.GetNodeSession("mysqlx://test:test@localhost:" + XPort + "?connectiontimeout=" + connectionTimeout))
-      {
-        Assert.Equal(SessionState.Open, session.InternalSession.SessionState);
-      }
-
-      // URI with single host as array. Successful connection.
-      using (var session = MySQLX.GetNodeSession("mysqlx://test:test@[127.0.0.1]?connectiontimeout=" + connectionTimeout))
-      {
-        Assert.Equal(SessionState.Open, session.InternalSession.SessionState);
-      }
-
-      // URI with single host and port as array. Successful connection.
-      using (var session = MySQLX.GetNodeSession("mysqlx://test:test@[127.0.0.1:" + XPort + "]?connectiontimeout=" + connectionTimeout))
-      {
-        Assert.Equal(SessionState.Open, session.InternalSession.SessionState);
-      }
-
-      // URI with single host as array. Failed connection.
-      ex = Assert.Throws<MySqlException>(() => MySQLX.GetNodeSession("mysqlx://test:test@[192.1.10.10:" + XPort + "]?connectiontimeout=" + connectionTimeout));
-      Assert.Equal("Unable to connect to any of the specified MySQL hosts.", ex.Message);
-
-      // URI with multiple hosts. First attempt fails, second is succesful.
-      using (var session = MySQLX.GetNodeSession("mysqlx://test:test@[192.1.10.10,127.0.0.1:" + XPort + "]?connectiontimeout=" + connectionTimeout))
-      {
-        Assert.Equal(SessionState.Open, session.InternalSession.SessionState);
-      }
-
-      // URI with multiple hosts and a schema. First attempt fails, second is succesful.
-      using (var session = MySQLX.GetNodeSession("mysqlx://test:test@[192.1.10.10,127.0.0.1:" + XPort + "]/test?connectiontimeout=" + connectionTimeout))
-      {
-        Assert.Equal(SessionState.Open, session.InternalSession.SessionState);
-      }
-
-      // URI with multiple hosts which may or may not contain a port number. First and second attempts fail, third attempt is succesful.
-      using (var session = MySQLX.GetNodeSession("mysqlx://test:test@[192.1.10.10,120.0.0.2:22000,[::1]:" + XPort + "]/test?connectiontimeout=" + connectionTimeout))
-      {
-        Assert.Equal(SessionState.Open, session.InternalSession.SessionState);
-      }
-    }
-  }
-}
+﻿// Copyright © 2015, 2017, Oracle and/or its affiliates. All rights reserved.
+//
+// MySQL Connector/NET is licensed under the terms of the GPLv2
+// <http://www.gnu.org/licenses/old-licenses/gpl-2.0.html>, like most 
+// MySQL Connectors. There are special exceptions to the terms and 
+// conditions of the GPLv2 as it is applied to this software, see the 
+// FLOSS License Exception
+// <http://www.mysql.com/about/legal/licensing/foss-exception.html>.
+//
+// This program is free software; you can redistribute it and/or modify 
+// it under the terms of the GNU General Public License as published 
+// by the Free Software Foundation; version 2 of the License.
+//
+// This program is distributed in the hope that it will be useful, but 
+// WITHOUT ANY WARRANTY; without even the implied warranty of MERCHANTABILITY 
+// or FITNESS FOR A PARTICULAR PURPOSE. See the GNU General Public License 
+// for more details.
+//
+// You should have received a copy of the GNU General Public License along 
+// with this program; if not, write to the Free Software Foundation, Inc., 
+// 51 Franklin St, Fifth Floor, Boston, MA 02110-1301  USA
+
+using MySql.Data.MySqlClient;
+using MySqlX.XDevAPI;
+using System;
+using System.Collections.Generic;
+using Xunit;
+
+namespace MySqlX.Data.Tests 
+{
+  public class SessionTests : BaseTest
+  {
+    [Fact]
+    public void CanCloseSession()
+    {
+      Session s = MySqlX.XDevAPI.MySQLX.GetSession(ConnectionString);
+      Assert.True(s.InternalSession.SessionState == SessionState.Open);
+      s.Close();
+      Assert.Equal(s.InternalSession.SessionState, SessionState.Closed);
+    }
+
+    [Fact]
+    public void NoPassword()
+    {
+      Session session = MySqlX.XDevAPI.MySQLX.GetSession(ConnectionStringNoPassword);
+      Assert.True(session.InternalSession.SessionState == SessionState.Open);
+      session.Close();
+      Assert.Equal(session.InternalSession.SessionState, SessionState.Closed);
+    }
+
+    [Fact]
+    public void NodeSessionClose()
+    {
+      Session session = MySQLX.GetSession(ConnectionString);
+      Assert.Equal(SessionState.Open, session.InternalSession.SessionState);
+      session.Close();
+      Assert.Equal(SessionState.Closed, session.InternalSession.SessionState);
+    }
+
+    [Fact]
+    public void CountClosedSession()
+    {
+      Session nodeSession = MySQLX.GetSession(ConnectionString);
+      int sessions = nodeSession.SQL("show processlist").Execute().FetchAll().Count;
+
+      for (int i = 0; i < 20; i++)
+      {
+        Session session = MySQLX.GetSession(ConnectionString);
+        Assert.True(session.InternalSession.SessionState == SessionState.Open);
+        session.Close();
+        Assert.Equal(session.InternalSession.SessionState, SessionState.Closed);
+      }
+
+      int newSessions = nodeSession.SQL("show processlist").Execute().FetchAll().Count;
+      nodeSession.Close();
+      Assert.Equal(sessions, newSessions);
+    }
+
+    [Fact]
+    public void ConnectionStringAsAnonymousType()
+    {
+      var connstring = new
+      {
+        server = session.Settings.Server,
+        port = session.Settings.Port,
+        user = session.Settings.UserID,
+        password = session.Settings.Password
+      };
+
+      using (var testSession = MySQLX.GetSession(connstring))
+      {
+        Assert.Equal(SessionState.Open, testSession.InternalSession.SessionState);
+      }
+    }
+
+    [Fact]
+    public void NodeSession_Get_Set_CurrentSchema()
+    {
+      using (Session testSession = MySQLX.GetSession(ConnectionString))
+      {
+        Assert.Equal(SessionState.Open, testSession.InternalSession.SessionState);
+        Assert.Null(testSession.GetCurrentSchema());
+        Assert.Throws<MySqlException>(() => testSession.SetCurrentSchema(""));
+        testSession.SetCurrentSchema(schemaName);
+        Assert.Equal(schemaName, testSession.Schema.Name);
+        Assert.Equal(schemaName, testSession.GetCurrentSchema().Name);
+      }
+    }
+
+    [Fact]
+    public void NodeSessionUsingSchema()
+    {
+      using (Session mySession = MySQLX.GetSession(ConnectionString + $";database={schemaName};"))
+      {
+        Assert.Equal(SessionState.Open, mySession.InternalSession.SessionState);
+        Assert.Equal(schemaName, mySession.Schema.Name);
+        Assert.Equal(schemaName, mySession.GetCurrentSchema().Name);
+        Assert.True(mySession.Schema.ExistsInDatabase());
+      }
+    }
+
+    [Fact]
+    public void XSessionUsingSchema()
+    {
+      using (Session mySession = MySQLX.GetSession(ConnectionString + $";database={schemaName};"))
+      {
+        Assert.Equal(SessionState.Open, mySession.InternalSession.SessionState);
+        Assert.Equal(schemaName, mySession.Schema.Name);
+        Assert.True(mySession.Schema.ExistsInDatabase());
+      }
+    }
+
+    protected void CheckConnectionStringAsUri(string connectionstring, string user, string password, string server, uint port, params string[] parameters)
+    {
+      string result = this.session.ParseConnectionString(connectionstring);
+      MySql.Data.MySqlClient.MySqlConnectionStringBuilder csbuilder = new MySql.Data.MySqlClient.MySqlConnectionStringBuilder(result);
+      Assert.True(user == csbuilder.UserID, string.Format("Expected:{0} Current:{1} in {2}", user, csbuilder.UserID, connectionstring));
+      Assert.True(password == csbuilder.Password, string.Format("Expected:{0} Current:{1} in {2}", password, csbuilder.Password, connectionstring));
+      Assert.True(server == csbuilder.Server, string.Format("Expected:{0} Current:{1} in {2}", server, csbuilder.Server, connectionstring));
+      Assert.True(port == csbuilder.Port, string.Format("Expected:{0} Current:{1} in {2}", port, csbuilder.Port, connectionstring));
+      if (parameters != null)
+      {
+        if (parameters.Length % 2 != 0)
+          throw new ArgumentOutOfRangeException();
+        for (int i = 0; i < parameters.Length; i += 2)
+        {
+          Assert.True(csbuilder.ContainsKey(parameters[i]));
+          Assert.Equal(parameters[i + 1], csbuilder[parameters[i]].ToString());
+        }
+      }
+    }
+
+    [Fact]
+    public void ConnectionStringAsUri()
+    {
+      CheckConnectionStringAsUri("mysqlx://myuser:password@localhost:33060", "myuser", "password", "localhost", 33060);
+      CheckConnectionStringAsUri("mysqlx://my%3Auser:p%40ssword@localhost:33060", "my:user", "p@ssword", "localhost", 33060);
+      CheckConnectionStringAsUri("mysqlx://my%20user:p%40ss%20word@localhost:33060", "my user", "p@ss word", "localhost", 33060);
+      CheckConnectionStringAsUri("mysqlx:// myuser : p%40ssword@localhost:33060", "myuser", "p@ssword", "localhost", 33060);
+      CheckConnectionStringAsUri("mysqlx://myuser@localhost:33060", "myuser", "", "localhost", 33060);
+      CheckConnectionStringAsUri("mysqlx://myuser:p%40ssword@localhost", "myuser", "p@ssword", "localhost", 33060);
+      CheckConnectionStringAsUri("mysqlx://myuser:p%40ssw%40rd@localhost", "myuser", "p@ssw@rd", "localhost", 33060);
+      CheckConnectionStringAsUri("mysqlx://my%40user:p%40ssword@localhost", "my@user", "p@ssword", "localhost", 33060);
+      CheckConnectionStringAsUri("mysqlx://myuser@localhost", "myuser", "", "localhost", 33060);
+      CheckConnectionStringAsUri("mysqlx://myuser@127.0.0.1", "myuser", "", "127.0.0.1", 33060);
+      CheckConnectionStringAsUri("mysqlx://myuser@[::1]", "myuser", "", "[::1]", 33060);
+      CheckConnectionStringAsUri("mysqlx://myuser@localhost/test", "myuser", "", "localhost", 33060, "database", "test");
+      CheckConnectionStringAsUri("mysqlx://myuser@localhost/test?ssl%20mode=none&pooling=false", "myuser", "", "localhost", 33060, "database", "test", "ssl mode", "None", "pooling", "False");
+      CheckConnectionStringAsUri("mysqlx+ssh://myuser:password@localhost:33060", "myuser", "password", "localhost", 33060);
+      CheckConnectionStringAsUri("mysqlx://_%21%22%23%24s%26%2F%3D-%25r@localhost", "_!\"#$s&/=-%r", "", "localhost", 33060);
+      Assert.Throws<ArgumentException>(() => CheckConnectionStringAsUri("mysql://myuser@localhost", "myuser", "", "localhost", 33060));
+      Assert.Throws<ArgumentException>(() => CheckConnectionStringAsUri("myuser@localhost", "myuser", "", "localhost", 33060));
+      Assert.Throws<UriFormatException>(() => CheckConnectionStringAsUri("mysqlx://uid=myuser;server=localhost", "myuser", "", "localhost", 33060));
+      CheckConnectionStringAsUri("mysqlx://user:password@server.example.com/", "user", "password", "server.example.com", 33060, "ssl mode", "Required");
+      CheckConnectionStringAsUri("mysqlx://user:password@server.example.com/?ssl-ca=(c:\\client.pfx)", "user", "password", "server.example.com", 33060, "ssl mode", "Required", "ssl-ca", "(c:%5Cclient.pfx)");
+      Assert.Throws<NotSupportedException>(() => CheckConnectionStringAsUri("mysqlx://user:password@server.example.com/?ssl-crl=(c:\\crl.pfx)", "user", "password", "server.example.com", 33060, "ssl mode", "Required", "ssl-crl", "(c:%5Ccrl.pfx)"));
+    }
+
+    [Fact]
+    public void ConnectionUsingUri()
+    {
+      using (var session = MySQLX.GetSession(ConnectionStringUri))
+      {
+        Assert.Equal(SessionState.Open, session.InternalSession.SessionState);
+      }
+    }
+
+    [Fact]
+    public void ConnectionStringNull()
+    {
+      Assert.Throws<ArgumentNullException>(() => MySQLX.GetSession(null));
+    }
+
+    [Fact]
+    public void SslSession()
+    {
+      using (var s3 = MySQLX.GetSession(ConnectionStringUri))
+      {
+        Assert.Equal(SessionState.Open, s3.InternalSession.SessionState);
+        var result = s3.SQL("SHOW SESSION STATUS LIKE 'Mysqlx_ssl_version';").Execute().FetchAll();
+        Assert.StartsWith("TLSv1", result[0][1].ToString());
+      }
+    }
+
+    [Fact]
+    public void SslCertificate()
+    {
+      string path = "../../../../MySql.Data.Tests/";
+      string connstring = ConnectionStringUri + $"/?ssl-ca={path}client.pfx&ssl-ca-pwd=pass";
+      using (var s3 = MySQLX.GetSession(connstring))
+      {
+        Assert.Equal(SessionState.Open, s3.InternalSession.SessionState);
+        var result = s3.SQL("SHOW SESSION STATUS LIKE 'Mysqlx_ssl_version';").Execute().FetchAll();
+        Assert.StartsWith("TLSv1", result[0][1].ToString());
+      }
+    }
+
+    [Fact]
+    public void SslEmptyCertificate()
+    {
+      string connstring = ConnectionStringUri + $"/?ssl-ca=";
+      // if certificate is empty, it connects without a certificate
+      using (var s1 = MySQLX.GetSession(connstring))
+      {
+        Assert.Equal(SessionState.Open, s1.InternalSession.SessionState);
+        var result = s1.SQL("SHOW SESSION STATUS LIKE 'Mysqlx_ssl_version';").Execute().FetchAll();
+        Assert.StartsWith("TLSv1", result[0][1].ToString());
+      }
+    }
+
+    [Fact]
+    public void SslCrl()
+    {
+      string connstring = ConnectionStringUri + "/?ssl-crl=crlcert.pfx";
+      Assert.Throws<NotSupportedException>(() => MySQLX.GetSession(connstring));
+    }
+
+    [Fact]
+    public void SSlOptions()
+    {
+      string connectionString = ConnectionStringUri;
+      // sslmode is valid.
+      using(var connection = MySQLX.GetSession(connectionString + "?sslmode=none"))
+      {
+        Assert.Equal(SessionState.Open, connection.InternalSession.SessionState);
+      }
+      using(var connection = MySQLX.GetSession(connectionString + "?ssl-mode=none"))
+      {
+        Assert.Equal(SessionState.Open, connection.InternalSession.SessionState);
+      }
+
+      // sslenable is invalid.
+      Assert.Throws<ArgumentException>(() => MySQLX.GetSession(connectionString + "?sslenable"));
+      Assert.Throws<ArgumentException>(() => MySQLX.GetSession(connectionString + "?ssl-enable"));
+
+      // sslmode=Required is default value.
+      using(var connection = MySQLX.GetSession(connectionString))
+      {
+        Assert.Equal(connection.Settings.SslMode, MySqlSslMode.Required);
+      }
+
+      // sslmode=Preferred is invalid.
+      Assert.Throws<ArgumentException>(() => MySQLX.GetSession(connectionString + "?ssl-mode=Preferred"));
+
+      // sslmode=Required is default value.
+      using(var connection = MySQLX.GetSession(connectionString))
+      {
+        Assert.Equal(MySqlSslMode.Required, connection.Settings.SslMode);
+      }
+
+      // sslmode case insensitive.
+      using(var connection = MySQLX.GetSession(connectionString + "?SsL-mOdE=none"))
+      {
+        Assert.Equal(SessionState.Open, connection.InternalSession.SessionState);
+      }
+      using(var connection = MySQLX.GetSession(connectionString + "?SsL-mOdE=VeRiFyca&ssl-ca=../../../../MySql.Data.Tests/client.pfx&ssl-ca-pwd=pass"))
+      {
+        Assert.Equal(SessionState.Open, connection.InternalSession.SessionState);
+      }
+
+      // Duplicate SSL connection options send error message.
+      ArgumentException ex = Assert.Throws<ArgumentException>(() => MySQLX.GetSession(connectionString + "?sslmode=Required&ssl mode=None"));
+      Assert.EndsWith("is duplicated.", ex.Message);
+      ex = Assert.Throws<ArgumentException>(() => MySQLX.GetSession(connectionString + "?ssl-ca-pwd=pass&ssl-ca-pwd=pass"));
+      Assert.EndsWith("is duplicated.", ex.Message);
+      ex = Assert.Throws<ArgumentException>(() => MySQLX.GetSession(connectionString + "?certificatepassword=pass&certificatepassword=pass"));
+      Assert.EndsWith("is duplicated.", ex.Message);
+      ex = Assert.Throws<ArgumentException>(() => MySQLX.GetSession(connectionString + "?certificatepassword=pass&ssl-ca-pwd=pass"));
+      Assert.EndsWith("is duplicated.", ex.Message);
+
+      // send error if sslmode=None and another ssl parameter exists.
+      Assert.Throws<ArgumentException>(() => MySQLX.GetSession(connectionString + "?sslmode=None&ssl-ca=../../../../MySql.Data.Tests/certificates/client.pfx").InternalSession.SessionState);
+    }
+
+        [Fact]
+    public void IPv6()
+    {
+      MySqlConnectionStringBuilder csBuilder = new MySqlConnectionStringBuilder(ConnectionString);
+      csBuilder.Server = "::1";
+      csBuilder.Port = uint.Parse(XPort);
+
+      using (var session = MySQLX.GetSession(csBuilder.ToString()))
+      {
+        Assert.Equal(SessionState.Open, session.InternalSession.SessionState);
+      }
+    }
+
+    [Fact]
+    public void IPv6AsUrl()
+    {
+      MySqlConnectionStringBuilder csBuilder = new MySqlConnectionStringBuilder(ConnectionString);
+      string connString = $"mysqlx://{csBuilder.UserID}:{csBuilder.Password}@[::1]:{XPort}";
+      using (Session session = MySQLX.GetSession(connString))
+      {
+        Assert.Equal(SessionState.Open, session.InternalSession.SessionState);
+      }
+    }
+
+    [Fact]
+    public void IPv6AsAnonymous()
+    {
+      MySqlConnectionStringBuilder csBuilder = new MySqlConnectionStringBuilder(ConnectionString);
+      using (Session session = MySQLX.GetSession(new { server = "::1", user = csBuilder.UserID, password = csBuilder.Password, port = XPort }))
+      {
+        Assert.Equal(SessionState.Open, session.InternalSession.SessionState);
+      }
+    }
+
+    [Fact]
+    public void ClientSideFailover()
+    {
+      int connectionTimeout = 2;
+
+      // Connection string with single host.
+      using (var session = MySQLX.GetSession(ConnectionString))
+      {
+        Assert.Equal(SessionState.Open, session.InternalSession.SessionState);
+      }
+
+      // Connection string with multiple hosts. First attempt fails, second is succesful.
+      using (var session = MySQLX.GetSession("server=10.10.10.10, localhost;port=" + XPort + ";uid=test;password=test;connectiontimeout=" + connectionTimeout))
+      {
+        Assert.Equal(SessionState.Open, session.InternalSession.SessionState);
+      }
+
+      // Connection string with multiple hosts using synonyms for "server" connection option. First attempt fails, second is succesful.
+      using (var session = MySQLX.GetSession("address=10.10.10.10, localhost;port=" + XPort + ";uid=test;password=test;connectiontimeout=" + connectionTimeout))
+      {
+        Assert.Equal(SessionState.Open, session.InternalSession.SessionState);
+      }
+
+      // Connection string with multiple hosts. All attempts fail.
+      Exception ex = Assert.Throws<MySqlException>(() => MySQLX.GetSession("server= 10.10.10.10, 20.20.20.20 ;port=" + XPort + ";uid=test;password=test;connectiontimeout=" + connectionTimeout));
+      Assert.Equal("Unable to connect to any of the specified MySQL hosts.", ex.Message);
+
+      // URI with single host.
+      using (var session = MySQLX.GetSession("mysqlx://test:test@localhost:" + XPort + "?connectiontimeout=" + connectionTimeout))
+      {
+        Assert.Equal(SessionState.Open, session.InternalSession.SessionState);
+      }
+
+      // URI with single host as array. Successful connection.
+      using (var session = MySQLX.GetSession("mysqlx://test:test@[127.0.0.1]?connectiontimeout=" + connectionTimeout))
+      {
+        Assert.Equal(SessionState.Open, session.InternalSession.SessionState);
+      }
+
+      // URI with single host and port as array. Successful connection.
+      using (var session = MySQLX.GetSession("mysqlx://test:test@[127.0.0.1:" + XPort + "]?connectiontimeout=" + connectionTimeout))
+      {
+        Assert.Equal(SessionState.Open, session.InternalSession.SessionState);
+      }
+
+      // URI with single host as array. Failed connection.
+      ex = Assert.Throws<MySqlException>(() => MySQLX.GetSession("mysqlx://test:test@[192.1.10.10:" + XPort + "]?connectiontimeout=" + connectionTimeout));
+      Assert.Equal("Unable to connect to any of the specified MySQL hosts.", ex.Message);
+
+      // URI with multiple hosts. First attempt fails, second is succesful.
+      using (var session = MySQLX.GetSession("mysqlx://test:test@[192.1.10.10,127.0.0.1:" + XPort + "]?connectiontimeout=" + connectionTimeout))
+      {
+        Assert.Equal(SessionState.Open, session.InternalSession.SessionState);
+      }
+
+      // URI with multiple hosts and a schema. First attempt fails, second is succesful.
+      using (var session = MySQLX.GetSession("mysqlx://test:test@[192.1.10.10,127.0.0.1:" + XPort + "]/test?connectiontimeout=" + connectionTimeout))
+      {
+        Assert.Equal(SessionState.Open, session.InternalSession.SessionState);
+      }
+
+      // URI with multiple hosts which may or may not contain a port number. First and second attempts fail, third attempt is succesful.
+      using (var session = MySQLX.GetSession("mysqlx://test:test@[192.1.10.10,120.0.0.2:22000,[::1]:" + XPort + "]/test?connectiontimeout=" + connectionTimeout))
+      {
+        Assert.Equal(SessionState.Open, session.InternalSession.SessionState);
+      }
+    }
+  }
+}