--- conflicted
+++ resolved
@@ -1,251 +1,247 @@
-// Copyright (c) 2015, 2018, Oracle and/or its affiliates. All rights reserved.
-//
-// This program is free software; you can redistribute it and/or modify
-// it under the terms of the GNU General Public License, version 2.0, as
-// published by the Free Software Foundation.
-//
-// This program is also distributed with certain software (including
-// but not limited to OpenSSL) that is licensed under separate terms,
-// as designated in a particular file or component or in included license
-// documentation.  The authors of MySQL hereby grant you an
-// additional permission to link the program and your derivative works
-// with the separately licensed software that they have included with
-// MySQL.
-//
-// Without limiting anything contained in the foregoing, this file,
-// which is part of MySQL Connector/NET, is also subject to the
-// Universal FOSS Exception, version 1.0, a copy of which can be found at
-// http://oss.oracle.com/licenses/universal-foss-exception.
-//
-// This program is distributed in the hope that it will be useful, but
-// WITHOUT ANY WARRANTY; without even the implied warranty of
-// MERCHANTABILITY or FITNESS FOR A PARTICULAR PURPOSE.
-// See the GNU General Public License, version 2.0, for more details.
-//
-// You should have received a copy of the GNU General Public License
-// along with this program; if not, write to the Free Software Foundation, Inc.,
-// 51 Franklin St, Fifth Floor, Boston, MA 02110-1301  USA
-
-using System;
-using MySqlX.XDevAPI;
-using Xunit;
-using MySqlX.XDevAPI.Common;
-using System.Collections.Generic;
-
-namespace MySqlX.Data.Tests
-{
-  public class CrudRemoveTests : BaseTest
-  {
-    [Fact]
-    public void RemoveSingleDocumentById()
-    {
-      Collection coll = CreateCollection("test");
-      var docs = new[]{
-        new { _id = 12, title = "Book 1", pages = 20 },
-        new { _id = 34, title = "Book 2", pages = 30 },
-        new { _id = 56, title = "Book 3", pages = 40 },
-      };
-      Result r = coll.Add(docs).Execute();
-      Assert.Equal<ulong>(3, r.AffectedItemsCount);
-
-      // Remove with condition.
-      r = coll.Remove("_id = 12").Execute();
-      Assert.Equal<ulong>(1, r.AffectedItemsCount);
-
-<<<<<<< HEAD
-      r = coll.Remove("_id = 12").Execute();
-=======
-      // Remove with deprecated method accepting an ID.
-      r = coll.Remove(34).Execute();
->>>>>>> 19350a58
-      Assert.Equal<ulong>(1, r.AffectedItemsCount);
-
-      // Remove with deprecated method accepting a DbDoc instance.
-      r = coll.Remove(new DbDoc("{ \"_id\":\"56\" }")).Execute();
-      Assert.Equal<ulong>(1, r.AffectedItemsCount);
-      var ex = Assert.Throws<InvalidOperationException>(() => coll.Remove(new DbDoc("{ \"title\":\"Book3\" }")).Execute());
-      Assert.Equal("Removing a document from a collection requires an _id property.", ex.Message);
-    }
-
-    [Fact]
-    public void RemoveMultipleDocuments()
-    {
-      Collection coll = CreateCollection("test");
-      var docs = new[]
-      {
-        new {  _id = 1, title = "Book 1", pages = 20 },
-        new {  _id = 2, title = "Book 2", pages = 30 },
-        new {  _id = 3, title = "Book 3", pages = 40 },
-        new {  _id = 4, title = "Book 4", pages = 50 },
-      };
-      Result r = coll.Add(docs).Execute();
-      Assert.Equal<ulong>(4, r.AffectedItemsCount);
-
-      r = coll.Remove("pages > 20").Execute();
-      Assert.Equal<ulong>(3, r.AffectedItemsCount);
-    }
-
-    [Fact]
-    public void RemoveMultipleDocumentsWithLimit()
-    {
-      Collection coll = CreateCollection("test");
-      var docs = new[]
-      {
-        new {  _id = 1, title = "Book 1", pages = 20 },
-        new {  _id = 2, title = "Book 2", pages = 30 },
-        new {  _id = 3, title = "Book 3", pages = 40 },
-        new {  _id = 4, title = "Book 4", pages = 50 },
-      };
-      Result r = coll.Add(docs).Execute();
-      Assert.Equal<ulong>(4, r.AffectedItemsCount);
-
-      r = coll.Remove("pages > 20").Limit(1).Execute();
-      Assert.Equal<ulong>(1, r.AffectedItemsCount);
-
-      // Limit out of range.
-      Assert.Throws<ArgumentOutOfRangeException>(() => coll.Remove("True").Limit(0).Execute());
-      Assert.Throws<ArgumentOutOfRangeException>(() => coll.Remove("True").Limit(-2).Execute());
-      Assert.Throws<ArgumentOutOfRangeException>(() => coll.Remove("pages > 10").Limit(0).Execute());
-      Assert.Throws<ArgumentOutOfRangeException>(() => coll.Remove("pages > 20").Limit(-3).Execute());
-    }
-
-    [Fact]
-    public void RemoveMultipleDocumentsWithLimitAndOrder()
-    {
-      Collection coll = CreateCollection("test");
-      var docs = new[]
-      {
-        new {  _id = 1, title = "Book 1", pages = 20 },
-        new {  _id = 2, title = "Book 2", pages = 30 },
-        new {  _id = 3, title = "Book 3", pages = 40 },
-        new {  _id = 4, title = "Book 4", pages = 50 },
-      };
-      Result r = coll.Add(docs).Execute();
-      Assert.Equal<ulong>(4, r.AffectedItemsCount);
-
-      r = coll.Remove("pages > 20").Limit(1).Execute();
-      Assert.Equal<ulong>(1, r.AffectedItemsCount);
-    }
-
-    [Fact]
-    public void RemovingDocWithNoIdThrowsException()
-    {
-      Collection coll = CreateCollection("test");
-      DbDoc doc = new DbDoc();
-      Exception ex = Assert.Throws<KeyNotFoundException>(() => coll.Remove("_id = :id").Bind("id", doc.Id).Execute());
-    }
-
-    [Fact]
-    public void RemoveBind()
-    {
-      Collection coll = CreateCollection("test");
-      var docs = new[]
-      {
-        new {  _id = 1, title = "Book 1", pages = 20 },
-        new {  _id = 2, title = "Book 2", pages = 30 },
-        new {  _id = 3, title = "Book 3", pages = 40 },
-        new {  _id = 4, title = "Book 4", pages = 50 },
-      };
-      Result r = coll.Add(docs).Execute();
-      Assert.Equal<ulong>(4, r.AffectedItemsCount);
-
-      r = coll.Remove("pages = :Pages").Bind("pAges", 50).Execute();
-      Assert.Equal<ulong>(1, r.AffectedItemsCount);
-    }
-
-    [Fact]
-    public void RemoveAll()
-    {
-      Collection collection = CreateCollection("test");
-      var docs = new[]
-      {
-        new {  _id = 1, title = "Book 1", pages = 20 },
-        new {  _id = 2, title = "Book 2", pages = 30 },
-        new {  _id = 3, title = "Book 3", pages = 40 },
-        new {  _id = 4, title = "Book 4", pages = 50 },
-      };
-      Result result = collection.Add(docs).Execute();
-      Assert.Equal<ulong>(4, result.AffectedItemsCount);
-
-      // Condition can't be null or empty.
-      string errorMessage = "Parameter can't be null or empty.\r\nParameter name: condition";
-      Exception ex = Assert.Throws<ArgumentNullException>(() => collection.Remove(string.Empty).Execute());
-      Assert.Equal(errorMessage, ex.Message);
-      ex = Assert.Throws<ArgumentNullException>(() => collection.Remove("").Execute());
-      Assert.Equal(errorMessage, ex.Message);
-      ex = Assert.Throws<ArgumentNullException>(() => collection.Remove(" ").Execute());
-      Assert.Equal(errorMessage, ex.Message);
-      ex = Assert.Throws<ArgumentNullException>(() => collection.Remove("  ").Execute());
-      Assert.Equal(errorMessage, ex.Message);
-
-      // Sending an expression that evaluates to true applies changes on all documents.
-      result = collection.Remove("true").Execute();
-      Assert.Equal<ulong>(4, result.AffectedItemsCount);
-    }
-
-    [Fact]
-    public void RemoveWithInOperator()
-    {
-      if (!session.InternalSession.GetServerVersion().isAtLeast(8,0,3)) return;
-
-      Collection collection = CreateCollection("test");
-      var docs = new[]
-      {
-        new DbDoc("{ \"a\": 1, \"b\": \"foo\", \"c\": { \"d\": true, \"e\": [1,2,3] }, \"f\": [ {\"x\":5}, {\"x\":7 } ] }"),
-        new DbDoc("{ \"a\": 2, \"b\": \"foo2\", \"c\": { \"d\": true, \"e\": [4,5,6] }, \"f\": [ {\"x\":5}, {\"x\":8 } ] }"),
-        new DbDoc("{ \"a\": 1, \"b\": \"foo3\", \"c\": { \"d\": true, \"e\": [1,4,3] }, \"f\": [ {\"x\":6}, {\"x\":9 } ] }"),
-      };
-      Result result = collection.Add(docs).Execute();
-      Assert.Equal<ulong>(3, result.AffectedItemsCount);
-
-      Assert.Equal<ulong>(1, collection.Remove("a IN (2,3)").Execute().AffectedItemsCount);
-      Assert.Equal(2, collection.Find().Execute().FetchAll().Count);
-
-      Assert.Equal<ulong>(0, collection.Remove("a IN [3]").Execute().AffectedItemsCount);
-      Assert.Equal(2, collection.Find().Execute().FetchAll().Count);
-
-      Assert.Equal<ulong>(2, collection.Remove("1 IN c.e").Execute().AffectedItemsCount);
-      Assert.Equal(0, collection.Find().Execute().FetchAll().Count);
-    }
-
-    [Fact]
-    public void RemoveOne()
-    {
-      Collection collection = CreateCollection("test");
-      var docs = new[]
-      {
-        new {  _id = 1, title = "Book 1", pages = 20 },
-        new {  _id = 2, title = "Book 2", pages = 30 },
-        new {  _id = 3, title = "Book 3", pages = 40 },
-        new {  _id = 4, title = "Book 4", pages = 50 },
-      };
-      Result result = collection.Add(docs).Execute();
-      Assert.Equal<ulong>(4, result.AffectedItemsCount);
-
-      collection.Add(new { title = "Book 5", pages = 60 }).Execute();
-      Assert.Equal(5, collection.Find().Execute().FetchAll().Count);
-
-      // Remove sending numeric parameter.
-      Assert.Equal<ulong>(1, collection.RemoveOne(1).AffectedItemsCount);
-      Assert.Equal(4, collection.Find().Execute().FetchAll().Count);
-
-      // Remove sending string parameter.
-      Assert.Equal<ulong>(1, collection.RemoveOne("3").AffectedItemsCount);
-      Assert.Equal(3, collection.Find().Execute().FetchAll().Count);
-
-      // Remove an auto-generated id.
-      DbDoc document = collection.Find("pages = 60").Execute().FetchOne();
-      Assert.Equal<ulong>(1, collection.RemoveOne(document.Id).AffectedItemsCount);
-      Assert.Equal(2, collection.Find().Execute().FetchAll().Count);
-
-      // Remove a non-existing document.
-      Assert.Equal<ulong>(0, collection.RemoveOne(5).AffectedItemsCount);
-      Assert.Equal(2, collection.Find().Execute().FetchAll().Count);
-
-      // Expected exceptions.
-      Assert.Throws<ArgumentNullException>(() => collection.RemoveOne(null));
-      Assert.Throws<ArgumentNullException>(() => collection.RemoveOne(""));
-      Assert.Throws<ArgumentNullException>(() => collection.RemoveOne(string.Empty));
-    }
-  }
-}
+// Copyright (c) 2015, 2018, Oracle and/or its affiliates. All rights reserved.
+//
+// This program is free software; you can redistribute it and/or modify
+// it under the terms of the GNU General Public License, version 2.0, as
+// published by the Free Software Foundation.
+//
+// This program is also distributed with certain software (including
+// but not limited to OpenSSL) that is licensed under separate terms,
+// as designated in a particular file or component or in included license
+// documentation.  The authors of MySQL hereby grant you an
+// additional permission to link the program and your derivative works
+// with the separately licensed software that they have included with
+// MySQL.
+//
+// Without limiting anything contained in the foregoing, this file,
+// which is part of MySQL Connector/NET, is also subject to the
+// Universal FOSS Exception, version 1.0, a copy of which can be found at
+// http://oss.oracle.com/licenses/universal-foss-exception.
+//
+// This program is distributed in the hope that it will be useful, but
+// WITHOUT ANY WARRANTY; without even the implied warranty of
+// MERCHANTABILITY or FITNESS FOR A PARTICULAR PURPOSE.
+// See the GNU General Public License, version 2.0, for more details.
+//
+// You should have received a copy of the GNU General Public License
+// along with this program; if not, write to the Free Software Foundation, Inc.,
+// 51 Franklin St, Fifth Floor, Boston, MA 02110-1301  USA
+
+using System;
+using MySqlX.XDevAPI;
+using Xunit;
+using MySqlX.XDevAPI.Common;
+using System.Collections.Generic;
+
+namespace MySqlX.Data.Tests
+{
+  public class CrudRemoveTests : BaseTest
+  {
+    [Fact]
+    public void RemoveSingleDocumentById()
+    {
+      Collection coll = CreateCollection("test");
+      var docs = new[]{
+        new { _id = 12, title = "Book 1", pages = 20 },
+        new { _id = 34, title = "Book 2", pages = 30 },
+        new { _id = 56, title = "Book 3", pages = 40 },
+      };
+      Result r = coll.Add(docs).Execute();
+      Assert.Equal<ulong>(3, r.AffectedItemsCount);
+
+      // Remove with condition.
+      r = coll.Remove("_id = 12").Execute();
+      Assert.Equal<ulong>(1, r.AffectedItemsCount);
+
+      // Remove with deprecated method accepting an ID.
+      r = coll.Remove(34).Execute();
+      Assert.Equal<ulong>(1, r.AffectedItemsCount);
+
+      // Remove with deprecated method accepting a DbDoc instance.
+      r = coll.Remove(new DbDoc("{ \"_id\":\"56\" }")).Execute();
+      Assert.Equal<ulong>(1, r.AffectedItemsCount);
+      var ex = Assert.Throws<InvalidOperationException>(() => coll.Remove(new DbDoc("{ \"title\":\"Book3\" }")).Execute());
+      Assert.Equal("Removing a document from a collection requires an _id property.", ex.Message);
+    }
+
+    [Fact]
+    public void RemoveMultipleDocuments()
+    {
+      Collection coll = CreateCollection("test");
+      var docs = new[]
+      {
+        new {  _id = 1, title = "Book 1", pages = 20 },
+        new {  _id = 2, title = "Book 2", pages = 30 },
+        new {  _id = 3, title = "Book 3", pages = 40 },
+        new {  _id = 4, title = "Book 4", pages = 50 },
+      };
+      Result r = coll.Add(docs).Execute();
+      Assert.Equal<ulong>(4, r.AffectedItemsCount);
+
+      r = coll.Remove("pages > 20").Execute();
+      Assert.Equal<ulong>(3, r.AffectedItemsCount);
+    }
+
+    [Fact]
+    public void RemoveMultipleDocumentsWithLimit()
+    {
+      Collection coll = CreateCollection("test");
+      var docs = new[]
+      {
+        new {  _id = 1, title = "Book 1", pages = 20 },
+        new {  _id = 2, title = "Book 2", pages = 30 },
+        new {  _id = 3, title = "Book 3", pages = 40 },
+        new {  _id = 4, title = "Book 4", pages = 50 },
+      };
+      Result r = coll.Add(docs).Execute();
+      Assert.Equal<ulong>(4, r.AffectedItemsCount);
+
+      r = coll.Remove("pages > 20").Limit(1).Execute();
+      Assert.Equal<ulong>(1, r.AffectedItemsCount);
+
+      // Limit out of range.
+      Assert.Throws<ArgumentOutOfRangeException>(() => coll.Remove("True").Limit(0).Execute());
+      Assert.Throws<ArgumentOutOfRangeException>(() => coll.Remove("True").Limit(-2).Execute());
+      Assert.Throws<ArgumentOutOfRangeException>(() => coll.Remove("pages > 10").Limit(0).Execute());
+      Assert.Throws<ArgumentOutOfRangeException>(() => coll.Remove("pages > 20").Limit(-3).Execute());
+    }
+
+    [Fact]
+    public void RemoveMultipleDocumentsWithLimitAndOrder()
+    {
+      Collection coll = CreateCollection("test");
+      var docs = new[]
+      {
+        new {  _id = 1, title = "Book 1", pages = 20 },
+        new {  _id = 2, title = "Book 2", pages = 30 },
+        new {  _id = 3, title = "Book 3", pages = 40 },
+        new {  _id = 4, title = "Book 4", pages = 50 },
+      };
+      Result r = coll.Add(docs).Execute();
+      Assert.Equal<ulong>(4, r.AffectedItemsCount);
+
+      r = coll.Remove("pages > 20").Limit(1).Execute();
+      Assert.Equal<ulong>(1, r.AffectedItemsCount);
+    }
+
+    [Fact]
+    public void RemovingDocWithNoIdThrowsException()
+    {
+      Collection coll = CreateCollection("test");
+      DbDoc doc = new DbDoc();
+      Exception ex = Assert.Throws<KeyNotFoundException>(() => coll.Remove("_id = :id").Bind("id", doc.Id).Execute());
+    }
+
+    [Fact]
+    public void RemoveBind()
+    {
+      Collection coll = CreateCollection("test");
+      var docs = new[]
+      {
+        new {  _id = 1, title = "Book 1", pages = 20 },
+        new {  _id = 2, title = "Book 2", pages = 30 },
+        new {  _id = 3, title = "Book 3", pages = 40 },
+        new {  _id = 4, title = "Book 4", pages = 50 },
+      };
+      Result r = coll.Add(docs).Execute();
+      Assert.Equal<ulong>(4, r.AffectedItemsCount);
+
+      r = coll.Remove("pages = :Pages").Bind("pAges", 50).Execute();
+      Assert.Equal<ulong>(1, r.AffectedItemsCount);
+    }
+
+    [Fact]
+    public void RemoveAll()
+    {
+      Collection collection = CreateCollection("test");
+      var docs = new[]
+      {
+        new {  _id = 1, title = "Book 1", pages = 20 },
+        new {  _id = 2, title = "Book 2", pages = 30 },
+        new {  _id = 3, title = "Book 3", pages = 40 },
+        new {  _id = 4, title = "Book 4", pages = 50 },
+      };
+      Result result = collection.Add(docs).Execute();
+      Assert.Equal<ulong>(4, result.AffectedItemsCount);
+
+      // Condition can't be null or empty.
+      string errorMessage = "Parameter can't be null or empty.\r\nParameter name: condition";
+      Exception ex = Assert.Throws<ArgumentNullException>(() => collection.Remove(string.Empty).Execute());
+      Assert.Equal(errorMessage, ex.Message);
+      ex = Assert.Throws<ArgumentNullException>(() => collection.Remove("").Execute());
+      Assert.Equal(errorMessage, ex.Message);
+      ex = Assert.Throws<ArgumentNullException>(() => collection.Remove(" ").Execute());
+      Assert.Equal(errorMessage, ex.Message);
+      ex = Assert.Throws<ArgumentNullException>(() => collection.Remove("  ").Execute());
+      Assert.Equal(errorMessage, ex.Message);
+
+      // Sending an expression that evaluates to true applies changes on all documents.
+      result = collection.Remove("true").Execute();
+      Assert.Equal<ulong>(4, result.AffectedItemsCount);
+    }
+
+    [Fact]
+    public void RemoveWithInOperator()
+    {
+      if (!session.InternalSession.GetServerVersion().isAtLeast(8,0,3)) return;
+
+      Collection collection = CreateCollection("test");
+      var docs = new[]
+      {
+        new DbDoc("{ \"a\": 1, \"b\": \"foo\", \"c\": { \"d\": true, \"e\": [1,2,3] }, \"f\": [ {\"x\":5}, {\"x\":7 } ] }"),
+        new DbDoc("{ \"a\": 2, \"b\": \"foo2\", \"c\": { \"d\": true, \"e\": [4,5,6] }, \"f\": [ {\"x\":5}, {\"x\":8 } ] }"),
+        new DbDoc("{ \"a\": 1, \"b\": \"foo3\", \"c\": { \"d\": true, \"e\": [1,4,3] }, \"f\": [ {\"x\":6}, {\"x\":9 } ] }"),
+      };
+      Result result = collection.Add(docs).Execute();
+      Assert.Equal<ulong>(3, result.AffectedItemsCount);
+
+      Assert.Equal<ulong>(1, collection.Remove("a IN (2,3)").Execute().AffectedItemsCount);
+      Assert.Equal(2, collection.Find().Execute().FetchAll().Count);
+
+      Assert.Equal<ulong>(0, collection.Remove("a IN [3]").Execute().AffectedItemsCount);
+      Assert.Equal(2, collection.Find().Execute().FetchAll().Count);
+
+      Assert.Equal<ulong>(2, collection.Remove("1 IN c.e").Execute().AffectedItemsCount);
+      Assert.Equal(0, collection.Find().Execute().FetchAll().Count);
+    }
+
+    [Fact]
+    public void RemoveOne()
+    {
+      Collection collection = CreateCollection("test");
+      var docs = new[]
+      {
+        new {  _id = 1, title = "Book 1", pages = 20 },
+        new {  _id = 2, title = "Book 2", pages = 30 },
+        new {  _id = 3, title = "Book 3", pages = 40 },
+        new {  _id = 4, title = "Book 4", pages = 50 },
+      };
+      Result result = collection.Add(docs).Execute();
+      Assert.Equal<ulong>(4, result.AffectedItemsCount);
+
+      collection.Add(new { title = "Book 5", pages = 60 }).Execute();
+      Assert.Equal(5, collection.Find().Execute().FetchAll().Count);
+
+      // Remove sending numeric parameter.
+      Assert.Equal<ulong>(1, collection.RemoveOne(1).AffectedItemsCount);
+      Assert.Equal(4, collection.Find().Execute().FetchAll().Count);
+
+      // Remove sending string parameter.
+      Assert.Equal<ulong>(1, collection.RemoveOne("3").AffectedItemsCount);
+      Assert.Equal(3, collection.Find().Execute().FetchAll().Count);
+
+      // Remove an auto-generated id.
+      DbDoc document = collection.Find("pages = 60").Execute().FetchOne();
+      Assert.Equal<ulong>(1, collection.RemoveOne(document.Id).AffectedItemsCount);
+      Assert.Equal(2, collection.Find().Execute().FetchAll().Count);
+
+      // Remove a non-existing document.
+      Assert.Equal<ulong>(0, collection.RemoveOne(5).AffectedItemsCount);
+      Assert.Equal(2, collection.Find().Execute().FetchAll().Count);
+
+      // Expected exceptions.
+      Assert.Throws<ArgumentNullException>(() => collection.RemoveOne(null));
+      Assert.Throws<ArgumentNullException>(() => collection.RemoveOne(""));
+      Assert.Throws<ArgumentNullException>(() => collection.RemoveOne(string.Empty));
+    }
+  }
+}