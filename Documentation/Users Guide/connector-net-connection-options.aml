<topic id="c26b6c1a-1652-4d9d-ac74-96cee9531a3b" revisionNumber="1">
  <developerConceptualDocument xmlns="http://ddue.schemas.microsoft.com/authoring/2003/5" xmlns:xlink="http://www.w3.org/1999/xlink">
    <section address="connector-net-connection-options">
      <title>Connector/Net Connection String Options Reference</title>
      <content>
        <para>
    For usage information about connection strings, see
    <link xlink:href="8b7d06e8-0177-4dd0-acca-f9c9caaa1072#connector-net-programming-connecting-connection-string">Creating a Connector/Net Connection String</link>.
    The first table list options that apply generally to all server
    configurations. The options related to systems using a connection
    pool are split into a separate table.
  </para>
        <table>
          <row>
            <entry>
              <para>
                <literal>Allow Batch</literal>, <literal>AllowBatch</literal></para>
            </entry>
            <entry>
              <para>true</para>
            </entry>
            <entry>
              <para>When true, multiple SQL statements can be sent with one command
            execution. Note: starting with MySQL 4.1.1, batch statements
            should be separated by the server-defined separator
            character. Commands sent to earlier versions of MySQL should
            be separated with ';'.</para>
            </entry>
          </row>
          <row>
            <entry>
              <para>
                <literal>Allow User Variables</literal>,
            <literal>AllowUserVariables</literal></para>
            </entry>
            <entry>
              <para>false</para>
            </entry>
            <entry>
              <para>Setting this to <literal>true</literal> indicates that the provider
            expects user variables in the SQL. This option was added in
            Connector/Net version 5.2.2.</para>
            </entry>
          </row>
          <row>
            <entry>
              <para>
                <literal>Allow Zero Datetime</literal>,
            <literal>AllowZeroDateTime</literal></para>
            </entry>
            <entry>
              <para>false</para>
            </entry>
            <entry>
              <para>If set to <literal>True</literal>,
            <literal>MySqlDataReader.GetValue()</literal> returns a
            <literal>MySqlDateTime</literal> object for date or datetime
            columns that have disallowed values, such as zero datetime
            values, and a <literal>System.DateTime</literal> object for
            valid values. If set to <literal>False</literal> (the
            default setting) it will cause a
            <literal>System.DateTime</literal> object to be returned for
            all legal values and an exception to be thrown for
            disallowed values, such as zero datetime values.</para>
            </entry>
          </row>
          <row>
            <entry>
              <para>
                <literal>Auto Enlist</literal>, <literal>AutoEnlist</literal></para>
            </entry>
            <entry>
              <para>true</para>
            </entry>
            <entry>
              <para>If <literal>AutoEnlist</literal> is set to <literal>true</literal>,
            which is the default, a connection opened using
            <literal>TransactionScope</literal> participates in this
            scope, it commits when the scope commits and rolls back if
            <literal>TransactionScope</literal> does not commit.
            However, this feature is considered security sensitive and
            therefore cannot be used in a medium trust environment.</para>
            </entry>
          </row>
          <row>
            <entry>
              <para>
                <literal>BlobAsUTF8ExcludePattern</literal>
              </para>
            </entry>
            <entry>
              <para>null</para>
            </entry>
            <entry>
              <para>A POSIX-style regular expression that matches the names of BLOB columns
            that do not contain UTF-8 character data. See
            <link xlink:href="8b7d06e8-0177-4dd0-acca-f9c9caaa1072#connector-net-using-character-sets">Character Set Considerations for Connector/Net</link> for
            usage details.</para>
            </entry>
          </row>
          <row>
            <entry>
              <para>
                <literal>BlobAsUTF8IncludePattern</literal>
              </para>
            </entry>
            <entry>
              <para>null</para>
            </entry>
            <entry>
              <para>A POSIX-style regular expression that matches the names of BLOB columns
            containing UTF-8 character data. See
            <link xlink:href="8b7d06e8-0177-4dd0-acca-f9c9caaa1072#connector-net-using-character-sets">Character Set Considerations for Connector/Net</link> for
            usage details.</para>
            </entry>
          </row>
          <row>
            <entry>
              <para>
                <literal>Certificate File</literal>, <literal>CertificateFile</literal></para>
            </entry>
            <entry>
              <para>null</para>
            </entry>
            <entry>
              <para>This option specifies the path to a certificate file in PKCS #12 format
            (<literal>.pfx</literal>). For an example of usage, see
            <link xlink:href="34e3033f-b986-4073-95c8-945f73aa79b0#connector-net-tutorials-ssl">Tutorial: Using SSL with </link>. Was
            introduced with 6.2.1.</para>
            </entry>
          </row>
          <row>
            <entry>
              <para>
                <literal>Certificate Password</literal>,
            <literal>CertificatePassword</literal></para>
            </entry>
            <entry>
              <para>null</para>
            </entry>
            <entry>
              <para>Specifies a password that is used in conjunction with a certificate
            specified using the option
            <literal>CertificateFile</literal>. For an example of usage,
            see <link xlink:href="34e3033f-b986-4073-95c8-945f73aa79b0#connector-net-tutorials-ssl">Tutorial: Using SSL with </link>. Was
            introduced with 6.2.1.</para>
            </entry>
          </row>
          <row>
            <entry>
              <para>
                <literal>Certificate Store Location</literal>,
            <literal>CertificateStoreLocation</literal></para>
            </entry>
            <entry>
              <para>null</para>
            </entry>
            <entry>
              <para>Enables you to access a certificate held in a personal store, rather
            than use a certificate file and password combination. For an
            example of usage, see
            <link xlink:href="34e3033f-b986-4073-95c8-945f73aa79b0#connector-net-tutorials-ssl">Tutorial: Using SSL with </link>. Was
            introduced with 6.2.1.</para>
            </entry>
          </row>
          <row>
            <entry>
              <para>
                <literal>Certificate Thumbprint</literal>,
            <literal>CertificateThumbprint</literal></para>
            </entry>
            <entry>
              <para>null</para>
            </entry>
            <entry>
              <para>Specifies a certificate thumbprint to ensure correct identification of a
            certificate contained within a personal store. For an
            example of usage, see
            <link xlink:href="34e3033f-b986-4073-95c8-945f73aa79b0#connector-net-tutorials-ssl">Tutorial: Using SSL with </link>. Was
            introduced with 6.2.1.</para>
            </entry>
          </row>
          <row>
            <entry>
              <para>
                <literal>CharSet</literal>, <literal>Character Set</literal>,
            <literal>CharacterSet</literal></para>
            </entry>
            <entry>
              <para>
              </para>
            </entry>
            <entry>
              <para>Specifies the character set that should be used to encode all queries
            sent to the server. Resultsets are still returned in the
            character set of the result data.</para>
            </entry>
          </row>
          <row>
            <entry>
              <para>
                <literal>Check Parameters</literal>, <literal>CheckParameters</literal></para>
            </entry>
            <entry>
              <para>true</para>
            </entry>
            <entry>
              <para>Indicates if stored routine parameters should be checked against the
            server.</para>
            </entry>
          </row>
          <row>
            <entry>
              <para>
                <literal>Command Interceptors</literal>,
            <literal>CommandInterceptors</literal></para>
            </entry>
            <entry>
              <para>
              </para>
            </entry>
            <entry>
              <para>The list of interceptors that can intercept SQL command operations.</para>
            </entry>
          </row>
          <row>
            <entry>
              <para>
                <literal>Connect Timeout</literal>, <literal>Connection
            Timeout</literal>, <literal>ConnectionTimeout</literal></para>
            </entry>
            <entry>
              <para>15</para>
            </entry>
            <entry>
              <para>The length of time (in seconds) to wait for a connection to the server
            before terminating the attempt and generating an error.</para>
            </entry>
          </row>
          <row>
            <entry>
              <para>
                <literal>Convert Zero Datetime</literal>,
            <literal>ConvertZeroDateTime</literal></para>
            </entry>
            <entry>
              <para>false</para>
            </entry>
            <entry>
              <para>True to have <literal>MySqlDataReader.GetValue()</literal> and
            <literal>MySqlDataReader.GetDateTime()</literal> return
            <literal>DateTime.MinValue</literal> for date or datetime
            columns that have disallowed values.</para>
            </entry>
          </row>
          <row>
            <entry>
              <para>
                <literal>Default Command Timeout</literal>,
            <literal>DefaultCommandTimeout</literal></para>
            </entry>
            <entry>
              <para>30</para>
            </entry>
            <entry>
              <para>Sets the default value of the command timeout to be used. This does not
            supercede the individual command timeout property on an
            individual command object. If you set the command timeout
            property, that will be used. This option was added in
            Connector/Net 5.1.4</para>
            </entry>
          </row>
          <row>
            <entry>
              <para>
                <literal>Default Table Cache Age</literal>,
            <literal>DefaultTableCacheAge</literal></para>
            </entry>
            <entry>
              <para>60</para>
            </entry>
            <entry>
              <para>Specifies how long a <literal>TableDirect</literal> result should be
            cached, in seconds. For usage information about table
            caching, see
            <link xlink:href="8b7d06e8-0177-4dd0-acca-f9c9caaa1072#connector-net-programming-tablecaching">Using Connector/Net with Table Caching</link>.
            This option was added in Connector/Net 6.4.</para>
            </entry>
          </row>
          <row>
            <entry>
              <para>
                <literal>Encrypt</literal>, <literal>UseSSL</literal></para>
            </entry>
            <entry>
              <para>false</para>
            </entry>
            <entry>
              <para>For Connector/Net 5.0.3 and later, when <literal>true</literal>, SSL
            encryption is used for all data sent between the client and
            server if the server has a certificate installed. Recognized
            values are <literal>true</literal>,
            <literal>false</literal>, <literal>yes</literal>, and
            <literal>no</literal>. In versions before 5.0.3, this option
            had no effect. From version 6.2.1, this option is deprecated
            and is replaced by <literal>SSL Mode</literal>. The option
            still works if used. If this option is set to true, it is
            equivalent to <literal>SSL Mode = Preferred</literal>.</para>
            </entry>
          </row>
          <row>
            <entry>
              <para>
                <literal>Exception Interceptors</literal>,
            <literal>ExceptionInterceptors</literal></para>
            </entry>
            <entry>
              <para>
              </para>
            </entry>
            <entry>
              <para>The list of interceptors that can triage thrown
            <literal>MySqlException</literal> exceptions.</para>
            </entry>
          </row>
          <row>
            <entry>
              <para>
                <literal>Functions Return String</literal>,
            <literal>FunctionsReturnString</literal></para>
            </entry>
            <entry>
              <para>false</para>
            </entry>
            <entry>
              <para>Causes the connector to return binary/varbinary values as strings, if
            they do not have a tablename in the metadata.</para>
            </entry>
          </row>
          <row>
            <entry>
              <para>
                <literal>Host</literal>, <literal>Server</literal>, <literal>Data
            Source</literal>, <literal>DataSource</literal>,
            <literal>Address</literal>, <literal>Addr</literal>,
            <literal>Network Address</literal></para>
            </entry>
            <entry>
              <para>localhost</para>
            </entry>
            <entry>
              <para>The name or network address of the instance of MySQL to which to
            connect. Multiple hosts can be specified separated by
            commas. This can be useful where multiple MySQL servers are
            configured for replication and you are not concerned about
            the precise server you are connecting to. No attempt is made
            by the provider to synchronize writes to the database, so
            take care when using this option. In Unix environment with
            Mono, this can be a fully qualified path to a MySQL socket
            file. With this configuration, the Unix socket will be used
            instead of the TCP/IP socket. Currently, only a single
            socket name can be given, so accessing MySQL in a replicated
            environment using Unix sockets is not currently supported.</para>
            </entry>
          </row>
          <row>
            <entry>
              <para>
                <literal>Ignore Prepare</literal>, <literal>IgnorePrepare</literal></para>
            </entry>
            <entry>
              <para>true</para>
            </entry>
            <entry>
              <para>When true, instructs the provider to ignore any calls to
            <literal>MySqlCommand.Prepare()</literal>. This option is
            provided to prevent issues with corruption of the statements
            when used with server-side prepared statements. If you use
            server-side prepare statements, set this option to false.
            This option was added in Connector/Net 5.0.3 and
            Connector/Net 1.0.9.</para>
            </entry>
          </row>
          <row>
            <entry>
              <para>
                <literal>Initial Catalog</literal>, <literal>Database</literal></para>
            </entry>
            <entry>
              <para>mysql</para>
            </entry>
            <entry>
              <para>The case-sensitive name of the database to use initially.</para>
            </entry>
          </row>
          <row>
            <entry>
              <para>
                <literal>Interactive</literal>, <literal>Interactive Session</literal>,
            <literal>InteractiveSession</literal></para>
            </entry>
            <entry>
              <para>false</para>
            </entry>
            <entry>
              <para>If set to true, the client is interactive. An interactive client is one
            where the server variable
            <literal>CLIENT_INTERACTIVE</literal> is set. If an
            interactive client is set, the
            <literal>wait_timeout</literal> variable is set to the value
            of <literal>interactive_timeout</literal>. The client will
            then timeout after this period of inactivity. More details
            can be found in the server manual
            <link xlink:href="server-system-variables"></link>.</para>
            </entry>
          </row>
          <row>
            <entry>
              <para>
                <literal>Integrated Security</literal>,
            <literal>IntegratedSecurity</literal></para>
            </entry>
            <entry>
              <para>no</para>
            </entry>
            <entry>
              <para>Use Windows authentication when connecting to server. By default, it is
            turned off. To enable, specify a value of
            <literal>yes</literal>. (You can also use the value
            <literal>sspi</literal> as an alternative to
            <literal>yes</literal>.) For details, see
            <link xlink:href="8b7d06e8-0177-4dd0-acca-f9c9caaa1072#connector-net-programming-authentication-windows-native">Using the Windows Native Authentication Plugin</link>.
            This option was introduced in Connector/Net 6.4.4.</para>
            </entry>
          </row>
          <row>
            <entry>
              <para>
                <literal>Keep Alive</literal>, <literal>Keepalive</literal></para>
            </entry>
            <entry>
              <para>0</para>
            </entry>
            <entry>
              <para>For TCP connections, idle connection time measured in seconds, before
            the first keepalive packet is sent. A value of 0 indicates
            that keepalive is not used.</para>
            </entry>
          </row>
          <row>
            <entry>
              <para>
                <literal>Logging</literal>
              </para>
            </entry>
            <entry>
              <para>false</para>
            </entry>
            <entry>
              <para>When true, various pieces of information is output to any configured
            TraceListeners. See
            <link xlink:href="8b7d06e8-0177-4dd0-acca-f9c9caaa1072#connector-net-programming-tracing">Using the  Trace Source Object</link> for
            further details.</para>
            </entry>
          </row>
          <row>
            <entry>
              <para>
                <literal>Old Guids</literal>, <literal>OldGuids</literal></para>
            </entry>
            <entry>
              <para>false</para>
            </entry>
            <entry>
              <para>This option was introduced in Connector/Net 6.1.1. The backend
            representation of a GUID type was changed from
            <literal>BINARY(16)</literal> to
            <literal>CHAR(36)</literal>. This was done to allow
            developers to use the server function
            <literal>UUID()</literal> to populate a GUID
            table - <literal>UUID()</literal> generates a 36-character
            string. Developers of older applications can add
            <literal>'Old Guids=true'</literal> to the connection string
            to use a GUID of data type
            <literal>BINARY(16)</literal>.</para>
            </entry>
          </row>
          <row>
            <entry>
              <para>
<<<<<<< HEAD
                <literal>Old Syntax</literal>, <literal>OldSyntax</literal>,
            <literal>Use Old Syntax</literal>,
            <literal>UseOldSyntax</literal></para>
            </entry>
            <entry>
              <para>false</para>
            </entry>
            <entry>
              <para>This option was deprecated in Connector/Net 5.2.2. All code should now
            be written using the '@' symbol as the parameter marker.</para>
            </entry>
          </row>
          <row>
            <entry>
              <para>
=======
>>>>>>> f341e0da
                <literal>Password</literal>, <literal>pwd</literal></para>
            </entry>
            <entry>
              <para>
              </para>
            </entry>
            <entry>
              <para>The password for the MySQL account being used.</para>
            </entry>
          </row>
          <row>
            <entry>
              <para>
                <literal>Persist Security Info</literal>,
            <literal>PersistSecurityInfo</literal></para>
            </entry>
            <entry>
              <para>false</para>
            </entry>
            <entry>
              <para>When set to <literal>false</literal> or <literal>no</literal> (strongly
            recommended), security-sensitive information, such as the
            password, is not returned as part of the connection if the
            connection is open or has ever been in an open state.
            Resetting the connection string resets all connection string
            values, including the password. Recognized values are
            <literal>true</literal>, <literal>false</literal>,
            <literal>yes</literal>, and <literal>no</literal>.</para>
            </entry>
          </row>
          <row>
            <entry>
              <para>
                <literal>Pipe Name</literal>, <literal>Pipe</literal>,
            <literal>PipeName</literal></para>
            </entry>
            <entry>
              <para>mysql</para>
            </entry>
            <entry>
              <para>When set to the name of a named pipe, the
            <literal>MySqlConnection</literal> will attempt to connect
            to MySQL on that named pipe. This setting only applies to
            the Windows platform.</para>
            </entry>
          </row>
          <row>
            <entry>
              <para>
                <literal>Port</literal>
              </para>
            </entry>
            <entry>
              <para>3306</para>
            </entry>
            <entry>
              <para>The port MySQL is using to listen for connections. This value is ignored
            if Unix socket is used.</para>
            </entry>
          </row>
          <row>
            <entry>
              <para>
                <literal>Procedure Cache Size</literal>,
            <literal>ProcedureCacheSize</literal>, <literal>procedure
            cache</literal>, <literal>procedurecache</literal></para>
            </entry>
            <entry>
              <para>25</para>
            </entry>
            <entry>
              <para>Sets the size of the stored procedure cache. By default, Connector/Net
            stores the metadata (input/output data types) about the last
            25 stored procedures used. To disable the stored procedure
            cache, set the value to zero (0). This option was added in
            Connector/Net 5.0.2 and Connector/Net 1.0.9.</para>
            </entry>
          </row>
          <row>
            <entry>
              <para>
                <literal>Protocol</literal>, <literal>Connection Protocol</literal>,
            <literal>ConnectionProtocol</literal></para>
            </entry>
            <entry>
              <para>socket</para>
            </entry>
            <entry>
              <para>Specifies the type of connection to make to the server. Values can be:
            <literal>socket</literal> or <literal>tcp</literal> for a
            socket connection, <literal>pipe</literal> for a named pipe
            connection, <literal>unix</literal> for a Unix socket
            connection, <literal>memory</literal> to use MySQL shared
            memory.</para>
            </entry>
          </row>
          <row>
            <entry>
              <para>
                <literal>Replication</literal>
              </para>
            </entry>
            <entry>
              <para>false</para>
            </entry>
            <entry>
              <para>Indicates if this connection is to use replicated servers.</para>
            </entry>
          </row>
          <row>
            <entry>
              <para>
                <literal>Respect Binary Flags</literal>,
            <literal>RespectBinaryFlags</literal></para>
            </entry>
            <entry>
              <para>true</para>
            </entry>
            <entry>
              <para>Setting this option to <literal>false</literal> means that Connector/Net
            ignores a column's binary flags as set by the server. This
            option was added in Connector/Net version 5.1.3.</para>
            </entry>
          </row>
          <row>
            <entry>
              <para>
                <literal>Shared Memory Name</literal>,
            <literal>SharedMemoryName</literal></para>
            </entry>
            <entry>
              <para>MYSQL</para>
            </entry>
            <entry>
              <para>The name of the shared memory object to use for communication if the
            connection protocol is set to <literal>memory</literal>.</para>
            </entry>
          </row>
          <row>
            <entry>
              <para>
                <literal>Sql Server Mode</literal>, <literal>sqlservermode</literal></para>
            </entry>
            <entry>
              <para>false</para>
            </entry>
            <entry>
              <para>Allow SQL Server syntax. When set to <literal>true</literal>, enables
            Connector/Net to support square brackets around symbols
            instead of backticks. This enables Visual Studio wizards
            that bracket symbols with [] to work with Connector/Net.
            This option incurs a performance hit, so should only be used
            if necessary. This option was added in version 6.3.1.</para>
            </entry>
          </row>
          <row>
            <entry>
              <para>
                <literal>SSL Mode</literal>, <literal>SslMode</literal></para>
            </entry>
            <entry>
              <para>None</para>
            </entry>
            <entry>
              <para>This option has the following values:

            <list class="bullet"><listItem><para><legacyBold>None</legacyBold> - do not use
                  SSL.
                </para></listItem><listItem><para><legacyBold>Preferred</legacyBold> - use SSL
                  if the server supports it, but allow connection in all
                  cases.
                </para></listItem><listItem><para><legacyBold>Required</legacyBold> - Always use
                  SSL. Deny connection if server does not support SSL.
                </para></listItem><listItem><para><legacyBold>VerifyCA</legacyBold> - Always use
                  SSL. Validate the CA but tolerate name mismatch.
                </para></listItem><listItem><para><legacyBold>VerifyFull</legacyBold> - Always
                  use SSL. Fail if the host name is not correct.
                </para></listItem></list><para>
              This option was introduced in  6.2.1.
            </para></para>
            </entry>
          </row>
          <row>
            <entry>
              <para>
                <literal>Table Cache</literal>, <literal>tablecache</literal>,
            <literal>tablecaching</literal></para>
            </entry>
            <entry>
              <para>false</para>
            </entry>
            <entry>
              <para>Enables or disables caching of <literal>TableDirect</literal> commands.
            A value of <literal>true</literal> enables the cache while
            <literal>false</literal> disables it. For usage information
            about table caching, see
            <link xlink:href="8b7d06e8-0177-4dd0-acca-f9c9caaa1072#connector-net-programming-tablecaching">Using Connector/Net with Table Caching</link>.
            This option was added in Connector/Net 6.4.</para>
            </entry>
          </row>
          <row>
            <entry>
              <para>
                <literal>Treat BLOBs as UTF8</literal>,
            <literal>TreatBlobsAsUTF8</literal></para>
            </entry>
            <entry>
              <para>false</para>
            </entry>
            <entry>
              <para>
              </para>
            </entry>
          </row>
          <row>
            <entry>
              <para>
                <literal>Treat Tiny As Boolean</literal>,
            <literal>TreatTinyAsBoolean</literal></para>
            </entry>
            <entry>
              <para>true</para>
            </entry>
            <entry>
              <para>Setting this value to <literal>false</literal> indicates that
            <literal>TINYINT(1)</literal> will be treated as an
            <literal>INT</literal>. See
            <link xlink:href="numeric-type-overview"></link> for a further
            explanation of the <literal>TINYINT</literal>
            and <literal>BOOL</literal> data types.</para>
            </entry>
          </row>
          <row>
            <entry>
              <para>
                <literal>Use Affected Rows</literal>, <literal>UseAffectedRows</literal></para>
            </entry>
            <entry>
              <para>false</para>
            </entry>
            <entry>
              <para>When <literal>true</literal> the connection will report changed rows
            instead of found rows. This option was added in
            Connector/Net version 5.2.6.</para>
            </entry>
          </row>
          <row>
            <entry>
              <para>
                <literal>Use Procedure Bodies</literal>,
            <literal>UseProcedureBodies</literal>, <literal>procedure
            bodies</literal></para>
            </entry>
            <entry>
              <para>true</para>
            </entry>
            <entry>
              <para>When set to <literal>true</literal>, the default value,  expects
            the body of the procedure to be viewable. This enables it to
            determine the parameter types and order. Set the option to
            <literal>false</literal> when the user connecting to the
            database does not have the
            <literal>SELECT</literal> privileges for the
            <literal>mysql.proc</literal> (stored procedures) table, or
            cannot view
            <literal>INFORMATION_SCHEMA.ROUTINES</literal>. In
            this case,  cannot determine the types and order of
            the parameters, and must be alerted to this fact by setting
            this option to <literal>false</literal>. When set to
            <literal>false</literal>,  does not rely on this
            information being available when the procedure is called.
            Because  will not be able to determine this
            information, explicitly set the types of all the parameters
            before the call and add the parameters to the command in the
            same order as they appear in the procedure definition. This
            option was added in  5.0.4 and  1.0.10.</para>
            </entry>
          </row>
          <row>
            <entry>
              <para>
                <literal>User Id</literal>, <literal>UserID</literal>,
            <literal>Username</literal>, <literal>Uid</literal>,
            <literal>User name</literal>, <literal>User</literal></para>
            </entry>
            <entry>
              <para>
              </para>
            </entry>
            <entry>
              <para>The MySQL login account being used.</para>
            </entry>
          </row>
          <row>
            <entry>
              <para>
                <literal>Compress</literal>, <literal>Use Compression</literal>,
            <literal>UseCompression</literal></para>
            </entry>
            <entry>
              <para>false</para>
            </entry>
            <entry>
              <para>
                <para>
              Setting this option to <literal>true</literal> enables
              compression of packets exchanged between the client and
              the server. This exchange is defined by the MySQL
              client/server protocol.
            </para>
                <para>
              Compression is used if both client and server support ZLIB
              compression, and the client has requested compression
              using this option.
            </para>
                <para>
              A compressed packet header is: packet length (3 bytes),
              packet number (1 byte), and Uncompressed Packet Length (3
              bytes). The Uncompressed Packet Length is the number of
              bytes in the original, uncompressed packet. If this is
              zero, the data in this packet has not been compressed.
              When the compression protocol is in use, either the client
              or the server may compress packets. However, compression
              will not occur if the compressed length is greater than
              the original length. Thus, some packets will contain
              compressed data while other packets will not.
            </para>
              </para>
            </entry>
          </row>
          <row>
            <entry>
              <para>
                <literal>Use Usage Advisor</literal>, <literal>Usage Advisor</literal>,
            <literal>UseUsageAdvisor</literal></para>
            </entry>
            <entry>
              <para>false</para>
            </entry>
            <entry>
              <para>Logs inefficient database operations.</para>
            </entry>
          </row>
          <row>
            <entry>
              <para>
                <literal>Use Performance Monitor</literal>,
            <literal>UsePerformanceMonitor</literal>,
            <literal>userperfmon</literal>, <literal>perfmon</literal></para>
            </entry>
            <entry>
              <para>false</para>
            </entry>
            <entry>
              <para>Indicates that performance counters should be updated during execution.</para>
            </entry>
          </row>
        </table>
        <para>
    The following table lists the valid names for options related to
    connection pooling within the <literal>ConnectionString</literal>.
    For more information about connection pooling, see
    <link xlink:href="8b7d06e8-0177-4dd0-acca-f9c9caaa1072#connector-net-programming-connection-pooling">Using Connector/Net with Connection Pooling</link>.
  </para>
        <table>
          <row>
            <entry>
              <para>
                <literal>Cache Server Properties</literal>,
            <literal>CacheServerProperties</literal></para>
            </entry>
            <entry>
              <para>false</para>
            </entry>
            <entry>
              <para>Specifies whether server variable settings are updated by a
            <literal>SHOW VARIABLES</literal> command each time a pooled
            connection is returned. Enabling this setting speeds up
            connections in a connection pool environment. Your
            application will not be informed of any changes to
            configuration variables made by other connections. This
            option was added in Connector/Net 6.3.</para>
            </entry>
          </row>
          <row>
            <entry>
              <para>
                <literal>Connection Lifetime</literal>,
            <literal>ConnectionLifeTime</literal></para>
            </entry>
            <entry>
              <para>0</para>
            </entry>
            <entry>
              <para>When a connection is returned to the pool, its creation time is compared
            with the current time, and the connection is destroyed if
            that time span (in seconds) exceeds the value specified by
            <literal>Connection Lifetime</literal>. This is useful in
            clustered configurations to force load balancing between a
            running server and a server just brought online. A value of
            zero (0) causes pooled connections to have the maximum
            connection timeout.</para>
            </entry>
          </row>
          <row>
            <entry>
              <para>
                <literal>Connection Reset</literal>, <literal>ConnectionReset</literal></para>
            </entry>
            <entry>
              <para>false</para>
            </entry>
            <entry>
              <para>If true, the connection state will be reset when it is retrieved from
            the pool. The default value of false avoids making an
            additional server round trip when obtaining a connection,
            but the connection state is not reset.</para>
            </entry>
          </row>
          <row>
            <entry>
              <para>
                <literal>Maximum Pool Size</literal>, <literal>Max Pool Size</literal>,
            <literal>maximumpoolsize</literal></para>
            </entry>
            <entry>
              <para>100</para>
            </entry>
            <entry>
              <para>The maximum number of connections allowed in the pool.</para>
            </entry>
          </row>
          <row>
            <entry>
              <para>
                <literal>Minimum Pool Size</literal>, <literal>Min Pool Size</literal>,
            <literal>MinimumPoolSize</literal></para>
            </entry>
            <entry>
              <para>0</para>
            </entry>
            <entry>
              <para>The minimum number of connections allowed in the pool.</para>
            </entry>
          </row>
          <row>
            <entry>
              <para>
                <literal>Pooling</literal>
              </para>
            </entry>
            <entry>
              <para>true</para>
            </entry>
            <entry>
              <para>When <literal>true</literal>, the <literal>MySqlConnection</literal>
            object is drawn from the appropriate pool, or if necessary,
            is created and added to the appropriate pool. Recognized
            values are <literal>true</literal>,
            <literal>false</literal>, <literal>yes</literal>, and
            <literal>no</literal>.</para>
            </entry>
          </row>
        </table>
      </content>
    </section>
  </developerConceptualDocument>
</topic><|MERGE_RESOLUTION|>--- conflicted
+++ resolved
@@ -488,24 +488,6 @@
           <row>
             <entry>
               <para>
-<<<<<<< HEAD
-                <literal>Old Syntax</literal>, <literal>OldSyntax</literal>,
-            <literal>Use Old Syntax</literal>,
-            <literal>UseOldSyntax</literal></para>
-            </entry>
-            <entry>
-              <para>false</para>
-            </entry>
-            <entry>
-              <para>This option was deprecated in Connector/Net 5.2.2. All code should now
-            be written using the '@' symbol as the parameter marker.</para>
-            </entry>
-          </row>
-          <row>
-            <entry>
-              <para>
-=======
->>>>>>> f341e0da
                 <literal>Password</literal>, <literal>pwd</literal></para>
             </entry>
             <entry>
