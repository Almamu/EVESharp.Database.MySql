--- conflicted
+++ resolved
@@ -1,46 +1,41 @@
-7.0.7
-<<<<<<< HEAD
-- MySqlX: Fixed configuration handling paths in Linux and MacOS.
-- MySqlX: Fixed Dispose error in Linux and MacOS.
-- MySqlX: Added support for IPv6.
-=======
-- MySqlX: Fixed configuration handling paths in Linux and MacOS (Oracle Bug #25423724).
-- MySqlX: Fixed Dispose error in Linux and MacOS (Oracle Bug #25423700).
->>>>>>> 8fa881fe
-
-
-7.0.6
-- MySqlX: Fixed schema.GetTables() and schema.GetCollections() (Oracle Bug #24385662).
-- EFCore: MySQLHistoryRepository has not implemented get_ExistsSql() (Oracle Bug #24804771).
-- EFCore: Cannot use datetimeoffset in EF DBContext (Oracle Bug #24732001).
-- EFCore: SQL syntax error when using Contains in where predicate for a linq query (Oracle Bug #24797524).
-- EFCore: Ensure ConcurrencyToken attribute is supported with MySQL provider.
-
-
-7.0.5
-- Added fallback to SSL connections.
-- MySqlX: Added ssl-enable and ssl-ca uri options for SSL connections.
-
-
-7.0.4
-- MySqlX: Added Table.IsView property to support Views.
-- MySqlX: Fixed Collection.Add() when DbDoc contains an array (Oracle Bug #23542031).
-- MySqlX: Fixed adding empty array in Collection (Oracle Bug #23542066).
-- MySqlX: Flexible Parameter Lists.
-- NETCore: Added .Net Core 1.0 support in MySql.Data.
-- Entity Framework Core: Added support for Entity Framework Core in MySQL.Data.EntityFrameworkCore (includes support for .Net 4.5.1).
-
-
-7.0.3
-- Added support for TLSv1.1 and TLSv1.2
-- MySqlX: Added Result to Commit() and Rollback() Session methods in order to be able to read Warnings.
-- MySqlX: Fixed binary collations as strings instead of bytes.
-- MySqlX: Replace the use of "@" for "$" in JSON path expressions.
-- MySqlX: Added support for TLSv1.0
-
-
-7.0.2
-- Support for MySqlX.Session and NodeSession objects in new Dev API.
-- Support for Collection and Documents objects new Dev API.
-- Support for Relational tables in new Dev API.
+7.0.7
+- MySqlX: Fixed configuration handling paths in Linux and MacOS (Oracle Bug #25423724).
+- MySqlX: Fixed Dispose error in Linux and MacOS (Oracle Bug #25423700).
+- MySqlX: Added support for IPv6.
+
+
+7.0.6
+- MySqlX: Fixed schema.GetTables() and schema.GetCollections() (Oracle Bug #24385662).
+- EFCore: MySQLHistoryRepository has not implemented get_ExistsSql() (Oracle Bug #24804771).
+- EFCore: Cannot use datetimeoffset in EF DBContext (Oracle Bug #24732001).
+- EFCore: SQL syntax error when using Contains in where predicate for a linq query (Oracle Bug #24797524).
+- EFCore: Ensure ConcurrencyToken attribute is supported with MySQL provider.
+
+
+7.0.5
+- Added fallback to SSL connections.
+- MySqlX: Added ssl-enable and ssl-ca uri options for SSL connections.
+
+
+7.0.4
+- MySqlX: Added Table.IsView property to support Views.
+- MySqlX: Fixed Collection.Add() when DbDoc contains an array (Oracle Bug #23542031).
+- MySqlX: Fixed adding empty array in Collection (Oracle Bug #23542066).
+- MySqlX: Flexible Parameter Lists.
+- NETCore: Added .Net Core 1.0 support in MySql.Data.
+- Entity Framework Core: Added support for Entity Framework Core in MySQL.Data.EntityFrameworkCore (includes support for .Net 4.5.1).
+
+
+7.0.3
+- Added support for TLSv1.1 and TLSv1.2
+- MySqlX: Added Result to Commit() and Rollback() Session methods in order to be able to read Warnings.
+- MySqlX: Fixed binary collations as strings instead of bytes.
+- MySqlX: Replace the use of "@" for "$" in JSON path expressions.
+- MySqlX: Added support for TLSv1.0
+
+
+7.0.2
+- Support for MySqlX.Session and NodeSession objects in new Dev API.
+- Support for Collection and Documents objects new Dev API.
+- Support for Relational tables in new Dev API.
 - Support for Transactions in new Dev API.