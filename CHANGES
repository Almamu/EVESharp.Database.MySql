--- conflicted
+++ resolved
@@ -1,95 +1,65 @@
-
-6.7.5
-- Fix for bad query when using LINQ to Entities with a query using Take, OrderBy & Contains in Code First (MySql bug #69751, Oracle bug #17194945).
-- Fix for LINQ to Entities error for bad aliasing in column for expression (MySql bug #69922, Oracle bug #17285548).
-- Installer adds MySql.Data, MySql.Data.Entity, and MySql.Web to machine.config and into GAC.
-- Added MySql.Web.dll for .NET Framework 4.5
-- Fix for NullReferenceException when try to save entity with TINYINY or BIGINT as PK (MySql bug #70888, Oracle bug #17866076).
-
-
-6.7.4
-- Fix for Entity Framework when inserts data having Identity columns (Oracle bug #16494585).
-- Fix for Connector/NET cannot read data from a MySql table using UTF-16/UTF-32 (MySql bug #69169, Oracle bug #16776818).
-- Fix for Malformed query in Entity Framework when eager loading due to multiple projections (MySql bug #67183, Oracle bug #16872852).
-- Fix for database objects with 'dbo' prefix when using automatic migrations in Entity Framework 5.0 (Oracle bug #16909439).
-- Fix for bug IIS application pool reset worker process causes website to crash (Oracle bug #16909237, Mysql Bug #67665).  
-- Fix for bug Error in LINQ to Entities query when using Distinct().Count() (MySql Bug #68513, Oracle bug #16950146).
-- Fix for occasionally return no data when socket connection is slow, interrupted or delayed (MySql bug #69039, Oracle bug #16950212).
-- Fix for ConstraintException when filling a datatable (MySql bug #65065, Oracle bug #16952323).
-- Fix for Data Provider is not found after uninstalling Mysql for visual studio (Oracle bug #16973456).
-- Fix for nested sql generated for LINQ to Entities query with Take and Order by (MySql bug #65723, Oracle bug #16973939).
-<<<<<<< HEAD
-=======
-- Several fixes for the parser:
-a) Added a all server supported keywords as identifiers to grammar.
-b) Solved some inconsistencies on they way begin (work) vs begin (block) was interpreted regarding server.
-c) Added to grammar missing comparison operators for 'handler table read'.
-d) Corrected several errors (instead of returning "missing EndOfFile" now returns "No viable alternative at input ...")/
-e) Added to grammar missing support for 'show count(*) warnings'.
-f) Fixed bug when case expression was accepting 'case end' (must only accept 'end').
-g) Added support for '$' in identifiers.
-h) Corrected some bugs in escape sequences (like not recognizing \b).
-i) Fixed a bug where not all session var references were recognized (@@session.var).
-j) Fixed some errors with aggregate functions (like not supporting ALL and DISTINCT).
-k) Added support for 'show full tables'.
-l) Corrected some inconsistencias with 'character set' clause among grammar statements.
-m) Corrected bad support for casting expressions
-n) Added support for missing expressions 'default' and 'values'.
-o) Added optional support for condition in 'case' expression.
-p) Made definition for column definition in DDLs more compliant with server.
-q) Added missing support for bool/boolean data types.
-r) Corrected some inconsistencies in collate for expressions.
-s) Added support for ws_nsweights & opt_ws_levels in weigth function.
-t) Corrected many arguments for functions with special syntax (like now being able to accept expressions instead of only literals).
-u) Removed some false keywords (engine names like myisam) from lexer spec.
-v) Added 200+ extra unit tests.
-- Fix for bad query when using LINQ to Entities with a query using Take, OrderBy & Contains in Code First (MySql bug #69751, Oracle bug #17194945).
-- Fix for Visual Studio parser for MySql does not recognize properly all valid identifiers (Oracle Bug #16881354).
-- Fix for LINQ to Entities error for bad aliasing in column for expression (MySql bug #69922, Oracle bug #17285548).
-- Fix for In stored routine debugger, after a case else a begin-end is badly instrumented (Oracle bug #17284598).
-- Fix for .Net connector does not add auto_increment to bigint columns (MySql Bug #70602).
->>>>>>> 468d49ae
-
-
-6.7.3
-- Fix for bug in Replication & load balancing (Oracle bug #16762427)
-- Added support for Entity Framework 5.0 when using .net 4.0 (WorkItem #228).
-
-
-6.7.2
-- Fix for Bug "REPAIR" option on connector/net_installer, raise an exception (Oracle Bug #16630567).
-- Fix for Bug Entity Framework 5.0 (.net 4.0) with mysql connector/net 6.7.0 alpha (Oracle Bug #16694050).
-- Added WinRT support.
-- Fix for Incorrect assemblies runtime version installed (Oracle Bug #16725274).
-- Fix for Core assemblies not listed in add reference dialog for .net 4.5 (Oracle Bug #16704115).
-
-
-6.7.1
-- Fix for Bug Assemblies for .net 4.5 are not included in the installation (Oracle Bug #16463655).
-- Fix for Bug Geometry Provider Incompatible Exception (Oracle Bug # 16453250).
-
-
-6.7.0
-- Fix for bug Keyword not supported. Parameter name: AttachDbFilename (Mysql bug #66880, Oracle bug #14733472).
-- Fix for bug "Unable to connect using IPv6 connections" (MySQL bug #67253, Oracle bug #14835718).
-- Added auto-generated values for Guid identity columns (MySql bug #67450, Oracle bug #15834176).
-- Fix for method FirstOrDefault not supported in some LINQ to Entities queries (MySql bug #67377, Oracle bug #15856964). 
-- Fixed missing keywords not working as ids (wihout quoting) in parser: value, status, unknown & some unit tests from Arnaud feedback.
-- Fix for Datetime precision doesn't work with code first or model first. (Oracle bug #15972773).
-- Fix for Support for current_timestamp as default for datetime with ef for server 5.6 (Oracle bug #15935094).
-- Adding support for Geometry type. Unit Tests included. Supporting server 5.1 and further.
-- Added support for new connect attributes feature in server 5.6 (Oracle bug #15935112).
-- Added protocol support for password expiration (Oracle bug #15935104).
-- Added support for password hashing with appropriate strength for server 5.6 (Oracle bug #15935128).
-- Added a more friendly message for error when trying to authenticate with old password.
-- Fix for GetSchema returning MySqlException instead of ArgumentException when passing an invalid collection name
-  (Oracle bug #16271425, MySql bug #67901).
-- Fix for EF 4.3 failing when FK identifiers are too long (MySql bug #67285, Oracle bug #16286397).
-- Fix for race condition on ConnectionStringBuilder when using multiple threads 
-  (MySql bug #68217, Oracle bug #16310698).
-- Fix for Specifying delete cascade in EF migrations does not work (MySql bug #68457, Oracle bug #16398432).
-- Fix for InvalidCastException thrown when executing an stored function (MySql bug #64633, Oracle bug #13864627).
-- Fix for Default Command Timeout not applying for EFMySqlCommand (MySql bug #67171, Oracle bug #14825670).
-- Fix for Cannot use geometry function on new instances created with ef code first (Oracle bug #16446399).
-
-
+
+6.7.5
+- Fix for bad query when using LINQ to Entities with a query using Take, OrderBy & Contains in Code First (MySql bug #69751, Oracle bug #17194945).
+- Fix for LINQ to Entities error for bad aliasing in column for expression (MySql bug #69922, Oracle bug #17285548).
+- Installer adds MySql.Data, MySql.Data.Entity, and MySql.Web to machine.config and into GAC.
+- Added MySql.Web.dll for .NET Framework 4.5
+- Fix for NullReferenceException when try to save entity with TINYINY or BIGINT as PK (MySql bug #70888, Oracle bug #17866076).
+- Fix for .Net connector does not add auto_increment to bigint columns (MySql Bug #70602).
+
+
+6.7.4
+- Fix for Entity Framework when inserts data having Identity columns (Oracle bug #16494585).
+- Fix for Connector/NET cannot read data from a MySql table using UTF-16/UTF-32 (MySql bug #69169, Oracle bug #16776818).
+- Fix for Malformed query in Entity Framework when eager loading due to multiple projections (MySql bug #67183, Oracle bug #16872852).
+- Fix for database objects with 'dbo' prefix when using automatic migrations in Entity Framework 5.0 (Oracle bug #16909439).
+- Fix for bug IIS application pool reset worker process causes website to crash (Oracle bug #16909237, Mysql Bug #67665).  
+- Fix for bug Error in LINQ to Entities query when using Distinct().Count() (MySql Bug #68513, Oracle bug #16950146).
+- Fix for occasionally return no data when socket connection is slow, interrupted or delayed (MySql bug #69039, Oracle bug #16950212).
+- Fix for ConstraintException when filling a datatable (MySql bug #65065, Oracle bug #16952323).
+- Fix for Data Provider is not found after uninstalling Mysql for visual studio (Oracle bug #16973456).
+- Fix for nested sql generated for LINQ to Entities query with Take and Order by (MySql bug #65723, Oracle bug #16973939).
+
+
+6.7.3
+- Fix for bug in Replication & load balancing (Oracle bug #16762427)
+- Added support for Entity Framework 5.0 when using .net 4.0 (WorkItem #228).
+
+
+6.7.2
+- Fix for Bug "REPAIR" option on connector/net_installer, raise an exception (Oracle Bug #16630567).
+- Fix for Bug Entity Framework 5.0 (.net 4.0) with mysql connector/net 6.7.0 alpha (Oracle Bug #16694050).
+- Added WinRT support.
+- Fix for Incorrect assemblies runtime version installed (Oracle Bug #16725274).
+- Fix for Core assemblies not listed in add reference dialog for .net 4.5 (Oracle Bug #16704115).
+
+
+6.7.1
+- Fix for Bug Assemblies for .net 4.5 are not included in the installation (Oracle Bug #16463655).
+- Fix for Bug Geometry Provider Incompatible Exception (Oracle Bug # 16453250).
+
+
+6.7.0
+- Fix for bug Keyword not supported. Parameter name: AttachDbFilename (Mysql bug #66880, Oracle bug #14733472).
+- Fix for bug "Unable to connect using IPv6 connections" (MySQL bug #67253, Oracle bug #14835718).
+- Added auto-generated values for Guid identity columns (MySql bug #67450, Oracle bug #15834176).
+- Fix for method FirstOrDefault not supported in some LINQ to Entities queries (MySql bug #67377, Oracle bug #15856964). 
+- Fixed missing keywords not working as ids (wihout quoting) in parser: value, status, unknown & some unit tests from Arnaud feedback.
+- Fix for Datetime precision doesn't work with code first or model first. (Oracle bug #15972773).
+- Fix for Support for current_timestamp as default for datetime with ef for server 5.6 (Oracle bug #15935094).
+- Adding support for Geometry type. Unit Tests included. Supporting server 5.1 and further.
+- Added support for new connect attributes feature in server 5.6 (Oracle bug #15935112).
+- Added protocol support for password expiration (Oracle bug #15935104).
+- Added support for password hashing with appropriate strength for server 5.6 (Oracle bug #15935128).
+- Added a more friendly message for error when trying to authenticate with old password.
+- Fix for GetSchema returning MySqlException instead of ArgumentException when passing an invalid collection name
+  (Oracle bug #16271425, MySql bug #67901).
+- Fix for EF 4.3 failing when FK identifiers are too long (MySql bug #67285, Oracle bug #16286397).
+- Fix for race condition on ConnectionStringBuilder when using multiple threads 
+  (MySql bug #68217, Oracle bug #16310698).
+- Fix for Specifying delete cascade in EF migrations does not work (MySql bug #68457, Oracle bug #16398432).
+- Fix for InvalidCastException thrown when executing an stored function (MySql bug #64633, Oracle bug #13864627).
+- Fix for Default Command Timeout not applying for EFMySqlCommand (MySql bug #67171, Oracle bug #14825670).
+- Fix for Cannot use geometry function on new instances created with ef code first (Oracle bug #16446399).
+
+