<<<<<<< HEAD
6.9.3
- Fix for Web Parts Personalization provider
- Fix for changing the PK between two int columns (MySql Bug #71418, Oracle bug #18923294).
- Fix for Error when Calling MySqlConnection.GetSchema("PROCEDURES WITH PARAMETERS", ...) (Oracle bug #19285959).

6.9.2
- Add async/await compatible methods
- Fix for Unable to read geometry column when it has been set with a SRID value. (MySql Bug #71869, Oracle Bug #19137999)
- Fix for Exception adding a new column to an existing model as identity and PK fails when applying the migration (MySql Bug #71418, Oracle bug #18923294).
- Added SiteMap and Personalization configuration web providers to MySql.Web Nuget Package.
=======
6.8.4
- Fix for Entity Framework Inserts broken on tables with unsigned bigint as auto increment (MySql Bug #71242, Oracle Bug #18189217).
- Fix for code To SQL Generation Broken For Foreign Keys/Indexes On Table Create (MySQL #70079, Oracle Bug #18049272)
- Fix for DotNet Connector keepalive in milliseconds instead of seconds (MySql Bug #69484, Oracle Bug #17981275).
- Fix for EF SQL Generator, Union Syntax (Concat operator) is missing required parentheses (may cause semantic changes 
  when combined with Limit clause (Take operator)) (MySql bug #70828, Oracle bug #18049691).
- Fix for support for Entity Framework 4.3 Code first Identifiers for Migrations & EF6 (MySql Bug #67285, Oracle bug #16286397).
- Added threading and custom failover support for Replication & Load balancing (MySQL Bug #69832, Oracle Bug #18112966).
- Fix for maximumpoolsize and minimumpoolsize as invalid properties in connection string (Oracle Bug #18182246).
- Fix for 'default table cache age' connection string property, set default value to 60 seconds.
- Fix for MySqlDataTime.Millisecond to be a value between 0 and 999.
- Added Microsecond to MySqlDateTime for 6-digit precision support.
- Fix for open sockets connections left when connection open fails, the error happens when the client try to get a connection when the max number of connections is reached in the server. (MySql #72025, Oracle Bug #18665388).
- Fix for Exception of "duplicate entry" in MySqlSessionProvider (MySql Bug #70409, Oracle bug #18657550).
- Fix for Unable to read geometry column when it has been set with a SRID value. (MySql Bug #71869, Oracle Bug #19137999)
- Fix for Exception adding a new column to an existing model as identity and PK fails when applying the migration (MySql Bug #71418, Oracle bug #18923294).
- Fix for Error when Calling MySqlConnection.GetSchema("PROCEDURES WITH PARAMETERS", ...) (Oracle bug #19285959).
- Fix for EF provider reports ManifestProviderToken = 5.6 for server 5.7 (Oracle bug #19453814).

>>>>>>> a6a40269


6.9.1
- Fix for Exception of "duplicate entry" in MySqlSessionProvider (MySql Bug #70409, Oracle bug #18657550).


6.9.0
- Added implementation of MySQLPersonalizationProvider.
- Added SiteMap Web provider.
- Added Simple Membership Web Provider.
- Fix for open sockets connections left when connection open fails, the error happens when the client try to get a connection when the max number of connections is reached in the server. (MySql #72025, Oracle Bug #18665388).
<|MERGE_RESOLUTION|>--- conflicted
+++ resolved
@@ -1,43 +1,23 @@
-<<<<<<< HEAD
-6.9.3
-- Fix for Web Parts Personalization provider
-- Fix for changing the PK between two int columns (MySql Bug #71418, Oracle bug #18923294).
-- Fix for Error when Calling MySqlConnection.GetSchema("PROCEDURES WITH PARAMETERS", ...) (Oracle bug #19285959).
-
-6.9.2
-- Add async/await compatible methods
-- Fix for Unable to read geometry column when it has been set with a SRID value. (MySql Bug #71869, Oracle Bug #19137999)
-- Fix for Exception adding a new column to an existing model as identity and PK fails when applying the migration (MySql Bug #71418, Oracle bug #18923294).
-- Added SiteMap and Personalization configuration web providers to MySql.Web Nuget Package.
-=======
-6.8.4
-- Fix for Entity Framework Inserts broken on tables with unsigned bigint as auto increment (MySql Bug #71242, Oracle Bug #18189217).
-- Fix for code To SQL Generation Broken For Foreign Keys/Indexes On Table Create (MySQL #70079, Oracle Bug #18049272)
-- Fix for DotNet Connector keepalive in milliseconds instead of seconds (MySql Bug #69484, Oracle Bug #17981275).
-- Fix for EF SQL Generator, Union Syntax (Concat operator) is missing required parentheses (may cause semantic changes 
-  when combined with Limit clause (Take operator)) (MySql bug #70828, Oracle bug #18049691).
-- Fix for support for Entity Framework 4.3 Code first Identifiers for Migrations & EF6 (MySql Bug #67285, Oracle bug #16286397).
-- Added threading and custom failover support for Replication & Load balancing (MySQL Bug #69832, Oracle Bug #18112966).
-- Fix for maximumpoolsize and minimumpoolsize as invalid properties in connection string (Oracle Bug #18182246).
-- Fix for 'default table cache age' connection string property, set default value to 60 seconds.
-- Fix for MySqlDataTime.Millisecond to be a value between 0 and 999.
-- Added Microsecond to MySqlDateTime for 6-digit precision support.
-- Fix for open sockets connections left when connection open fails, the error happens when the client try to get a connection when the max number of connections is reached in the server. (MySql #72025, Oracle Bug #18665388).
-- Fix for Exception of "duplicate entry" in MySqlSessionProvider (MySql Bug #70409, Oracle bug #18657550).
-- Fix for Unable to read geometry column when it has been set with a SRID value. (MySql Bug #71869, Oracle Bug #19137999)
-- Fix for Exception adding a new column to an existing model as identity and PK fails when applying the migration (MySql Bug #71418, Oracle bug #18923294).
-- Fix for Error when Calling MySqlConnection.GetSchema("PROCEDURES WITH PARAMETERS", ...) (Oracle bug #19285959).
-- Fix for EF provider reports ManifestProviderToken = 5.6 for server 5.7 (Oracle bug #19453814).
-
->>>>>>> a6a40269
-
-
-6.9.1
-- Fix for Exception of "duplicate entry" in MySqlSessionProvider (MySql Bug #70409, Oracle bug #18657550).
-
-
-6.9.0
-- Added implementation of MySQLPersonalizationProvider.
-- Added SiteMap Web provider.
-- Added Simple Membership Web Provider.
-- Fix for open sockets connections left when connection open fails, the error happens when the client try to get a connection when the max number of connections is reached in the server. (MySql #72025, Oracle Bug #18665388).
+6.9.3
+- Fix for Web Parts Personalization provider
+- Fix for changing the PK between two int columns (MySql Bug #71418, Oracle bug #18923294).
+- Fix for Error when Calling MySqlConnection.GetSchema("PROCEDURES WITH PARAMETERS", ...) (Oracle bug #19285959).
+- Fix for EF provider reports ManifestProviderToken = 5.6 for server 5.7 (Oracle bug #19453814).
+
+
+6.9.2
+- Add async/await compatible methods
+- Fix for Unable to read geometry column when it has been set with a SRID value. (MySql Bug #71869, Oracle Bug #19137999)
+- Fix for Exception adding a new column to an existing model as identity and PK fails when applying the migration (MySql Bug #71418, Oracle bug #18923294).
+- Added SiteMap and Personalization configuration web providers to MySql.Web Nuget Package.
+
+
+6.9.1
+- Fix for Exception of "duplicate entry" in MySqlSessionProvider (MySql Bug #70409, Oracle bug #18657550).
+
+
+6.9.0
+- Added implementation of MySQLPersonalizationProvider.
+- Added SiteMap Web provider.
+- Added Simple Membership Web Provider.
+- Fix for open sockets connections left when connection open fails, the error happens when the client try to get a connection when the max number of connections is reached in the server. (MySql #72025, Oracle Bug #18665388).