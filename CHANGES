<<<<<<< HEAD
6.10.3 Added support for Unix sockets in dotnet core. WL-10613
=======
6.10.3
- EF Core: Added async support. WL-10615
>>>>>>> 34728d65


6.10.2
- Fixed: EF core database first support fails for a database with views. Orabug #25493086
- Fixed: EF Core database first doesn't support mysql sample world/sakila database. Orabug #25493336
- Fixed: EF Core supports Json types. Oracle Bug #25493143
- Fixed: EF Core database first doesn't supprt multiple datatypes (bin, mediumblob, date, etc). Oracle Bug #25493209
- Fixed: EF Core TableAttribute is ignored when creating the database. Oracle Bug #25394223
- Fixed: EF Core fails saving entity changes with computed columns. Oracle Bug #25816601
- Added in EF Core database support to filter by table when scaffolding. WL-10669
- EF Core: Implemented EnsureSchemaOperation used if the OnModelCreating event has an Entity<>.Table(<name>, <schema>) definition. WL-10695
- Updated strings max lenght. WL-10705


6.10.1
- Support for Database first in Entity Framework Core 1.1
- Fixed: Exception caused by skip & take in mysql ef core Orabug #	25382036  MySQL bug #84453
- Fixed: Using contains method in expression with a variable throws exception in ef core Orabug #25394204 MySQL bug #84505
- Fixed: Using contains doesn't work when string is initialized separately & passed as param. Orabug #25541779


6.10.0
- Compression support in .net core driver.
- Support for Entity Framework Core 1.1.<|MERGE_RESOLUTION|>--- conflicted
+++ resolved
@@ -1,30 +1,27 @@
-<<<<<<< HEAD
-6.10.3 Added support for Unix sockets in dotnet core. WL-10613
-=======
-6.10.3
-- EF Core: Added async support. WL-10615
->>>>>>> 34728d65
-
-
-6.10.2
-- Fixed: EF core database first support fails for a database with views. Orabug #25493086
-- Fixed: EF Core database first doesn't support mysql sample world/sakila database. Orabug #25493336
-- Fixed: EF Core supports Json types. Oracle Bug #25493143
-- Fixed: EF Core database first doesn't supprt multiple datatypes (bin, mediumblob, date, etc). Oracle Bug #25493209
-- Fixed: EF Core TableAttribute is ignored when creating the database. Oracle Bug #25394223
-- Fixed: EF Core fails saving entity changes with computed columns. Oracle Bug #25816601
-- Added in EF Core database support to filter by table when scaffolding. WL-10669
-- EF Core: Implemented EnsureSchemaOperation used if the OnModelCreating event has an Entity<>.Table(<name>, <schema>) definition. WL-10695
-- Updated strings max lenght. WL-10705
-
-
-6.10.1
-- Support for Database first in Entity Framework Core 1.1
-- Fixed: Exception caused by skip & take in mysql ef core Orabug #	25382036  MySQL bug #84453
-- Fixed: Using contains method in expression with a variable throws exception in ef core Orabug #25394204 MySQL bug #84505
-- Fixed: Using contains doesn't work when string is initialized separately & passed as param. Orabug #25541779
-
-
-6.10.0
-- Compression support in .net core driver.
+6.10.3
+- Added support for Unix sockets in dotnet core. WL-10613
+- EF Core: Added async support. WL-10615
+
+
+6.10.2
+- Fixed: EF core database first support fails for a database with views. Orabug #25493086
+- Fixed: EF Core database first doesn't support mysql sample world/sakila database. Orabug #25493336
+- Fixed: EF Core supports Json types. Oracle Bug #25493143
+- Fixed: EF Core database first doesn't supprt multiple datatypes (bin, mediumblob, date, etc). Oracle Bug #25493209
+- Fixed: EF Core TableAttribute is ignored when creating the database. Oracle Bug #25394223
+- Fixed: EF Core fails saving entity changes with computed columns. Oracle Bug #25816601
+- Added in EF Core database support to filter by table when scaffolding. WL-10669
+- EF Core: Implemented EnsureSchemaOperation used if the OnModelCreating event has an Entity<>.Table(<name>, <schema>) definition. WL-10695
+- Updated strings max lenght. WL-10705
+
+
+6.10.1
+- Support for Database first in Entity Framework Core 1.1
+- Fixed: Exception caused by skip & take in mysql ef core Orabug #	25382036  MySQL bug #84453
+- Fixed: Using contains method in expression with a variable throws exception in ef core Orabug #25394204 MySQL bug #84505
+- Fixed: Using contains doesn't work when string is initialized separately & passed as param. Orabug #25541779
+
+
+6.10.0
+- Compression support in .net core driver.
 - Support for Entity Framework Core 1.1.