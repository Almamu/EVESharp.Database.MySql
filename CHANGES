8.0.8
<<<<<<< HEAD
- MySqlX: Updated Collection's Modify() and Remove() methods to always require a search condition (WL10739).
=======
- Removed ssl-enable connection option. Set "Required" as the default value for ssl-mode. (WL10559).
>>>>>>> 6003ff96


7.0.7
- MySqlX: Fixed configuration handling paths in Linux and MacOS (Oracle Bug #25423724).
- MySqlX: Fixed Dispose error in Linux and MacOS (Oracle Bug #25423700).
- MySqlX: Added support for creating, modifying, and dropping Views (WL10034).
- MySqlX: Added support for IPv6 (WL10080).
- MySqlX: Added validations to SessionConfigManager methods (Oracle Bug #25598617).


7.0.6
- MySqlX: Fixed schema.GetTables() and schema.GetCollections() (Oracle Bug #24385662).
- EFCore: MySQLHistoryRepository has not implemented get_ExistsSql() (Oracle Bug #24804771).
- EFCore: Cannot use datetimeoffset in EF DBContext (Oracle Bug #24732001).
- EFCore: SQL syntax error when using Contains in where predicate for a linq query (Oracle Bug #24797524).
- EFCore: Ensure ConcurrencyToken attribute is supported with MySQL provider.


7.0.5
- Added fallback to SSL connections.
- MySqlX: Added ssl-enable and ssl-ca uri options for SSL connections.


7.0.4
- MySqlX: Added Table.IsView property to support Views.
- MySqlX: Fixed Collection.Add() when DbDoc contains an array (Oracle Bug #23542031).
- MySqlX: Fixed adding empty array in Collection (Oracle Bug #23542066).
- MySqlX: Flexible Parameter Lists.
- NETCore: Added .Net Core 1.0 support in MySql.Data.
- Entity Framework Core: Added support for Entity Framework Core in MySQL.Data.EntityFrameworkCore (includes support for .Net 4.5.1).


7.0.3
- Added support for TLSv1.1 and TLSv1.2
- MySqlX: Added Result to Commit() and Rollback() Session methods in order to be able to read Warnings.
- MySqlX: Fixed binary collations as strings instead of bytes.
- MySqlX: Replace the use of "@" for "$" in JSON path expressions.
- MySqlX: Added support for TLSv1.0


7.0.2
- Support for MySqlX.Session and NodeSession objects in new Dev API.
- Support for Collection and Documents objects new Dev API.
- Support for Relational tables in new Dev API.
- Support for Transactions in new Dev API.<|MERGE_RESOLUTION|>--- conflicted
+++ resolved
@@ -1,51 +1,49 @@
-8.0.8
-<<<<<<< HEAD
-- MySqlX: Updated Collection's Modify() and Remove() methods to always require a search condition (WL10739).
-=======
-- Removed ssl-enable connection option. Set "Required" as the default value for ssl-mode. (WL10559).
->>>>>>> 6003ff96
-
-
-7.0.7
-- MySqlX: Fixed configuration handling paths in Linux and MacOS (Oracle Bug #25423724).
-- MySqlX: Fixed Dispose error in Linux and MacOS (Oracle Bug #25423700).
-- MySqlX: Added support for creating, modifying, and dropping Views (WL10034).
-- MySqlX: Added support for IPv6 (WL10080).
-- MySqlX: Added validations to SessionConfigManager methods (Oracle Bug #25598617).
-
-
-7.0.6
-- MySqlX: Fixed schema.GetTables() and schema.GetCollections() (Oracle Bug #24385662).
-- EFCore: MySQLHistoryRepository has not implemented get_ExistsSql() (Oracle Bug #24804771).
-- EFCore: Cannot use datetimeoffset in EF DBContext (Oracle Bug #24732001).
-- EFCore: SQL syntax error when using Contains in where predicate for a linq query (Oracle Bug #24797524).
-- EFCore: Ensure ConcurrencyToken attribute is supported with MySQL provider.
-
-
-7.0.5
-- Added fallback to SSL connections.
-- MySqlX: Added ssl-enable and ssl-ca uri options for SSL connections.
-
-
-7.0.4
-- MySqlX: Added Table.IsView property to support Views.
-- MySqlX: Fixed Collection.Add() when DbDoc contains an array (Oracle Bug #23542031).
-- MySqlX: Fixed adding empty array in Collection (Oracle Bug #23542066).
-- MySqlX: Flexible Parameter Lists.
-- NETCore: Added .Net Core 1.0 support in MySql.Data.
-- Entity Framework Core: Added support for Entity Framework Core in MySQL.Data.EntityFrameworkCore (includes support for .Net 4.5.1).
-
-
-7.0.3
-- Added support for TLSv1.1 and TLSv1.2
-- MySqlX: Added Result to Commit() and Rollback() Session methods in order to be able to read Warnings.
-- MySqlX: Fixed binary collations as strings instead of bytes.
-- MySqlX: Replace the use of "@" for "$" in JSON path expressions.
-- MySqlX: Added support for TLSv1.0
-
-
-7.0.2
-- Support for MySqlX.Session and NodeSession objects in new Dev API.
-- Support for Collection and Documents objects new Dev API.
-- Support for Relational tables in new Dev API.
+8.0.8
+- MySqlX: Updated Collection's Modify() and Remove() methods to always require a search condition (WL10739).
+- MySqlX: Updated the generated UUID for inserted documents to have its components in reversed order. (WL10202).
+- Removed ssl-enable connection option. Set "Required" as the default value for ssl-mode. (WL10559).
+
+
+7.0.7
+- MySqlX: Fixed configuration handling paths in Linux and MacOS (Oracle Bug #25423724).
+- MySqlX: Fixed Dispose error in Linux and MacOS (Oracle Bug #25423700).
+- MySqlX: Added support for creating, modifying, and dropping Views (WL10034).
+- MySqlX: Added support for IPv6 (WL10080).
+- MySqlX: Added validations to SessionConfigManager methods (Oracle Bug #25598617).
+
+
+7.0.6
+- MySqlX: Fixed schema.GetTables() and schema.GetCollections() (Oracle Bug #24385662).
+- EFCore: MySQLHistoryRepository has not implemented get_ExistsSql() (Oracle Bug #24804771).
+- EFCore: Cannot use datetimeoffset in EF DBContext (Oracle Bug #24732001).
+- EFCore: SQL syntax error when using Contains in where predicate for a linq query (Oracle Bug #24797524).
+- EFCore: Ensure ConcurrencyToken attribute is supported with MySQL provider.
+
+
+7.0.5
+- Added fallback to SSL connections.
+- MySqlX: Added ssl-enable and ssl-ca uri options for SSL connections.
+
+
+7.0.4
+- MySqlX: Added Table.IsView property to support Views.
+- MySqlX: Fixed Collection.Add() when DbDoc contains an array (Oracle Bug #23542031).
+- MySqlX: Fixed adding empty array in Collection (Oracle Bug #23542066).
+- MySqlX: Flexible Parameter Lists.
+- NETCore: Added .Net Core 1.0 support in MySql.Data.
+- Entity Framework Core: Added support for Entity Framework Core in MySQL.Data.EntityFrameworkCore (includes support for .Net 4.5.1).
+
+
+7.0.3
+- Added support for TLSv1.1 and TLSv1.2
+- MySqlX: Added Result to Commit() and Rollback() Session methods in order to be able to read Warnings.
+- MySqlX: Fixed binary collations as strings instead of bytes.
+- MySqlX: Replace the use of "@" for "$" in JSON path expressions.
+- MySqlX: Added support for TLSv1.0
+
+
+7.0.2
+- Support for MySqlX.Session and NodeSession objects in new Dev API.
+- Support for Collection and Documents objects new Dev API.
+- Support for Relational tables in new Dev API.
 - Support for Transactions in new Dev API.