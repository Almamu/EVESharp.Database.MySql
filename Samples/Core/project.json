{
<<<<<<< HEAD
  "version": "7.0.5-IR21-*",
=======
  "version": "7.0.5-IR2-*",
>>>>>>> 20fcdeb6
  "description": "MySql.Data.MySqlClient.Test Console",
  "authors": [ "Oracle" ],
  "copyright": "Copyright © 2016, Oracle and/or its affiliates. All rights reserved.",

  "buildOptions": {
    "define": [ "NETCORE10" ],
    "warningsAsErrors": false,
    "copyToOutput": [ "appsettings.json" ],
    "emitEntryPoint": true
  },

  "dependencies": {
    "Microsoft.NETCore.App": {
      "type": "platform",
      "version": "1.0.0"
    },
    "MySql.Data": "7.0.5-IR2-*"
      "target": "project"
    }
  },

  "frameworks": {
    "netcoreapp1.0": {
      "imports": [
        "dnxcore50",
        "portable-net452+win81"
      ],
      "buildOptions": {
        "warningsAsErrors": false,
        "resource": [ "**/*.resx" ],
        "compile": {
          "exclude": [
            "**/._*"
          ]
        },
        "optimize": true,
        "xmlDoc": true,
        "preserveCompilationContext": true
      }      
    }
  }
}<|MERGE_RESOLUTION|>--- conflicted
+++ resolved
@@ -1,9 +1,5 @@
 {
-<<<<<<< HEAD
   "version": "7.0.5-IR21-*",
-=======
-  "version": "7.0.5-IR2-*",
->>>>>>> 20fcdeb6
   "description": "MySql.Data.MySqlClient.Test Console",
   "authors": [ "Oracle" ],
   "copyright": "Copyright © 2016, Oracle and/or its affiliates. All rights reserved.",
