﻿// Copyright © 2016, 2017 Oracle and/or its affiliates. All rights reserved.
//
// MySQL Connector/NET is licensed under the terms of the GPLv2
// <http://www.gnu.org/licenses/old-licenses/gpl-2.0.html>, like most 
// MySQL Connectors. There are special exceptions to the terms and 
// conditions of the GPLv2 as it is applied to this software, see the 
// FLOSS License Exception
// <http://www.mysql.com/about/legal/licensing/foss-exception.html>.
//
// This program is free software; you can redistribute it and/or modify 
// it under the terms of the GNU General Public License as published 
// by the Free Software Foundation; version 2 of the License.
//
// This program is distributed in the hope that it will be useful, but 
// WITHOUT ANY WARRANTY; without even the implied warranty of MERCHANTABILITY 
// or FITNESS FOR A PARTICULAR PURPOSE. See the GNU General Public License 
// for more details.
//
// You should have received a copy of the GNU General Public License along 
// with this program; if not, write to the Free Software Foundation, Inc., 
// 51 Franklin St, Fifth Floor, Boston, MA 02110-1301  USA

using Microsoft.EntityFrameworkCore.Metadata.Builders;
using MySQL.Data.EntityFrameworkCore.Metadata.Internal;

namespace MySql.Data.EntityFrameworkCore.Extensions
{
  /// <summary>
  /// Represents the implementation of MySQL property-builder extensions used in Fluent API.
  /// </summary>
  public static class MySQLPropertyBuilderExtensions
  {
    /// <summary>
    /// Defines a MySQL auto-increment column.
    /// </summary>
    /// <param name="propertyBuilder">Entity property to be set.</param>
    /// <param name="typeName">MySQL column type as string.</param>
    /// <returns>Property builder of the auto-increment column.</returns>
    public static PropertyBuilder UseMySQLAutoIncrementColumn(
        [NotNull] this PropertyBuilder propertyBuilder,
        [CanBeNull] string typeName)
    {
      ThrowIf.Argument.IsNull(propertyBuilder, "propertyBuilder");

      propertyBuilder.ValueGeneratedOnAdd();
      return propertyBuilder;
    }

    /// <summary>
    /// Defines a column data type.
    /// </summary>
    /// <param name="propertyBuilder">Entity property to be set.</param>
    /// <param name="typeName">MySQL column type as string.</param>
    /// <returns>Property builder of a MySQL column data type.</returns>
    public static PropertyBuilder ForMySQLHasColumnType(
      [NotNull] this PropertyBuilder propertyBuilder,
      [CanBeNull] string typeName)      
    {

      ThrowIf.Argument.IsNull(propertyBuilder, "propertyBuilder");

      propertyBuilder.Metadata.MySQL().ColumnType = typeName;

      return propertyBuilder;
    }

    /// <summary>
    /// Defines a column default value.
    /// </summary>
    /// <param name="propertyBuilder">Entity property to be set.</param>
    /// <param name="sql">Default value expression.</param>
    /// <returns>Property builder of a MySQL column with a default value.</returns>
    public static PropertyBuilder ForMySQLHasDefaultValue(
            [NotNull] this PropertyBuilder propertyBuilder,
            [CanBeNull] string sql)
    {
      ThrowIf.Argument.IsNull(propertyBuilder, "propertyBuilder");

      if (sql != null && sql.Length == 0)
        ThrowIf.Argument.IsEmpty(sql, "sql");

      propertyBuilder.ValueGeneratedOnAdd();
      //propertyBuilder.Metadata.MySQL().GeneratedValueSql = sql;

      propertyBuilder.Metadata.MySQL().DefaultValueSql = sql;
      return propertyBuilder;

    }
<<<<<<< HEAD
=======

    public static PropertyBuilder ForMySQLHasDefaultValueSql(
            [NotNull] this PropertyBuilder propertyBuilder,
            [CanBeNull] string sql)
    {
      ThrowIf.Argument.IsNull(propertyBuilder, "propertyBuilder");

      if (sql != null && sql.Length == 0)
        ThrowIf.Argument.IsEmpty(sql, "sql");

      propertyBuilder.ValueGeneratedOnAdd();
      //propertyBuilder.Metadata.MySQL().GeneratedValueSql = sql;

      propertyBuilder.Metadata.MySQL().DefaultValueSql = sql;
      return propertyBuilder;
    }

    /// <summary>
    /// Adds the character set to an entity property.
    /// </summary>
    /// <param name="propertyBuilder">Property builder.</param>
    /// <param name="charset">MySQL character set to use.</param>
    /// <returns>Property builder with a character set.</returns>
    public static PropertyBuilder ForMySQLHasCharset(
      [NotNull] this PropertyBuilder propertyBuilder,
      [NotNull] string charset)
    {
      propertyBuilder.Metadata.AddAnnotation(MySQLFullAnnotationNames.Instance.Charset, charset);
      return propertyBuilder;
    }

    /// <summary>
    /// Adds the character set to an entity.
    /// </summary>
    /// <param name="entityTypeBuilder">Entity type builder.</param>
    /// <param name="charset">MySQL character set to use.</param>
    /// <returns>Entity type builder with a character set.</returns>
    public static EntityTypeBuilder ForMySQLHasCharset(
      [NotNull] this EntityTypeBuilder entityTypeBuilder,
      [NotNull] string charset)
    {
      entityTypeBuilder.Metadata.AddAnnotation(MySQLFullAnnotationNames.Instance.Charset, charset);
      return entityTypeBuilder;
    }

    /// <summary>
    /// Adds the collation to an entity property.
    /// </summary>
    /// <param name="propertyBuilder">Property builder.</param>
    /// <param name="collation">MySQL collation to use.</param>
    /// <returns>Property builder with a collation.</returns>
    public static PropertyBuilder ForMySQLHasCollation(
      [NotNull] this PropertyBuilder propertyBuilder,
      [NotNull] string collation)
    {
      propertyBuilder.Metadata.AddAnnotation(MySQLFullAnnotationNames.Instance.Collation, collation);
      return propertyBuilder;
    }

    /// <summary>
    /// Adds the collation to an entity.
    /// </summary>
    /// <param name="entityTypeBuilder">Entity type builder.</param>
    /// <param name="collation">MySQL collation to use.</param>
    /// <returns>Entity type builder with a collation.</returns>
    public static EntityTypeBuilder ForMySQLHasCollation(
      [NotNull] this EntityTypeBuilder entityTypeBuilder,
      [NotNull] string collation)
    {
      entityTypeBuilder.Metadata.AddAnnotation(MySQLFullAnnotationNames.Instance.Collation, collation);
      return entityTypeBuilder;
    }
>>>>>>> 452d44f6
  }
}
<|MERGE_RESOLUTION|>--- conflicted
+++ resolved
@@ -1,165 +1,146 @@
-﻿// Copyright © 2016, 2017 Oracle and/or its affiliates. All rights reserved.
-//
-// MySQL Connector/NET is licensed under the terms of the GPLv2
-// <http://www.gnu.org/licenses/old-licenses/gpl-2.0.html>, like most 
-// MySQL Connectors. There are special exceptions to the terms and 
-// conditions of the GPLv2 as it is applied to this software, see the 
-// FLOSS License Exception
-// <http://www.mysql.com/about/legal/licensing/foss-exception.html>.
-//
-// This program is free software; you can redistribute it and/or modify 
-// it under the terms of the GNU General Public License as published 
-// by the Free Software Foundation; version 2 of the License.
-//
-// This program is distributed in the hope that it will be useful, but 
-// WITHOUT ANY WARRANTY; without even the implied warranty of MERCHANTABILITY 
-// or FITNESS FOR A PARTICULAR PURPOSE. See the GNU General Public License 
-// for more details.
-//
-// You should have received a copy of the GNU General Public License along 
-// with this program; if not, write to the Free Software Foundation, Inc., 
-// 51 Franklin St, Fifth Floor, Boston, MA 02110-1301  USA
-
-using Microsoft.EntityFrameworkCore.Metadata.Builders;
-using MySQL.Data.EntityFrameworkCore.Metadata.Internal;
-
-namespace MySql.Data.EntityFrameworkCore.Extensions
-{
-  /// <summary>
-  /// Represents the implementation of MySQL property-builder extensions used in Fluent API.
-  /// </summary>
-  public static class MySQLPropertyBuilderExtensions
-  {
-    /// <summary>
-    /// Defines a MySQL auto-increment column.
-    /// </summary>
-    /// <param name="propertyBuilder">Entity property to be set.</param>
-    /// <param name="typeName">MySQL column type as string.</param>
-    /// <returns>Property builder of the auto-increment column.</returns>
-    public static PropertyBuilder UseMySQLAutoIncrementColumn(
-        [NotNull] this PropertyBuilder propertyBuilder,
-        [CanBeNull] string typeName)
-    {
-      ThrowIf.Argument.IsNull(propertyBuilder, "propertyBuilder");
-
-      propertyBuilder.ValueGeneratedOnAdd();
-      return propertyBuilder;
-    }
-
-    /// <summary>
-    /// Defines a column data type.
-    /// </summary>
-    /// <param name="propertyBuilder">Entity property to be set.</param>
-    /// <param name="typeName">MySQL column type as string.</param>
-    /// <returns>Property builder of a MySQL column data type.</returns>
-    public static PropertyBuilder ForMySQLHasColumnType(
-      [NotNull] this PropertyBuilder propertyBuilder,
-      [CanBeNull] string typeName)      
-    {
-
-      ThrowIf.Argument.IsNull(propertyBuilder, "propertyBuilder");
-
-      propertyBuilder.Metadata.MySQL().ColumnType = typeName;
-
-      return propertyBuilder;
-    }
-
-    /// <summary>
-    /// Defines a column default value.
-    /// </summary>
-    /// <param name="propertyBuilder">Entity property to be set.</param>
-    /// <param name="sql">Default value expression.</param>
-    /// <returns>Property builder of a MySQL column with a default value.</returns>
-    public static PropertyBuilder ForMySQLHasDefaultValue(
-            [NotNull] this PropertyBuilder propertyBuilder,
-            [CanBeNull] string sql)
-    {
-      ThrowIf.Argument.IsNull(propertyBuilder, "propertyBuilder");
-
-      if (sql != null && sql.Length == 0)
-        ThrowIf.Argument.IsEmpty(sql, "sql");
-
-      propertyBuilder.ValueGeneratedOnAdd();
-      //propertyBuilder.Metadata.MySQL().GeneratedValueSql = sql;
-
-      propertyBuilder.Metadata.MySQL().DefaultValueSql = sql;
-      return propertyBuilder;
-
-    }
-<<<<<<< HEAD
-=======
-
-    public static PropertyBuilder ForMySQLHasDefaultValueSql(
-            [NotNull] this PropertyBuilder propertyBuilder,
-            [CanBeNull] string sql)
-    {
-      ThrowIf.Argument.IsNull(propertyBuilder, "propertyBuilder");
-
-      if (sql != null && sql.Length == 0)
-        ThrowIf.Argument.IsEmpty(sql, "sql");
-
-      propertyBuilder.ValueGeneratedOnAdd();
-      //propertyBuilder.Metadata.MySQL().GeneratedValueSql = sql;
-
-      propertyBuilder.Metadata.MySQL().DefaultValueSql = sql;
-      return propertyBuilder;
-    }
-
-    /// <summary>
-    /// Adds the character set to an entity property.
-    /// </summary>
-    /// <param name="propertyBuilder">Property builder.</param>
-    /// <param name="charset">MySQL character set to use.</param>
-    /// <returns>Property builder with a character set.</returns>
-    public static PropertyBuilder ForMySQLHasCharset(
-      [NotNull] this PropertyBuilder propertyBuilder,
-      [NotNull] string charset)
-    {
-      propertyBuilder.Metadata.AddAnnotation(MySQLFullAnnotationNames.Instance.Charset, charset);
-      return propertyBuilder;
-    }
-
-    /// <summary>
-    /// Adds the character set to an entity.
-    /// </summary>
-    /// <param name="entityTypeBuilder">Entity type builder.</param>
-    /// <param name="charset">MySQL character set to use.</param>
-    /// <returns>Entity type builder with a character set.</returns>
-    public static EntityTypeBuilder ForMySQLHasCharset(
-      [NotNull] this EntityTypeBuilder entityTypeBuilder,
-      [NotNull] string charset)
-    {
-      entityTypeBuilder.Metadata.AddAnnotation(MySQLFullAnnotationNames.Instance.Charset, charset);
-      return entityTypeBuilder;
-    }
-
-    /// <summary>
-    /// Adds the collation to an entity property.
-    /// </summary>
-    /// <param name="propertyBuilder">Property builder.</param>
-    /// <param name="collation">MySQL collation to use.</param>
-    /// <returns>Property builder with a collation.</returns>
-    public static PropertyBuilder ForMySQLHasCollation(
-      [NotNull] this PropertyBuilder propertyBuilder,
-      [NotNull] string collation)
-    {
-      propertyBuilder.Metadata.AddAnnotation(MySQLFullAnnotationNames.Instance.Collation, collation);
-      return propertyBuilder;
-    }
-
-    /// <summary>
-    /// Adds the collation to an entity.
-    /// </summary>
-    /// <param name="entityTypeBuilder">Entity type builder.</param>
-    /// <param name="collation">MySQL collation to use.</param>
-    /// <returns>Entity type builder with a collation.</returns>
-    public static EntityTypeBuilder ForMySQLHasCollation(
-      [NotNull] this EntityTypeBuilder entityTypeBuilder,
-      [NotNull] string collation)
-    {
-      entityTypeBuilder.Metadata.AddAnnotation(MySQLFullAnnotationNames.Instance.Collation, collation);
-      return entityTypeBuilder;
-    }
->>>>>>> 452d44f6
-  }
-}
+﻿// Copyright © 2016, 2017 Oracle and/or its affiliates. All rights reserved.
+//
+// MySQL Connector/NET is licensed under the terms of the GPLv2
+// <http://www.gnu.org/licenses/old-licenses/gpl-2.0.html>, like most 
+// MySQL Connectors. There are special exceptions to the terms and 
+// conditions of the GPLv2 as it is applied to this software, see the 
+// FLOSS License Exception
+// <http://www.mysql.com/about/legal/licensing/foss-exception.html>.
+//
+// This program is free software; you can redistribute it and/or modify 
+// it under the terms of the GNU General Public License as published 
+// by the Free Software Foundation; version 2 of the License.
+//
+// This program is distributed in the hope that it will be useful, but 
+// WITHOUT ANY WARRANTY; without even the implied warranty of MERCHANTABILITY 
+// or FITNESS FOR A PARTICULAR PURPOSE. See the GNU General Public License 
+// for more details.
+//
+// You should have received a copy of the GNU General Public License along 
+// with this program; if not, write to the Free Software Foundation, Inc., 
+// 51 Franklin St, Fifth Floor, Boston, MA 02110-1301  USA
+
+using Microsoft.EntityFrameworkCore.Metadata.Builders;
+using MySql.Data.EntityFrameworkCore.Metadata.Internal;
+
+namespace MySql.Data.EntityFrameworkCore.Extensions
+{
+  /// <summary>
+  /// Represents the implementation of MySQL property-builder extensions used in Fluent API.
+  /// </summary>
+  public static class MySQLPropertyBuilderExtensions
+  {
+    /// <summary>
+    /// Defines a MySQL auto-increment column.
+    /// </summary>
+    /// <param name="propertyBuilder">Entity property to be set.</param>
+    /// <param name="typeName">MySQL column type as string.</param>
+    /// <returns>Property builder of the auto-increment column.</returns>
+    public static PropertyBuilder UseMySQLAutoIncrementColumn(
+        [NotNull] this PropertyBuilder propertyBuilder,
+        [CanBeNull] string typeName)
+    {
+      ThrowIf.Argument.IsNull(propertyBuilder, "propertyBuilder");
+
+      propertyBuilder.ValueGeneratedOnAdd();
+      return propertyBuilder;
+    }
+
+    /// <summary>
+    /// Defines a column data type.
+    /// </summary>
+    /// <param name="propertyBuilder">Entity property to be set.</param>
+    /// <param name="typeName">MySQL column type as string.</param>
+    /// <returns>Property builder of a MySQL column data type.</returns>
+    public static PropertyBuilder ForMySQLHasColumnType(
+      [NotNull] this PropertyBuilder propertyBuilder,
+      [CanBeNull] string typeName)      
+    {
+
+      ThrowIf.Argument.IsNull(propertyBuilder, "propertyBuilder");
+
+      propertyBuilder.Metadata.MySQL().ColumnType = typeName;
+
+      return propertyBuilder;
+    }
+
+    /// <summary>
+    /// Defines a column default value.
+    /// </summary>
+    /// <param name="propertyBuilder">Entity property to be set.</param>
+    /// <param name="sql">Default value expression.</param>
+    /// <returns>Property builder of a MySQL column with a default value.</returns>
+    public static PropertyBuilder ForMySQLHasDefaultValue(
+            [NotNull] this PropertyBuilder propertyBuilder,
+            [CanBeNull] string sql)
+    {
+      ThrowIf.Argument.IsNull(propertyBuilder, "propertyBuilder");
+
+      if (sql != null && sql.Length == 0)
+        ThrowIf.Argument.IsEmpty(sql, "sql");
+
+      propertyBuilder.ValueGeneratedOnAdd();
+      //propertyBuilder.Metadata.MySQL().GeneratedValueSql = sql;
+
+      propertyBuilder.Metadata.MySQL().DefaultValueSql = sql;
+      return propertyBuilder;
+
+    }
+
+    /// <summary>
+    /// Adds the character set to an entity property.
+    /// </summary>
+    /// <param name="propertyBuilder">Property builder.</param>
+    /// <param name="charset">MySQL character set to use.</param>
+    /// <returns>Property builder with a character set.</returns>
+    public static PropertyBuilder ForMySQLHasCharset(
+      [NotNull] this PropertyBuilder propertyBuilder,
+      [NotNull] string charset)
+    {
+      propertyBuilder.Metadata.AddAnnotation(MySQLFullAnnotationNames.Instance.Charset, charset);
+      return propertyBuilder;
+    }
+
+    /// <summary>
+    /// Adds the character set to an entity.
+    /// </summary>
+    /// <param name="entityTypeBuilder">Entity type builder.</param>
+    /// <param name="charset">MySQL character set to use.</param>
+    /// <returns>Entity type builder with a character set.</returns>
+    public static EntityTypeBuilder ForMySQLHasCharset(
+      [NotNull] this EntityTypeBuilder entityTypeBuilder,
+      [NotNull] string charset)
+    {
+      entityTypeBuilder.Metadata.AddAnnotation(MySQLFullAnnotationNames.Instance.Charset, charset);
+      return entityTypeBuilder;
+    }
+
+    /// <summary>
+    /// Adds the collation to an entity property.
+    /// </summary>
+    /// <param name="propertyBuilder">Property builder.</param>
+    /// <param name="collation">MySQL collation to use.</param>
+    /// <returns>Property builder with a collation.</returns>
+    public static PropertyBuilder ForMySQLHasCollation(
+      [NotNull] this PropertyBuilder propertyBuilder,
+      [NotNull] string collation)
+    {
+      propertyBuilder.Metadata.AddAnnotation(MySQLFullAnnotationNames.Instance.Collation, collation);
+      return propertyBuilder;
+    }
+
+    /// <summary>
+    /// Adds the collation to an entity.
+    /// </summary>
+    /// <param name="entityTypeBuilder">Entity type builder.</param>
+    /// <param name="collation">MySQL collation to use.</param>
+    /// <returns>Entity type builder with a collation.</returns>
+    public static EntityTypeBuilder ForMySQLHasCollation(
+      [NotNull] this EntityTypeBuilder entityTypeBuilder,
+      [NotNull] string collation)
+    {
+      entityTypeBuilder.Metadata.AddAnnotation(MySQLFullAnnotationNames.Instance.Collation, collation);
+      return entityTypeBuilder;
+    }
+  }
+}