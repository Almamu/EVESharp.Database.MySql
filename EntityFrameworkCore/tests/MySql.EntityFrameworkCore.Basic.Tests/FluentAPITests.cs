﻿// Copyright © 2016, 2017 Oracle and/or its affiliates. All rights reserved.
//
// MySQL Connector/NET is licensed under the terms of the GPLv2
// <http://www.gnu.org/licenses/old-licenses/gpl-2.0.html>, like most 
// MySQL Connectors. There are special exceptions to the terms and 
// conditions of the GPLv2 as it is applied to this software, see the 
// FLOSS License Exception
// <http://www.mysql.com/about/legal/licensing/foss-exception.html>.
//
// This program is free software; you can redistribute it and/or modify 
// it under the terms of the GNU General Public License as published 
// by the Free Software Foundation; version 2 of the License.
//
// This program is distributed in the hope that it will be useful, but 
// WITHOUT ANY WARRANTY; without even the implied warranty of MERCHANTABILITY 
// or FITNESS FOR A PARTICULAR PURPOSE. See the GNU General Public License 
// for more details.
//
// You should have received a copy of the GNU General Public License along 
// with this program; if not, write to the Free Software Foundation, Inc., 
// 51 Franklin St, Fifth Floor, Boston, MA 02110-1301  USA

using Microsoft.EntityFrameworkCore;
<<<<<<< HEAD
using Microsoft.Extensions.DependencyInjection;
using MySql.Data.EntityFrameworkCore.Extensions;
using MySql.Data.EntityFrameworkCore.Tests.DbContextClasses;
using MySql.Data.MySqlClient;
using System;
using System.Linq;
=======
using Microsoft.Extensions.DependencyInjection;
using MySql.Data.EntityFrameworkCore.Tests.DbContextClasses;
using MySql.Data.MySqlClient;
using MySQL.Data.EntityFrameworkCore;
using System;
using System.Diagnostics;
using System.Linq;
>>>>>>> 452d44f6
using System.Threading.Tasks;
using Xunit;

namespace MySql.Data.EntityFrameworkCore.Tests
{
  public class FluentAPITests : IDisposable
  {

    [FactOnVersions("5.7.0", null)]
    public void EnsureRelationalPatterns()
    {
      var serviceCollection = new ServiceCollection();
      serviceCollection.AddEntityFrameworkMySQL()
        .AddDbContext<ComputedColumnContext>();

      var serviceProvider = serviceCollection.BuildServiceProvider();

      using (var context = serviceProvider.GetRequiredService<ComputedColumnContext>())
      {
        context.Database.EnsureCreated();

        var e = new Employee { FirstName = "Jos", LastName = "Stuart" };
        context.Employees.Add(e);
        context.SaveChanges();
        var employeeComputedColumn = context.Employees.FirstOrDefault();
        Assert.True(employeeComputedColumn.DisplayName.Equals("Stuart Jos"), "Wrong computed column");
        context.Database.EnsureDeleted();
      }
    }



    [Fact]
    public void CanUseModelWithDateTimeOffset()
    {
      var serviceCollection = new ServiceCollection();
      serviceCollection.AddEntityFrameworkMySQL()
      .AddDbContext<QuickContext>();

      var serviceProvider = serviceCollection.BuildServiceProvider();

      using (var context = serviceProvider.GetRequiredService<QuickContext>())
      {
        try
        {
          context.Database.EnsureCreated();
          var dt = DateTime.Now;
          var e = new QuickEntity { Name = "Jos", Created = dt };
          context.QuickEntity.Add(e);
          context.SaveChanges();
          var row = context.QuickEntity.FirstOrDefault();
          Assert.Equal(dt, row.Created);
        }
        catch (Exception)
        {
          throw;
        }
        finally
        {
          context.Database.EnsureDeleted();
        }
      }
    }


    [Fact]
    public async Task CanUseModelWithDateTimeOffsetAsync()
    {
      var serviceCollection = new ServiceCollection();
      serviceCollection.AddEntityFrameworkMySQL()
      .AddDbContext<QuickContext>();

      var serviceProvider = serviceCollection.BuildServiceProvider();

      using (var context = serviceProvider.GetRequiredService<QuickContext>())
      {
        try
        {
          context.Database.EnsureCreated();
          var dt = DateTime.Now;
          var e = new QuickEntity { Name = "Jos", Created = dt };
          context.QuickEntity.Add(e);
          context.SaveChanges();
          var result = await context.QuickEntity.FirstOrDefaultAsync();
          Assert.Equal(dt, result.Created);
        }
        catch (Exception)
        {
          throw;
        }
        finally
        {
          context.Database.EnsureDeleted();
        }
      }
    }


    [Fact]
    public void CanNameAlternateKey()
    {
      var serviceCollection = new ServiceCollection();

      serviceCollection.AddEntityFrameworkMySQL()
        .AddDbContext<KeyConventionsContext>();

      var serviceProvider = serviceCollection.BuildServiceProvider();

      using (var context = serviceProvider.GetRequiredService<KeyConventionsContext>())
      {
        context.Database.EnsureCreated();
        using (var cnn = new MySqlConnection(MySQLTestStore.baseConnectionString))
        {
          cnn.Open();
          var cmd = new MySqlCommand("SELECT DISTINCT table_name, index_name FROM INFORMATION_SCHEMA.STATISTICS where table_name like 'cars' and index_name not like 'PRIMARY' ", cnn);
          var reader = cmd.ExecuteReader();
          while (reader.Read())
          {
            Assert.True(reader.GetString(1).ToString().Equals("AlternateKey_LicensePlate"), "Wrong index creation");
          }
        }
      }
    }



    [Fact]
    public void CanUseToTable()
    {
      var serviceCollection = new ServiceCollection();
      serviceCollection.AddEntityFrameworkMySQL()
        .AddDbContext<TableConventionsContext>();

      var serviceProvider = serviceCollection.BuildServiceProvider();

      using (var context = serviceProvider.GetRequiredService<TableConventionsContext>())
      {
        context.Database.EnsureCreated();
        using (var cnn = new MySqlConnection(MySQLTestStore.baseConnectionString))
        {
          cnn.Open();
          var cmd = new MySqlCommand("SELECT table_name FROM INFORMATION_SCHEMA.STATISTICS where table_name like 'somecars' ", cnn);
          var reader = cmd.ExecuteReader();
          while (reader.Read())
          {
            Assert.True(reader.GetString(0).ToString().Equals("somecars"), "Wrong table name");
          }
        }
        context.Database.EnsureDeleted();
      }
    }


    [Fact]
    public void CanUseConcurrency()
    {
      var serviceCollection = new ServiceCollection();
      serviceCollection.AddEntityFrameworkMySQL()
        .AddDbContext<ConcurrencyTestsContext>();

      var serviceProvider = serviceCollection.BuildServiceProvider();

      using (var context = serviceProvider.GetRequiredService<ConcurrencyTestsContext>())
      {
        context.Database.EnsureCreated();
        using (var cnn = new MySqlConnection(MySQLTestStore.baseConnectionString))
        {
          cnn.Open();
          var cmd = new MySqlCommand("SELECT table_name FROM INFORMATION_SCHEMA.STATISTICS where table_schema like 'somecars' ", cnn);
          var reader = cmd.ExecuteReader();
          while (reader.Read())
          {
            Assert.True(reader.GetString(0).ToString().Equals("somecars"), "Wrong table name");
          }
        }
        context.Database.EnsureDeleted();
      }
    }


    [FactOnVersions("5.7.0", null)]
    public void CanUseConcurrencyToken()
    {
      var serviceCollection = new ServiceCollection();
      serviceCollection.AddEntityFrameworkMySQL()
        .AddDbContext<ComputedColumnContext>();

      var serviceProvider = serviceCollection.BuildServiceProvider();

      using (var context = serviceProvider.GetRequiredService<ComputedColumnContext>())
      {
        context.Database.EnsureCreated();

        var e = new Employee { FirstName = "Jos", LastName = "Stuart" };
        context.Employees.Add(e);
        context.SaveChanges();
        var employeeComputedColumn = context.Employees.SingleOrDefault();
        Assert.True(employeeComputedColumn.DisplayName.Equals("Stuart Jos"), "Wrong computed column");
        context.Database.EnsureDeleted();
      }
    }

    [FactOnVersions("5.7.0", null)]
    public void CanUseContainsInQuery()
    {
      var serviceCollection = new ServiceCollection();
      serviceCollection.AddEntityFrameworkMySQL()
        .AddDbContext<ComputedColumnContext>();

      var serviceProvider = serviceCollection.BuildServiceProvider();

      using (var context = serviceProvider.GetRequiredService<ComputedColumnContext>())
      {
        context.Database.EnsureCreated();
        var e = new Employee { FirstName = "Jos", LastName = "Stuart" };
        context.Employees.Add(e);
        context.SaveChanges();
        var result = context.Employees.Where(t => t.FirstName.Contains("jo")).ToList();
        Assert.Equal(1, result.Count);
        context.Database.EnsureDeleted();
      }
    }

    [FactOnVersions("5.7.0", null)]
    public void CanUseContainsVarInQuery()
    {
      var serviceCollection = new ServiceCollection();
      serviceCollection.AddEntityFrameworkMySQL()
        .AddDbContext<ComputedColumnContext>();

      var serviceProvider = serviceCollection.BuildServiceProvider();

      using (var context = serviceProvider.GetRequiredService<ComputedColumnContext>())
      {
        context.Database.EnsureCreated();
        var e = new Employee { FirstName = "Jos", LastName = "Stuart" };
        context.Employees.Add(e);
        context.SaveChanges();
        var test = "jo";
        var result = context.Employees.Where(t => t.FirstName.Contains(test)).ToList();
        Assert.Equal(1, result.Count);
        context.Database.EnsureDeleted();
      }
    }


    [FactOnVersions("5.7.0", null)]
    public void CanUseContainsWithInvalidValue()
    {
      var serviceCollection = new ServiceCollection();
      serviceCollection.AddEntityFrameworkMySQL()
        .AddDbContext<ComputedColumnContext>();

      var serviceProvider = serviceCollection.BuildServiceProvider();

      using (var context = serviceProvider.GetRequiredService<ComputedColumnContext>())
      {
        context.Database.EnsureCreated();
        var e = new Employee { FirstName = "Jos", LastName = "Stuart" };
        context.Employees.Add(e);
        context.SaveChanges();
        var result = context.Employees.Where(t => t.FirstName.Contains("XXXXXXXX$%^&*()!")).ToList();
        Assert.Equal(0, result.Count);
        result = context.Employees.Where(t => t.FirstName.Contains(null)).ToList();
        Assert.Equal(0, result.Count);
        context.Database.EnsureDeleted();
      }
    }

    [FactOnVersions("5.7.0", null)]
    public void CanUseContainsWithVariableInQuery()
    {
      var serviceCollection = new ServiceCollection();
      serviceCollection.AddEntityFrameworkMySQL()
        .AddDbContext<ComputedColumnContext>();

      var serviceProvider = serviceCollection.BuildServiceProvider();

      using (var context = serviceProvider.GetRequiredService<ComputedColumnContext>())
      {
        context.Database.EnsureDeleted();
        context.Database.EnsureCreated();
        var e = new Employee { FirstName = "Jos", LastName = "Stuart" };
        context.Employees.Add(e);
        context.SaveChanges();
        var avalue = "jo";
        var result = context.Employees.Where(t => t.FirstName.Contains(avalue)).ToList();
        Assert.Equal(1, result.Count);
        context.Database.EnsureDeleted();
      }
    }

    [Fact]
    public void TableAttributeTest()
    {
      using (WorldContext context = new WorldContext())
      {
        context.Database.EnsureDeleted();
        context.Database.EnsureCreated();
        using (MySqlConnection conn = new MySqlConnection(context.Database.GetDbConnection().ConnectionString))
        {
          conn.Open();
          MySqlCommand cmd = new MySqlCommand("SHOW TABLES", conn);
          using (MySqlDataReader reader = cmd.ExecuteReader())
          {
            Assert.True(reader.Read());
            Assert.Equal("continentlist", reader.GetString(0)
              , ignoreCase: true, ignoreLineEndingDifferences: true, ignoreWhiteSpaceDifferences: true);
            Assert.True(reader.Read());
            Assert.Equal("countrylist", reader.GetString(0)
              , ignoreCase: true, ignoreLineEndingDifferences: true, ignoreWhiteSpaceDifferences: true);
          }

        }
      }
    }

    [Fact]
    public void CharsetTest()
    {
      using(CharsetTestContext context = new CharsetTestContext())
      {
        context.Database.EnsureDeleted();
        context.Database.EnsureCreated();

        using(MySqlConnection conn = (MySqlConnection)context.Database.GetDbConnection())
        {
          conn.Open();
          MySqlCommand cmd = conn.CreateCommand();
          cmd.CommandText = "SHOW CREATE TABLE `TestCharsetDA`";
          using (MySqlDataReader reader = cmd.ExecuteReader())
          {
            reader.Read();
            string createTable = reader.GetString(1);
            Assert.Equal(@"CREATE TABLE `testcharsetda` (
  `TestCharsetDAId` varbinary(255) NOT NULL,
  PRIMARY KEY (`TestCharsetDAId`)
) ENGINE=InnoDB DEFAULT CHARSET=ascii",
              createTable, true, true, true);
          }

          cmd.CommandText = "SHOW CREATE TABLE `TestCharsetFA`";
          using (MySqlDataReader reader = cmd.ExecuteReader())
          {
            reader.Read();
            string createTable = reader.GetString(1);
            Assert.Equal(@"CREATE TABLE `testcharsetfa` (
  `TestCharsetFAId` varchar(255) CHARACTER SET latin7 NOT NULL,
  PRIMARY KEY (`TestCharsetFAId`)
) ENGINE=InnoDB DEFAULT CHARSET=utf16",
              createTable, true, true, true);
          }

          cmd.CommandText = "SHOW CREATE TABLE `TestCollationDA`";
          using (MySqlDataReader reader = cmd.ExecuteReader())
          {
            reader.Read();
            string createTable = reader.GetString(1);
            Assert.Equal(@"CREATE TABLE `testcollationda` (
  `TestCollationDAId` varchar(255) CHARACTER SET greek COLLATE greek_bin NOT NULL,
  PRIMARY KEY (`TestCollationDAId`)
) ENGINE=InnoDB DEFAULT CHARSET=cp932 COLLATE=cp932_bin",
              createTable, true, true, true);
          }

          cmd.CommandText = "SHOW CREATE TABLE `TestCollationFA`";
          using (MySqlDataReader reader = cmd.ExecuteReader())
          {
            reader.Read();
            string createTable = reader.GetString(1);
            Assert.Equal(@"CREATE TABLE `testcollationfa` (
  `TestCollationFAId` varchar(255) CHARACTER SET ucs2 COLLATE ucs2_bin NOT NULL,
  PRIMARY KEY (`TestCollationFAId`)
) ENGINE=InnoDB DEFAULT CHARSET=koi8u COLLATE=koi8u_bin",
              createTable, true, true, true);
          }
        }
      }
    }

    public void Dispose()
    {
      // ensure database deletion
      using (var cnn = new MySqlConnection(MySQLTestStore.baseConnectionString))
      {
        cnn.Open();
        var cmd = new MySqlCommand("DROP DATABASE IF EXISTS test", cnn);
        cmd.ExecuteNonQuery();
      }
    }
  }
}
<|MERGE_RESOLUTION|>--- conflicted
+++ resolved
@@ -20,31 +20,21 @@
 // with this program; if not, write to the Free Software Foundation, Inc., 
 // 51 Franklin St, Fifth Floor, Boston, MA 02110-1301  USA
 
-using Microsoft.EntityFrameworkCore;
-<<<<<<< HEAD
+using Microsoft.EntityFrameworkCore;
 using Microsoft.Extensions.DependencyInjection;
-using MySql.Data.EntityFrameworkCore.Extensions;
+using MySql.Data.EntityFrameworkCore.Extensions;
 using MySql.Data.EntityFrameworkCore.Tests.DbContextClasses;
 using MySql.Data.MySqlClient;
 using System;
 using System.Linq;
-=======
-using Microsoft.Extensions.DependencyInjection;
-using MySql.Data.EntityFrameworkCore.Tests.DbContextClasses;
-using MySql.Data.MySqlClient;
-using MySQL.Data.EntityFrameworkCore;
-using System;
-using System.Diagnostics;
-using System.Linq;
->>>>>>> 452d44f6
-using System.Threading.Tasks;
+using System.Threading.Tasks;
 using Xunit;
 
 namespace MySql.Data.EntityFrameworkCore.Tests
 {
   public class FluentAPITests : IDisposable
-  {
-
+  {
+
     [FactOnVersions("5.7.0", null)]
     public void EnsureRelationalPatterns()
     {
@@ -65,76 +55,76 @@
         Assert.True(employeeComputedColumn.DisplayName.Equals("Stuart Jos"), "Wrong computed column");
         context.Database.EnsureDeleted();
       }
-    }
-
-
-
-    [Fact]
-    public void CanUseModelWithDateTimeOffset()
-    {
-      var serviceCollection = new ServiceCollection();
-      serviceCollection.AddEntityFrameworkMySQL()
-      .AddDbContext<QuickContext>();
-
-      var serviceProvider = serviceCollection.BuildServiceProvider();
-
-      using (var context = serviceProvider.GetRequiredService<QuickContext>())
-      {
-        try
-        {
-          context.Database.EnsureCreated();
-          var dt = DateTime.Now;
-          var e = new QuickEntity { Name = "Jos", Created = dt };
-          context.QuickEntity.Add(e);
-          context.SaveChanges();
-          var row = context.QuickEntity.FirstOrDefault();
-          Assert.Equal(dt, row.Created);
-        }
-        catch (Exception)
-        {
-          throw;
-        }
-        finally
-        {
-          context.Database.EnsureDeleted();
-        }
-      }
-    }
-
-
-    [Fact]
-    public async Task CanUseModelWithDateTimeOffsetAsync()
-    {
-      var serviceCollection = new ServiceCollection();
-      serviceCollection.AddEntityFrameworkMySQL()
-      .AddDbContext<QuickContext>();
-
-      var serviceProvider = serviceCollection.BuildServiceProvider();
-
-      using (var context = serviceProvider.GetRequiredService<QuickContext>())
-      {
-        try
-        {
-          context.Database.EnsureCreated();
-          var dt = DateTime.Now;
-          var e = new QuickEntity { Name = "Jos", Created = dt };
-          context.QuickEntity.Add(e);
-          context.SaveChanges();
-          var result = await context.QuickEntity.FirstOrDefaultAsync();
-          Assert.Equal(dt, result.Created);
-        }
-        catch (Exception)
-        {
-          throw;
-        }
-        finally
-        {
-          context.Database.EnsureDeleted();
-        }
-      }
-    }
-
-
+    }
+
+
+
+    [Fact]
+    public void CanUseModelWithDateTimeOffset()
+    {
+      var serviceCollection = new ServiceCollection();
+      serviceCollection.AddEntityFrameworkMySQL()
+      .AddDbContext<QuickContext>();
+
+      var serviceProvider = serviceCollection.BuildServiceProvider();
+
+      using (var context = serviceProvider.GetRequiredService<QuickContext>())
+      {
+        try
+        {
+          context.Database.EnsureCreated();
+          var dt = DateTime.Now;
+          var e = new QuickEntity { Name = "Jos", Created = dt };
+          context.QuickEntity.Add(e);
+          context.SaveChanges();
+          var row = context.QuickEntity.FirstOrDefault();
+          Assert.Equal(dt, row.Created);
+        }
+        catch (Exception)
+        {
+          throw;
+        }
+        finally
+        {
+          context.Database.EnsureDeleted();
+        }
+      }
+    }
+
+
+    [Fact]
+    public async Task CanUseModelWithDateTimeOffsetAsync()
+    {
+      var serviceCollection = new ServiceCollection();
+      serviceCollection.AddEntityFrameworkMySQL()
+      .AddDbContext<QuickContext>();
+
+      var serviceProvider = serviceCollection.BuildServiceProvider();
+
+      using (var context = serviceProvider.GetRequiredService<QuickContext>())
+      {
+        try
+        {
+          context.Database.EnsureCreated();
+          var dt = DateTime.Now;
+          var e = new QuickEntity { Name = "Jos", Created = dt };
+          context.QuickEntity.Add(e);
+          context.SaveChanges();
+          var result = await context.QuickEntity.FirstOrDefaultAsync();
+          Assert.Equal(dt, result.Created);
+        }
+        catch (Exception)
+        {
+          throw;
+        }
+        finally
+        {
+          context.Database.EnsureDeleted();
+        }
+      }
+    }
+
+
     [Fact]
     public void CanNameAlternateKey()
     {
@@ -155,7 +145,7 @@
           var reader = cmd.ExecuteReader();
           while (reader.Read())
           {
-            Assert.True(reader.GetString(1).ToString().Equals("AlternateKey_LicensePlate"), "Wrong index creation");
+            Assert.True(reader.GetString(1).ToString().Equals("AlternateKey_LicensePlate"), "Wrong index creation");
           }
         }
       }
@@ -237,98 +227,98 @@
         Assert.True(employeeComputedColumn.DisplayName.Equals("Stuart Jos"), "Wrong computed column");
         context.Database.EnsureDeleted();
       }
-    }
-
-    [FactOnVersions("5.7.0", null)]
-    public void CanUseContainsInQuery()
-    {
-      var serviceCollection = new ServiceCollection();
-      serviceCollection.AddEntityFrameworkMySQL()
-        .AddDbContext<ComputedColumnContext>();
-
-      var serviceProvider = serviceCollection.BuildServiceProvider();
-
-      using (var context = serviceProvider.GetRequiredService<ComputedColumnContext>())
-      {
-        context.Database.EnsureCreated();
-        var e = new Employee { FirstName = "Jos", LastName = "Stuart" };
-        context.Employees.Add(e);
-        context.SaveChanges();
-        var result = context.Employees.Where(t => t.FirstName.Contains("jo")).ToList();
-        Assert.Equal(1, result.Count);
-        context.Database.EnsureDeleted();
-      }
-    }
-
-    [FactOnVersions("5.7.0", null)]
-    public void CanUseContainsVarInQuery()
-    {
-      var serviceCollection = new ServiceCollection();
-      serviceCollection.AddEntityFrameworkMySQL()
-        .AddDbContext<ComputedColumnContext>();
-
-      var serviceProvider = serviceCollection.BuildServiceProvider();
-
-      using (var context = serviceProvider.GetRequiredService<ComputedColumnContext>())
-      {
-        context.Database.EnsureCreated();
-        var e = new Employee { FirstName = "Jos", LastName = "Stuart" };
-        context.Employees.Add(e);
-        context.SaveChanges();
-        var test = "jo";
-        var result = context.Employees.Where(t => t.FirstName.Contains(test)).ToList();
-        Assert.Equal(1, result.Count);
-        context.Database.EnsureDeleted();
-      }
-    }
-
-
-    [FactOnVersions("5.7.0", null)]
-    public void CanUseContainsWithInvalidValue()
-    {
-      var serviceCollection = new ServiceCollection();
-      serviceCollection.AddEntityFrameworkMySQL()
-        .AddDbContext<ComputedColumnContext>();
-
-      var serviceProvider = serviceCollection.BuildServiceProvider();
-
-      using (var context = serviceProvider.GetRequiredService<ComputedColumnContext>())
-      {
-        context.Database.EnsureCreated();
-        var e = new Employee { FirstName = "Jos", LastName = "Stuart" };
-        context.Employees.Add(e);
-        context.SaveChanges();
-        var result = context.Employees.Where(t => t.FirstName.Contains("XXXXXXXX$%^&*()!")).ToList();
-        Assert.Equal(0, result.Count);
-        result = context.Employees.Where(t => t.FirstName.Contains(null)).ToList();
-        Assert.Equal(0, result.Count);
-        context.Database.EnsureDeleted();
-      }
-    }
-
-    [FactOnVersions("5.7.0", null)]
-    public void CanUseContainsWithVariableInQuery()
-    {
-      var serviceCollection = new ServiceCollection();
-      serviceCollection.AddEntityFrameworkMySQL()
-        .AddDbContext<ComputedColumnContext>();
-
-      var serviceProvider = serviceCollection.BuildServiceProvider();
-
-      using (var context = serviceProvider.GetRequiredService<ComputedColumnContext>())
-      {
-        context.Database.EnsureDeleted();
-        context.Database.EnsureCreated();
-        var e = new Employee { FirstName = "Jos", LastName = "Stuart" };
-        context.Employees.Add(e);
-        context.SaveChanges();
-        var avalue = "jo";
-        var result = context.Employees.Where(t => t.FirstName.Contains(avalue)).ToList();
-        Assert.Equal(1, result.Count);
-        context.Database.EnsureDeleted();
-      }
-    }
-
+    }
+
+    [FactOnVersions("5.7.0", null)]
+    public void CanUseContainsInQuery()
+    {
+      var serviceCollection = new ServiceCollection();
+      serviceCollection.AddEntityFrameworkMySQL()
+        .AddDbContext<ComputedColumnContext>();
+
+      var serviceProvider = serviceCollection.BuildServiceProvider();
+
+      using (var context = serviceProvider.GetRequiredService<ComputedColumnContext>())
+      {
+        context.Database.EnsureCreated();
+        var e = new Employee { FirstName = "Jos", LastName = "Stuart" };
+        context.Employees.Add(e);
+        context.SaveChanges();
+        var result = context.Employees.Where(t => t.FirstName.Contains("jo")).ToList();
+        Assert.Equal(1, result.Count);
+        context.Database.EnsureDeleted();
+      }
+    }
+
+    [FactOnVersions("5.7.0", null)]
+    public void CanUseContainsVarInQuery()
+    {
+      var serviceCollection = new ServiceCollection();
+      serviceCollection.AddEntityFrameworkMySQL()
+        .AddDbContext<ComputedColumnContext>();
+
+      var serviceProvider = serviceCollection.BuildServiceProvider();
+
+      using (var context = serviceProvider.GetRequiredService<ComputedColumnContext>())
+      {
+        context.Database.EnsureCreated();
+        var e = new Employee { FirstName = "Jos", LastName = "Stuart" };
+        context.Employees.Add(e);
+        context.SaveChanges();
+        var test = "jo";
+        var result = context.Employees.Where(t => t.FirstName.Contains(test)).ToList();
+        Assert.Equal(1, result.Count);
+        context.Database.EnsureDeleted();
+      }
+    }
+
+
+    [FactOnVersions("5.7.0", null)]
+    public void CanUseContainsWithInvalidValue()
+    {
+      var serviceCollection = new ServiceCollection();
+      serviceCollection.AddEntityFrameworkMySQL()
+        .AddDbContext<ComputedColumnContext>();
+
+      var serviceProvider = serviceCollection.BuildServiceProvider();
+
+      using (var context = serviceProvider.GetRequiredService<ComputedColumnContext>())
+      {
+        context.Database.EnsureCreated();
+        var e = new Employee { FirstName = "Jos", LastName = "Stuart" };
+        context.Employees.Add(e);
+        context.SaveChanges();
+        var result = context.Employees.Where(t => t.FirstName.Contains("XXXXXXXX$%^&*()!")).ToList();
+        Assert.Equal(0, result.Count);
+        result = context.Employees.Where(t => t.FirstName.Contains(null)).ToList();
+        Assert.Equal(0, result.Count);
+        context.Database.EnsureDeleted();
+      }
+    }
+
+    [FactOnVersions("5.7.0", null)]
+    public void CanUseContainsWithVariableInQuery()
+    {
+      var serviceCollection = new ServiceCollection();
+      serviceCollection.AddEntityFrameworkMySQL()
+        .AddDbContext<ComputedColumnContext>();
+
+      var serviceProvider = serviceCollection.BuildServiceProvider();
+
+      using (var context = serviceProvider.GetRequiredService<ComputedColumnContext>())
+      {
+        context.Database.EnsureDeleted();
+        context.Database.EnsureCreated();
+        var e = new Employee { FirstName = "Jos", LastName = "Stuart" };
+        context.Employees.Add(e);
+        context.SaveChanges();
+        var avalue = "jo";
+        var result = context.Employees.Where(t => t.FirstName.Contains(avalue)).ToList();
+        Assert.Equal(1, result.Count);
+        context.Database.EnsureDeleted();
+      }
+    }
+
     [Fact]
     public void TableAttributeTest()
     {
@@ -336,87 +326,87 @@
       {
         context.Database.EnsureDeleted();
         context.Database.EnsureCreated();
-        using (MySqlConnection conn = new MySqlConnection(context.Database.GetDbConnection().ConnectionString))
-        {
-          conn.Open();
-          MySqlCommand cmd = new MySqlCommand("SHOW TABLES", conn);
-          using (MySqlDataReader reader = cmd.ExecuteReader())
-          {
-            Assert.True(reader.Read());
-            Assert.Equal("continentlist", reader.GetString(0)
-              , ignoreCase: true, ignoreLineEndingDifferences: true, ignoreWhiteSpaceDifferences: true);
-            Assert.True(reader.Read());
-            Assert.Equal("countrylist", reader.GetString(0)
-              , ignoreCase: true, ignoreLineEndingDifferences: true, ignoreWhiteSpaceDifferences: true);
-          }
-
+        using (MySqlConnection conn = new MySqlConnection(context.Database.GetDbConnection().ConnectionString))
+        {
+          conn.Open();
+          MySqlCommand cmd = new MySqlCommand("SHOW TABLES", conn);
+          using (MySqlDataReader reader = cmd.ExecuteReader())
+          {
+            Assert.True(reader.Read());
+            Assert.Equal("continentlist", reader.GetString(0)
+              , ignoreCase: true, ignoreLineEndingDifferences: true, ignoreWhiteSpaceDifferences: true);
+            Assert.True(reader.Read());
+            Assert.Equal("countrylist", reader.GetString(0)
+              , ignoreCase: true, ignoreLineEndingDifferences: true, ignoreWhiteSpaceDifferences: true);
+          }
+
         }
       }
-    }
-
-    [Fact]
-    public void CharsetTest()
-    {
-      using(CharsetTestContext context = new CharsetTestContext())
-      {
-        context.Database.EnsureDeleted();
-        context.Database.EnsureCreated();
-
-        using(MySqlConnection conn = (MySqlConnection)context.Database.GetDbConnection())
-        {
-          conn.Open();
-          MySqlCommand cmd = conn.CreateCommand();
-          cmd.CommandText = "SHOW CREATE TABLE `TestCharsetDA`";
-          using (MySqlDataReader reader = cmd.ExecuteReader())
-          {
-            reader.Read();
-            string createTable = reader.GetString(1);
-            Assert.Equal(@"CREATE TABLE `testcharsetda` (
-  `TestCharsetDAId` varbinary(255) NOT NULL,
-  PRIMARY KEY (`TestCharsetDAId`)
-) ENGINE=InnoDB DEFAULT CHARSET=ascii",
-              createTable, true, true, true);
-          }
-
-          cmd.CommandText = "SHOW CREATE TABLE `TestCharsetFA`";
-          using (MySqlDataReader reader = cmd.ExecuteReader())
-          {
-            reader.Read();
-            string createTable = reader.GetString(1);
-            Assert.Equal(@"CREATE TABLE `testcharsetfa` (
-  `TestCharsetFAId` varchar(255) CHARACTER SET latin7 NOT NULL,
-  PRIMARY KEY (`TestCharsetFAId`)
-) ENGINE=InnoDB DEFAULT CHARSET=utf16",
-              createTable, true, true, true);
-          }
-
-          cmd.CommandText = "SHOW CREATE TABLE `TestCollationDA`";
-          using (MySqlDataReader reader = cmd.ExecuteReader())
-          {
-            reader.Read();
-            string createTable = reader.GetString(1);
-            Assert.Equal(@"CREATE TABLE `testcollationda` (
-  `TestCollationDAId` varchar(255) CHARACTER SET greek COLLATE greek_bin NOT NULL,
-  PRIMARY KEY (`TestCollationDAId`)
-) ENGINE=InnoDB DEFAULT CHARSET=cp932 COLLATE=cp932_bin",
-              createTable, true, true, true);
-          }
-
-          cmd.CommandText = "SHOW CREATE TABLE `TestCollationFA`";
-          using (MySqlDataReader reader = cmd.ExecuteReader())
-          {
-            reader.Read();
-            string createTable = reader.GetString(1);
-            Assert.Equal(@"CREATE TABLE `testcollationfa` (
-  `TestCollationFAId` varchar(255) CHARACTER SET ucs2 COLLATE ucs2_bin NOT NULL,
-  PRIMARY KEY (`TestCollationFAId`)
-) ENGINE=InnoDB DEFAULT CHARSET=koi8u COLLATE=koi8u_bin",
-              createTable, true, true, true);
-          }
-        }
-      }
-    }
-
+    }
+
+    [Fact]
+    public void CharsetTest()
+    {
+      using(CharsetTestContext context = new CharsetTestContext())
+      {
+        context.Database.EnsureDeleted();
+        context.Database.EnsureCreated();
+
+        using(MySqlConnection conn = (MySqlConnection)context.Database.GetDbConnection())
+        {
+          conn.Open();
+          MySqlCommand cmd = conn.CreateCommand();
+          cmd.CommandText = "SHOW CREATE TABLE `TestCharsetDA`";
+          using (MySqlDataReader reader = cmd.ExecuteReader())
+          {
+            reader.Read();
+            string createTable = reader.GetString(1);
+            Assert.Equal(@"CREATE TABLE `testcharsetda` (
+  `TestCharsetDAId` varbinary(255) NOT NULL,
+  PRIMARY KEY (`TestCharsetDAId`)
+) ENGINE=InnoDB DEFAULT CHARSET=ascii",
+              createTable, true, true, true);
+          }
+
+          cmd.CommandText = "SHOW CREATE TABLE `TestCharsetFA`";
+          using (MySqlDataReader reader = cmd.ExecuteReader())
+          {
+            reader.Read();
+            string createTable = reader.GetString(1);
+            Assert.Equal(@"CREATE TABLE `testcharsetfa` (
+  `TestCharsetFAId` varchar(255) CHARACTER SET latin7 NOT NULL,
+  PRIMARY KEY (`TestCharsetFAId`)
+) ENGINE=InnoDB DEFAULT CHARSET=utf16",
+              createTable, true, true, true);
+          }
+
+          cmd.CommandText = "SHOW CREATE TABLE `TestCollationDA`";
+          using (MySqlDataReader reader = cmd.ExecuteReader())
+          {
+            reader.Read();
+            string createTable = reader.GetString(1);
+            Assert.Equal(@"CREATE TABLE `testcollationda` (
+  `TestCollationDAId` varchar(255) CHARACTER SET greek COLLATE greek_bin NOT NULL,
+  PRIMARY KEY (`TestCollationDAId`)
+) ENGINE=InnoDB DEFAULT CHARSET=cp932 COLLATE=cp932_bin",
+              createTable, true, true, true);
+          }
+
+          cmd.CommandText = "SHOW CREATE TABLE `TestCollationFA`";
+          using (MySqlDataReader reader = cmd.ExecuteReader())
+          {
+            reader.Read();
+            string createTable = reader.GetString(1);
+            Assert.Equal(@"CREATE TABLE `testcollationfa` (
+  `TestCollationFAId` varchar(255) CHARACTER SET ucs2 COLLATE ucs2_bin NOT NULL,
+  PRIMARY KEY (`TestCollationFAId`)
+) ENGINE=InnoDB DEFAULT CHARSET=koi8u COLLATE=koi8u_bin",
+              createTable, true, true, true);
+          }
+        }
+      }
+    }
+
     public void Dispose()
     {
       // ensure database deletion
@@ -424,8 +414,8 @@
       {
         cnn.Open();
         var cmd = new MySqlCommand("DROP DATABASE IF EXISTS test", cnn);
-        cmd.ExecuteNonQuery();
+        cmd.ExecuteNonQuery();
       }
     }
   }
-}
+}