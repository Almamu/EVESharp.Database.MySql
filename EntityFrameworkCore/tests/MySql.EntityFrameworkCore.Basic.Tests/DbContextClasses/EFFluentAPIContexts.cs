﻿// Copyright © 2016, 2017 Oracle and/or its affiliates. All rights reserved.
//
// MySQL Connector/NET is licensed under the terms of the GPLv2
// <http://www.gnu.org/licenses/old-licenses/gpl-2.0.html>, like most 
// MySQL Connectors. There are special exceptions to the terms and 
// conditions of the GPLv2 as it is applied to this software, see the 
// FLOSS License Exception
// <http://www.mysql.com/about/legal/licensing/foss-exception.html>.
//
// This program is free software; you can redistribute it and/or modify 
// it under the terms of the GNU General Public License as published 
// by the Free Software Foundation; version 2 of the License.
//
// This program is distributed in the hope that it will be useful, but 
// WITHOUT ANY WARRANTY; without even the implied warranty of MERCHANTABILITY 
// or FITNESS FOR A PARTICULAR PURPOSE. See the GNU General Public License 
// for more details.
//
// You should have received a copy of the GNU General Public License along 
// with this program; if not, write to the Free Software Foundation, Inc., 
// 51 Franklin St, Fifth Floor, Boston, MA 02110-1301  USA


using Microsoft.EntityFrameworkCore;
using MySQL.Data.EntityFrameworkCore.Extensions;
using System;

namespace MySql.Data.EntityFrameworkCore.Tests.DbContextClasses
{
  public class ComputedColumnContext : MyTestContext
  {
    public DbSet<Employee> Employees { get; set; }

    protected override void OnModelCreating(ModelBuilder modelBuilder)
    {
      modelBuilder.Entity<Employee>()
          .HasKey(b => b.EmployeeId)
          .HasName("PrimaryKey_EmployeeId");

      modelBuilder.Entity<Employee>()
          .Property(p => p.DisplayName)
          .HasComputedColumnSql("CONCAT_WS(' ', LastName , FirstName)");

      modelBuilder.Entity<Employee>()
             .Property(p => p.Timestamp)
             .HasDefaultValue(DateTime.Now)
             .ForMySQLHasDefaultValueSql("CURRENT_TIMESTAMP")
             .ValueGeneratedOnAddOrUpdate();

    }    
  }

    public class QuickContext : MyTestContext
    {
        public DbSet<QuickEntity> QuickEntity { get; set; }

        protected override void OnModelCreating(ModelBuilder modelBuilder)
        {
            modelBuilder.Entity<QuickEntity>()
            .HasKey(b => b.Id)
            .HasName("PrimaryKey_Id");

            modelBuilder.Entity<QuickEntity>()
            .Property(b => b.Created)
            .HasColumnType("Timestamp");
        }
    }



  public class TableConventionsContext : MyTestContext
  {
    public DbSet<Car> Cars { get; set; }

    protected override void OnConfiguring(DbContextOptionsBuilder optionsBuilder)
    {
      //base.OnConfiguring(optionsBuilder);
      string name = $"db-{this.GetType().Name.ToLowerInvariant()}";
      optionsBuilder.UseMySQL(MySQLTestStore.rootConnectionString + ";database=" + name + ";charset=latin1");

    }

    protected override void OnModelCreating(ModelBuilder modelBuilder)
    {
<<<<<<< HEAD
      modelBuilder.Entity<Car>()
          .ToTable("somecars");
      
      modelBuilder.Entity<Car>().
                Property(e => e.LicensePlate).HasColumnType("VARCHAR(384)");
      
      modelBuilder.Entity<Car>().
                Property(e => e.State).HasColumnType("VARCHAR(384)");
=======
      modelBuilder.Entity<Car>(e =>
      {
        e.ToTable("somecars");
>>>>>>> 138bc7c2

        e.Property(p => p.LicensePlate).HasColumnType("VARCHAR(384)");

        e.Property(p => p.State).HasColumnType("VARCHAR(384)");

        e.HasKey(c => new { c.State, c.LicensePlate });
      });


      modelBuilder.Entity<RecordOfSale>()
              .HasOne(s => s.Car)
              .WithMany(c => c.SaleHistory)
              .HasForeignKey(s => new { s.CarState, s.CarLicensePlate })
              .HasPrincipalKey(c => new { c.State, c.LicensePlate });
    }
  }

  public class KeyConventionsContext : MyTestContext
  {
    public DbSet<Car> Cars { get; set; }
    public DbSet<Blog> Blogs { get; set; }


    protected override void OnModelCreating(ModelBuilder modelBuilder)
    {
      modelBuilder.Entity<Car>()
           .HasAlternateKey(c => c.LicensePlate)
           .HasName("AlternateKey_LicensePlate");

      modelBuilder.Entity<Blog>()
              .HasIndex(b => b.Url)
              .HasName("Index_Url");

      modelBuilder.Entity<Blog>()
        .Property(b => b.Url)
        .HasColumnType("varchar(400)");

      modelBuilder.Entity<Blog>()
           .HasOne(p => p.Metadata)
           .WithOne(i => i.Blog)
           .HasForeignKey<BlogMetadata>(b => b.BlogId);

      modelBuilder.Entity<Blog>()
             .HasOne(p => p.RecentPost)
             .WithOne(i => i.Blog)
             .HasForeignKey<Post>(b => b.PostId);

      modelBuilder.Entity<Car>()
               .Property(b => b.Make)
               .ForMySQLHasColumnType("varchar(100)");

      modelBuilder.Entity<Car>()
               .Property(b => b.Model)
               .HasColumnType("varchar(4)")
               .ForMySQLHasDefaultValue("1999");


    }   
  }


  public class ConcurrencyTestsContext : MyTestContext
  {
    public DbSet<Person> People { get; set; }

    protected override void OnModelCreating(ModelBuilder modelBuilder)
    {
      modelBuilder.Entity<Person>()
          .Property(p => p.SocialSecurityNumber)
          .IsConcurrencyToken();
    }
  }
}


<|MERGE_RESOLUTION|>--- conflicted
+++ resolved
@@ -82,23 +82,12 @@
 
     protected override void OnModelCreating(ModelBuilder modelBuilder)
     {
-<<<<<<< HEAD
-      modelBuilder.Entity<Car>()
-          .ToTable("somecars");
-      
-      modelBuilder.Entity<Car>().
-                Property(e => e.LicensePlate).HasColumnType("VARCHAR(384)");
-      
-      modelBuilder.Entity<Car>().
-                Property(e => e.State).HasColumnType("VARCHAR(384)");
-=======
       modelBuilder.Entity<Car>(e =>
       {
         e.ToTable("somecars");
->>>>>>> 138bc7c2
-
+      
         e.Property(p => p.LicensePlate).HasColumnType("VARCHAR(384)");
-
+      
         e.Property(p => p.State).HasColumnType("VARCHAR(384)");
 
         e.HasKey(c => new { c.State, c.LicensePlate });
