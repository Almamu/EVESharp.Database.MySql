--- conflicted
+++ resolved
@@ -1,319 +1,318 @@
-﻿// Copyright © 2016, 2017 Oracle and/or its affiliates. All rights reserved.
-//
-// MySQL Connector/NET is licensed under the terms of the GPLv2
-// <http://www.gnu.org/licenses/old-licenses/gpl-2.0.html>, like most 
-// MySQL Connectors. There are special exceptions to the terms and 
-// conditions of the GPLv2 as it is applied to this software, see the 
-// FLOSS License Exception
-// <http://www.mysql.com/about/legal/licensing/foss-exception.html>.
-//
-// This program is free software; you can redistribute it and/or modify 
-// it under the terms of the GNU General Public License as published 
-// by the Free Software Foundation; version 2 of the License.
-//
-// This program is distributed in the hope that it will be useful, but 
-// WITHOUT ANY WARRANTY; without even the implied warranty of MERCHANTABILITY 
-// or FITNESS FOR A PARTICULAR PURPOSE. See the GNU General Public License 
-// for more details.
-//
-// You should have received a copy of the GNU General Public License along 
-// with this program; if not, write to the Free Software Foundation, Inc., 
-// 51 Franklin St, Fifth Floor, Boston, MA 02110-1301  USA
-
-using MySql.Data.EntityFrameworkCore.DataAnnotations;
-using System;
-using System.Collections.Generic;
-using System.ComponentModel.DataAnnotations;
-using System.ComponentModel.DataAnnotations.Schema;
-
-namespace MySql.Data.EntityFrameworkCore.Tests.DbContextClasses
-{
-  public class Blog
-  {
-    public int BlogId { get; set; }
-    public string Url { get; set; }
-
-    //public List<Post> Posts { get; set; }
-
-    public Post RecentPost { get; set; }
-    public BlogMetadata Metadata { get; set; }
-
-  }
-
-  public class Post
-  {
-    public int PostId { get; set; }
-    public string Title { get; set; }
-    public string Content { get; set; }
-
-    public int BlogIdFK { get; set; }
-
-    public string Url { get; set; }
-
-    public Blog Blog { get; set; }
-  }
-
-
-  public class Read
-  {
-    public int ReadId { get; set; }
-    public string Title { get; set; }
-    public string Content { get; set; }
-
-    public List<ReadTag> ReadTags { get; set; }
-  }
-
-  public class Tag
-  {
-    public int TagId { get; set; }
-
-    public List<ReadTag> ReadTags { get; set; }
-  }
-
-  public class ReadTag
-  {
-    public int ReadId { get; set; }
-    public Read Read { get; set; }
-
-    public int TagId { get; set; }
-    public Tag Tag { get; set; }
-  }
-
-
-  public class AuditEntry
-  {
-    public int AuditEntryId { get; set; }
-    public string Username { get; set; }
-    public string Action { get; set; }
-  }
-
-  
-  public class BlogMetadata
-  {
-    [Key]    
-    public int BlogId { get; set; }
-    public Blog Blog { get; set; }
-    public DateTime LoadedFromDatabase { get; set; }
-  }
-
-
-  public class Employee
-  {
-    public int EmployeeId { get; set; }
-    public string FirstName { get; set; }
-    public string LastName { get; set; }
-    public string DisplayName { get; set; }
-
-    public DateTime Timestamp { get; set; }
-
-  }
-
-  public class BodyShop
-  {
-    public int BodyShopId { get; set; }
-
-    public string Name { get; set; }
-
-    public string City { get; set; }
-
-    public string State { get; set; }
-
-    public string Brand { get; set; }
-  }
-
-
-  public class Car
-  {
-    public int CarId { get; set; }
-    [MaxLength(30)]
-    public string LicensePlate { get; set; }
-    [MaxLength(30)]
-    public string State { get; set; }
-    public string Make { get; set; }
-    public string Model { get; set; }
-
-    public List<RecordOfSale> SaleHistory { get; set; }
-  }
-
-
-  public class RecordOfSale
-  {
-    public int RecordOfSaleId { get; set; }
-    public DateTime DateSold { get; set; }
-    public decimal Price { get; set; }
-    [MaxLength(30)]
-    public string CarState { get; set; }
-    [MaxLength(30)]
-    public string CarLicensePlate { get; set; }
-    public Car Car { get; set; }
-  }
-
-  public class Person
-  {
-    public int PersonId { get; set; }
-
-    [ConcurrencyCheck]
-    public string SocialSecurityNumber { get; set; }
-    public string PhoneNumber { get; set; }
-    [ConcurrencyCheck]
-    public string Name { get; set; }
-  }
-
-    public class Guest
-    {
-        [Key]
-        public int IdGuest { get; set; }
-        public string Name { get; set; }
-        public Address Address { get; set; }
-    }
-
-    public class Address
-    {
-        [Key]
-        public int IdAddress { get; set; }
-        public string Street { get; set; }
-        public string City { get; set; }
-        public Guest Guest { get; set; }
-    }
-
-    public class Relative
-    {
-        [Key]
-        public int IdRelative { get; set; }
-        public string Name { get; set; }
-        public AddressRelative Address { get; set; }
-    }
-
-    public class AddressRelative
-    {
-        [Key]
-        public int IdAddressRelative { get; set; }
-        public string Street { get; set; }
-        public string City { get; set; }
-        public Relative Relative { get; set; }
-    }
-
-
-    public class QuickEntity
-    {
-        [Key]
-        public int Id { get; set; }
-        public string Name { get; set; }
-        public DateTimeOffset Created { get; set; }
-
-    }
-
-  public class JsonData
-  {
-    [Key]
-    [Column(TypeName = "smallint")]
-    public int Id { get; set; }
-
-    [Column(TypeName = "json")]
-    public string jsoncol { get; set; }
-  }
-
-  public partial class AllDataTypes
-  {
-    public byte AddressNumber1 { get; set; }
-    public short AddressNumber2 { get; set; }
-    public int AddressNumber3 { get; set; }
-    public int AddressNumber4 { get; set; }
-    public long AddressNumber5 { get; set; }
-    public float AddressNumber6 { get; set; }
-    public float AddressNumber7 { get; set; }
-    public double AddressNumber8 { get; set; }
-    public decimal AddressNumber9 { get; set; }
-    public short AddressNumber10 { get; set; }
-    public string BuildingName1 { get; set; }
-    public string BuildingName2 { get; set; }
-    public string BuildingName3 { get; set; }
-    public string BuildingName4 { get; set; }
-    public string BuildingName5 { get; set; }
-    public byte[] BuildingName6 { get; set; }
-    public byte[] BuildingName7 { get; set; }
-    public byte[] BuildingName8 { get; set; }
-    public byte[] BuildingName9 { get; set; }
-    public byte[] BuildingName10 { get; set; }
-    public string BuildingName11 { get; set; }
-    public string BuildingName12 { get; set; }
-    public DateTime BuildingName13 { get; set; }
-    public DateTime BuildingName14 { get; set; }
-    public TimeSpan BuildingName15 { get; set; }
-    public DateTime BuildingName16 { get; set; }
-    public short BuildingName17 { get; set; }
-  }
-
-  [Table("CountryList")]
-  public class Country
-  {
-    [Key]
-    public string Code { get; set; }
-    public string Name { get; set; }
-    public virtual Continent Continent { get; set; }
-    public string Region { get; set; }
-    public int IndepYear { get; set; }
-  }
-
-  public class Continent
-  {
-    public string Code { get; set; }
-
-    public string Name { get; set; }
-
-    public virtual ICollection<Country> Countries { get; set; }
-  }
-
-  public class Triangle
-  {
-    public int Id { get; set; }
-
-    public int Base { get; set; }
-
-    public int Height { get; set; }
-
-    public int Area { get; set; }
-  }
-
-  public class StringTypes
-  {
-    public string TinyString { get; set; }
-    public string NormalString { get; set; }
-    public string MediumString { get; set; }
-    public string LongString { get; set; }
-  }
-
-<<<<<<< HEAD
-  public class MyTest
-  {
-    public int MyTestId { get; set; }
-
-    public DateTime Date { get; set; }
-=======
-  [MySqlCharset("ascii")]
-  public class TestCharsetDA
-  {
-    [MySqlCharset("binary")]
-    [MaxLength(255)]
-    public string TestCharsetDAId { get; set; }
-  }
-
-  public class TestCharsetFA
-  {
-    public string TestCharsetFAId { get; set; }
-  }
-
-  [MySqlCollation("cp932_bin")]
-  public class TestCollationDA
-  {
-    [MySqlCollation("greek_bin")]
-    [MaxLength(255)]
-    public string TestCollationDAId { get; set; }
-  }
-
-  public class TestCollationFA
-  {
-    public string TestCollationFAId { get; set; }
->>>>>>> 452d44f6
-  }
-}
+﻿// Copyright © 2016, 2017 Oracle and/or its affiliates. All rights reserved.
+//
+// MySQL Connector/NET is licensed under the terms of the GPLv2
+// <http://www.gnu.org/licenses/old-licenses/gpl-2.0.html>, like most 
+// MySQL Connectors. There are special exceptions to the terms and 
+// conditions of the GPLv2 as it is applied to this software, see the 
+// FLOSS License Exception
+// <http://www.mysql.com/about/legal/licensing/foss-exception.html>.
+//
+// This program is free software; you can redistribute it and/or modify 
+// it under the terms of the GNU General Public License as published 
+// by the Free Software Foundation; version 2 of the License.
+//
+// This program is distributed in the hope that it will be useful, but 
+// WITHOUT ANY WARRANTY; without even the implied warranty of MERCHANTABILITY 
+// or FITNESS FOR A PARTICULAR PURPOSE. See the GNU General Public License 
+// for more details.
+//
+// You should have received a copy of the GNU General Public License along 
+// with this program; if not, write to the Free Software Foundation, Inc., 
+// 51 Franklin St, Fifth Floor, Boston, MA 02110-1301  USA
+
+using MySql.Data.EntityFrameworkCore.DataAnnotations;
+using System;
+using System.Collections.Generic;
+using System.ComponentModel.DataAnnotations;
+using System.ComponentModel.DataAnnotations.Schema;
+
+namespace MySql.Data.EntityFrameworkCore.Tests.DbContextClasses
+{
+  public class Blog
+  {
+    public int BlogId { get; set; }
+    public string Url { get; set; }
+
+    //public List<Post> Posts { get; set; }
+
+    public Post RecentPost { get; set; }
+    public BlogMetadata Metadata { get; set; }
+
+  }
+
+  public class Post
+  {
+    public int PostId { get; set; }
+    public string Title { get; set; }
+    public string Content { get; set; }
+
+    public int BlogIdFK { get; set; }
+
+    public string Url { get; set; }
+
+    public Blog Blog { get; set; }
+  }
+
+
+  public class Read
+  {
+    public int ReadId { get; set; }
+    public string Title { get; set; }
+    public string Content { get; set; }
+
+    public List<ReadTag> ReadTags { get; set; }
+  }
+
+  public class Tag
+  {
+    public int TagId { get; set; }
+
+    public List<ReadTag> ReadTags { get; set; }
+  }
+
+  public class ReadTag
+  {
+    public int ReadId { get; set; }
+    public Read Read { get; set; }
+
+    public int TagId { get; set; }
+    public Tag Tag { get; set; }
+  }
+
+
+  public class AuditEntry
+  {
+    public int AuditEntryId { get; set; }
+    public string Username { get; set; }
+    public string Action { get; set; }
+  }
+
+  
+  public class BlogMetadata
+  {
+    [Key]    
+    public int BlogId { get; set; }
+    public Blog Blog { get; set; }
+    public DateTime LoadedFromDatabase { get; set; }
+  }
+
+
+  public class Employee
+  {
+    public int EmployeeId { get; set; }
+    public string FirstName { get; set; }
+    public string LastName { get; set; }
+    public string DisplayName { get; set; }
+
+    public DateTime Timestamp { get; set; }
+
+  }
+
+  public class BodyShop
+  {
+    public int BodyShopId { get; set; }
+
+    public string Name { get; set; }
+
+    public string City { get; set; }
+
+    public string State { get; set; }
+
+    public string Brand { get; set; }
+  }
+
+
+  public class Car
+  {
+    public int CarId { get; set; }
+    [MaxLength(30)]
+    public string LicensePlate { get; set; }
+    [MaxLength(30)]
+    public string State { get; set; }
+    public string Make { get; set; }
+    public string Model { get; set; }
+
+    public List<RecordOfSale> SaleHistory { get; set; }
+  }
+
+
+  public class RecordOfSale
+  {
+    public int RecordOfSaleId { get; set; }
+    public DateTime DateSold { get; set; }
+    public decimal Price { get; set; }
+    [MaxLength(30)]
+    public string CarState { get; set; }
+    [MaxLength(30)]
+    public string CarLicensePlate { get; set; }
+    public Car Car { get; set; }
+  }
+
+  public class Person
+  {
+    public int PersonId { get; set; }
+
+    [ConcurrencyCheck]
+    public string SocialSecurityNumber { get; set; }
+    public string PhoneNumber { get; set; }
+    [ConcurrencyCheck]
+    public string Name { get; set; }
+  }
+
+    public class Guest
+    {
+        [Key]
+        public int IdGuest { get; set; }
+        public string Name { get; set; }
+        public Address Address { get; set; }
+    }
+
+    public class Address
+    {
+        [Key]
+        public int IdAddress { get; set; }
+        public string Street { get; set; }
+        public string City { get; set; }
+        public Guest Guest { get; set; }
+    }
+
+    public class Relative
+    {
+        [Key]
+        public int IdRelative { get; set; }
+        public string Name { get; set; }
+        public AddressRelative Address { get; set; }
+    }
+
+    public class AddressRelative
+    {
+        [Key]
+        public int IdAddressRelative { get; set; }
+        public string Street { get; set; }
+        public string City { get; set; }
+        public Relative Relative { get; set; }
+    }
+
+
+    public class QuickEntity
+    {
+        [Key]
+        public int Id { get; set; }
+        public string Name { get; set; }
+        public DateTimeOffset Created { get; set; }
+
+    }
+
+  public class JsonData
+  {
+    [Key]
+    [Column(TypeName = "smallint")]
+    public int Id { get; set; }
+
+    [Column(TypeName = "json")]
+    public string jsoncol { get; set; }
+  }
+
+  public partial class AllDataTypes
+  {
+    public byte AddressNumber1 { get; set; }
+    public short AddressNumber2 { get; set; }
+    public int AddressNumber3 { get; set; }
+    public int AddressNumber4 { get; set; }
+    public long AddressNumber5 { get; set; }
+    public float AddressNumber6 { get; set; }
+    public float AddressNumber7 { get; set; }
+    public double AddressNumber8 { get; set; }
+    public decimal AddressNumber9 { get; set; }
+    public short AddressNumber10 { get; set; }
+    public string BuildingName1 { get; set; }
+    public string BuildingName2 { get; set; }
+    public string BuildingName3 { get; set; }
+    public string BuildingName4 { get; set; }
+    public string BuildingName5 { get; set; }
+    public byte[] BuildingName6 { get; set; }
+    public byte[] BuildingName7 { get; set; }
+    public byte[] BuildingName8 { get; set; }
+    public byte[] BuildingName9 { get; set; }
+    public byte[] BuildingName10 { get; set; }
+    public string BuildingName11 { get; set; }
+    public string BuildingName12 { get; set; }
+    public DateTime BuildingName13 { get; set; }
+    public DateTime BuildingName14 { get; set; }
+    public TimeSpan BuildingName15 { get; set; }
+    public DateTime BuildingName16 { get; set; }
+    public short BuildingName17 { get; set; }
+  }
+
+  [Table("CountryList")]
+  public class Country
+  {
+    [Key]
+    public string Code { get; set; }
+    public string Name { get; set; }
+    public virtual Continent Continent { get; set; }
+    public string Region { get; set; }
+    public int IndepYear { get; set; }
+  }
+
+  public class Continent
+  {
+    public string Code { get; set; }
+
+    public string Name { get; set; }
+
+    public virtual ICollection<Country> Countries { get; set; }
+  }
+
+  public class Triangle
+  {
+    public int Id { get; set; }
+
+    public int Base { get; set; }
+
+    public int Height { get; set; }
+
+    public int Area { get; set; }
+  }
+
+  public class StringTypes
+  {
+    public string TinyString { get; set; }
+    public string NormalString { get; set; }
+    public string MediumString { get; set; }
+    public string LongString { get; set; }
+  }
+
+  public class MyTest
+  {
+    public int MyTestId { get; set; }
+
+    public DateTime Date { get; set; }
+  }
+
+  [MySqlCharset("ascii")]
+  public class TestCharsetDA
+  {
+    [MySqlCharset("binary")]
+    [MaxLength(255)]
+    public string TestCharsetDAId { get; set; }
+  }
+
+  public class TestCharsetFA
+  {
+    public string TestCharsetFAId { get; set; }
+  }
+
+  [MySqlCollation("cp932_bin")]
+  public class TestCollationDA
+  {
+    [MySqlCollation("greek_bin")]
+    [MaxLength(255)]
+    public string TestCollationDAId { get; set; }
+  }
+
+  public class TestCollationFA
+  {
+    public string TestCollationFAId { get; set; }
+  }
+}