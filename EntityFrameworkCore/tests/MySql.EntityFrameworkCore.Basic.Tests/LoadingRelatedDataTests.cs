﻿// Copyright © 2016, 2017 Oracle and/or its affiliates. All rights reserved.
//
// MySQL Connector/NET is licensed under the terms of the GPLv2
// <http://www.gnu.org/licenses/old-licenses/gpl-2.0.html>, like most 
// MySQL Connectors. There are special exceptions to the terms and 
// conditions of the GPLv2 as it is applied to this software, see the 
// FLOSS License Exception
// <http://www.mysql.com/about/legal/licensing/foss-exception.html>.
//
// This program is free software; you can redistribute it and/or modify 
// it under the terms of the GNU General Public License as published 
// by the Free Software Foundation; version 2 of the License.
//
// This program is distributed in the hope that it will be useful, but
// WITHOUT ANY WARRANTY; without even the implied warranty of MERCHANTABILITY 
// or FITNESS FOR A PARTICULAR PURPOSE. See the GNU General Public License 
// for more details.
//
// You should have received a copy of the GNU General Public License along 
// with this program; if not, write to the Free Software Foundation, Inc., 
// 51 Franklin St, Fifth Floor, Boston, MA 02110-1301  USA

using EntityFrameworkCore.Basic.Tests.Logging;
using Microsoft.EntityFrameworkCore;
using Microsoft.Extensions.DependencyInjection;
using Microsoft.Extensions.Logging;
using MySql.Data.EntityFrameworkCore.Tests;
using MySql.Data.EntityFrameworkCore.Tests.DbContextClasses;
using MySql.Data.MySqlClient;
using MySQL.Data.EntityFrameworkCore;
using MySQL.Data.EntityFrameworkCore.Extensions;
using System;
using System.Data.Common;
using System.Linq;
using Xunit;

namespace MySql.Data.EntityFrameworkCore.Tests
{
  public class LoadingRelatedDataTests : IDisposable
  {

    DbContext context;
    DbContextOptions options;
    IServiceCollection collection = new ServiceCollection()
                                    .AddEntityFrameworkMySQL()
                                    .AddSingleton<ILoggerFactory>(new MySqlLoggerFactory());

    string Sql => MySqlLoggerFactory.SqlStatements.LastOrDefault();

    public LoadingRelatedDataTests()
    {

      options = new DbContextOptionsBuilder()
                   .UseInternalServiceProvider(collection.BuildServiceProvider())
                   .UseMySQL(MySQLTestStore.baseConnectionString + "bd-eagerloading")
                   .Options;

      context = new EagerLoadingContext(options);
      context.Database.EnsureCreated();
      AddData(context);

    }

    [Fact]
    public void CanUseSkipAndTake()
    {
      Assert.False(context.Database.EnsureCreated());
      var people
              = context.Set<Guest>()
                  .Skip(2)
                  .Take(1)
                  .ToList();

      Assert.Equal(1, people.Count);
    }

    [Fact]
    public void CanIncludeAddressData()
    {
      Assert.False(context.Database.EnsureCreated());
      var people
              = context.Set<Guest>()
                  .Include(p => p.Address)
                  .ToList();

      Assert.Equal(4, people.Count);
      Assert.Equal(3, people.Count(p => p.Address != null));
      //                Assert.Equal(@"SELECT `p`.`IdGuest`, `p`.`Name`, `p`.`RelativeId`, `a`.`IdAddress`, `a`.`City`, `a`.`Street`
      //FROM `Guests` AS `p`
      //LEFT JOIN `Address` AS `a` ON `a`.`IdAddress` = `p`.`IdGuest`", Sql);
    }

    [Fact]
    public void CanIncludeGuestData()
    {
      Assert.False(context.Database.EnsureCreated());
      var ad
              = context.Set<Address>()
                  .Include(p => p.Guest)
                  .ToList();

      Assert.Equal(3, ad.Count);
      var rows = ad.Select(g => g.Guest).Where(a => a != null).ToList();
      Assert.Equal(3, rows.Count());

      // TODO check the logger implementation
      //            Assert.Equal(@"SELECT `p`.`IdAddress`, `p`.`City`, `p`.`Street`, `g`.`IdGuest`, `g`.`Name`, `g`.`RelativeId`
      //FROM `Address` AS `p`
      //INNER JOIN `Guests` AS `g` ON `p`.`IdAddress` = `g`.`IdGuest`", Sql);
    }


    [Fact]
    public void CanIncludeGuestShadowProperty()
    {
      Assert.False(context.Database.EnsureCreated());
      var addressRelative
            = context.Set<AddressRelative>()
                .Include(a => a.Relative)
                .ToList();

      Assert.Equal(3, addressRelative.Count);
      Assert.True(addressRelative.All(p => p.Relative != null));
      // TODO: review what should be the result here (acc. EF tests should be 6)
      //            Assert.Equal(13, context.ChangeTracker.Entries().Count());
      //            Assert.Equal(@"SELECT `a`.`IdAddressRelative`, `a`.`City`, `a`.`Street`, `p`.`IdRelative`, `p`.`Name`
      //FROM `AddressRelative` AS `a`
      //INNER JOIN `Persons2` AS `p` ON `a`.`IdAddressRelative` = `p`.`IdRelative`", Sql);
    }

    [Fact]
    public void MixClientServerEvaluation()
    {
      Assert.False(context.Database.EnsureCreated());
      var list
            = context.Set<Address>()
            .OrderByDescending(a => a.City)
            .Select(a => new { Id = a.IdAddress, City = SetCity(a.City) })
            .ToList();

      Assert.Equal(3, list.Count);
      Assert.True(list.First().City.EndsWith(" city"));
    }

    private string SetCity(string name)
    {
      return name + " city";
    }

    [Fact]
    public void RawSqlQueries()
    {
      Assert.False(context.Database.EnsureCreated());
      var guests = context.Set<Guest>().FromSql("SELECT * FROM Guests")
        .ToList();
      Assert.Equal(4, guests.Count);
    }

    [Fact]
    public void UsingTransactions()
    {
      Assert.False(context.Database.EnsureCreated());
      using (var transaction = context.Database.BeginTransaction())
      {
        context.Set<Guest>().Add(new Guest()
        {
          Name = "Guest five"
        });
        context.SaveChanges();
      }
      Assert.Equal(4, context.Set<Guest>().Count());
    }

    [Fact]
    public void DbSetFind()
    {
      var address = context.Set<Address>().Find(1);
      Assert.NotNull(address);
      Assert.Equal("Michigan", address.City);
    }

    [FactOnVersions("5.7.0", null)]
    public void JsonDataTest()
    {
      using(JsonContext context = new JsonContext())
      {
        var model = context.Model;
        context.Database.EnsureDeleted();
        context.Database.EnsureCreated();

        using (MySqlConnection conn = (MySqlConnection)context.Database.GetDbConnection())
        {
          conn.Open();
          MySqlCommand cmd = new MySqlCommand("SHOW CREATE TABLE JsonEntity", conn);
          string jsonTableDesc;
          using (MySqlDataReader reader = cmd.ExecuteReader())
          {
            reader.Read();
            jsonTableDesc = reader.GetString(1);
          }
<<<<<<< HEAD

          if (conn.driver.Version.isAtLeast(8,0,1))
            Assert.Equal("CREATE TABLE `jsonentity` (\n  `Id` smallint(6) NOT NULL AUTO_INCREMENT,\n  `jsoncol` json DEFAULT NULL,\n  PRIMARY KEY (`Id`)\n) ENGINE=InnoDB DEFAULT CHARSET=utf8mb4", jsonTableDesc
              , ignoreCase: true, ignoreLineEndingDifferences: true, ignoreWhiteSpaceDifferences: true);
          else
            Assert.Equal("CREATE TABLE `jsonentity` (\n  `Id` smallint(6) NOT NULL AUTO_INCREMENT,\n  `jsoncol` json DEFAULT NULL,\n  PRIMARY KEY (`Id`)\n) ENGINE=InnoDB DEFAULT CHARSET=latin1", jsonTableDesc
              , ignoreCase: true, ignoreLineEndingDifferences: true, ignoreWhiteSpaceDifferences: true);
=======
          string charset = "latin1";
          if (conn.driver.Version.isAtLeast(8, 0, 1))
            charset = "utf8mb4";
          Assert.Equal($"CREATE TABLE `jsonentity` (\n  `Id` smallint(6) NOT NULL AUTO_INCREMENT,\n  `jsoncol` json DEFAULT NULL,\n  PRIMARY KEY (`Id`)\n) ENGINE=InnoDB DEFAULT CHARSET={charset}", jsonTableDesc
            , ignoreCase: true, ignoreLineEndingDifferences: true, ignoreWhiteSpaceDifferences: true);
>>>>>>> 138bc7c2
        }

        context.JsonEntity.Add(new JsonData()
        {
          jsoncol = "{ \"name\": \"Ronald\", \"city\": \"Austin\" }"
        });
        context.SaveChanges();
        JsonData json = context.JsonEntity.First();
        Assert.Equal("{ \"name\": \"Ronald\", \"city\": \"Austin\" }", json.jsoncol);
      }
    }

    [FactOnVersions("5.7.0", null)]
    public void JsonInvalidData()
    {
      using (JsonContext context = new JsonContext())
      {
        context.Database.EnsureDeleted();
        context.Database.EnsureCreated();
        context.JsonEntity.Add(new JsonData()
        {
          jsoncol = "{ name: Ronald, city: Austin }"
        });
        MySqlException ex = (MySqlException)Assert.ThrowsAny<DbUpdateException>(() => context.SaveChanges()).GetBaseException();
        // Error Code: 3140. Invalid JSON text
        Assert.Equal(3140, ex.Number);
      }
    }

    [FactOnVersions("5.7.0", null)]
    public void ComputedColumns()
    {
      using(FiguresContext context = new FiguresContext())
      {
        context.Database.EnsureDeleted();
        context.Database.EnsureCreated();
        Triangle[] data = new Triangle[2];
        data[0] = new Triangle()
        {
          Id = 33,
          Base = 15,
          Height = 10
        };
        data[1] = new Triangle()
        {
          Base = 20,
          Height = 5
        };
        context.Triangle.AddRange(data);
        context.Triangle.Add(data[1]);
        context.SaveChanges();
        Assert.Equal(75, data[0].Area);
        Assert.Equal(50, data[1].Area);
      }
    }

    [Fact]
    public void ExplicitLoading()
    {
      using (var context = new WorldContext())
      {
        context.PopulateData();
        var america = context.Continents.Single(c => c.Code == "AM");
        Assert.Null(america.Countries);
        context.Entry(america)
          .Collection(c => c.Countries)
          .Load();
        Assert.Equal(5, america.Countries.Count);
        Assert.Equal("United States", america.Countries.Single(c => c.Code == "US").Name);
      }
    }

    [Fact]
    public void ExplicitLoadingQueryingRelatedEntitites()
    {
      using (var context = new WorldContext())
      {
        context.PopulateData();
        var asia = context.Continents.Single(c => c.Code == "AS");
        Assert.Null(asia.Countries);
        var list = context.Entry(asia)
          .Collection(c => c.Countries)
          .Query()
          .Where(c => c.Name.Contains("i"))
          .ToList();
        Assert.Equal(2, asia.Countries.Count);
        Assert.Equal(2, list.Count);
        Assert.Equal("China", list.Single(c => c.Code == "CN").Name);
        Assert.Equal("India", list.Single(c => c.Code == "IN").Name);
      }
    }



    private void AddData(DbContext context)
    {
      var d = new Address { Street = "Street one", City = "Michigan" };
      var d1 = new Address { Street = "Street two", City = "San Francisco" };
      var d2 = new Address { Street = "Street three", City = "Denver" };

      context.Set<Guest>().AddRange(
               new Guest { Name = "Guest one", Address = d },
               new Guest { Name = "Guest two", Address = d1 },
               new Guest { Name = "Guest three", Address = d2 },
               new Guest { Name = "Guest four" }
               );

      context.Set<Address>().AddRange(d, d1, d2);

      var ad = new AddressRelative { Street = "Street one", City = "Michigan" };
      var ad1 = new AddressRelative { Street = "Street two", City = "San Francisco" };
      var ad2 = new AddressRelative { Street = "Street three", City = "Denver" };

      context.Set<Relative>().AddRange(
             new Relative { Name = "L. J.", Address = ad },
             new Relative { Name = "M. M.", Address = ad1 },
             new Relative { Name = "Z. Z.", Address = ad2 }
          );

      context.Set<AddressRelative>().AddRange(ad, ad1, ad2);

      context.SaveChanges();
    }

    public void Dispose()
    {
      context.Database.EnsureDeleted();
    }
  }
}
<|MERGE_RESOLUTION|>--- conflicted
+++ resolved
@@ -1,345 +1,335 @@
-﻿// Copyright © 2016, 2017 Oracle and/or its affiliates. All rights reserved.
-//
-// MySQL Connector/NET is licensed under the terms of the GPLv2
-// <http://www.gnu.org/licenses/old-licenses/gpl-2.0.html>, like most 
-// MySQL Connectors. There are special exceptions to the terms and 
-// conditions of the GPLv2 as it is applied to this software, see the 
-// FLOSS License Exception
-// <http://www.mysql.com/about/legal/licensing/foss-exception.html>.
-//
-// This program is free software; you can redistribute it and/or modify 
-// it under the terms of the GNU General Public License as published 
-// by the Free Software Foundation; version 2 of the License.
-//
-// This program is distributed in the hope that it will be useful, but
-// WITHOUT ANY WARRANTY; without even the implied warranty of MERCHANTABILITY 
-// or FITNESS FOR A PARTICULAR PURPOSE. See the GNU General Public License 
-// for more details.
-//
-// You should have received a copy of the GNU General Public License along 
-// with this program; if not, write to the Free Software Foundation, Inc., 
-// 51 Franklin St, Fifth Floor, Boston, MA 02110-1301  USA
-
-using EntityFrameworkCore.Basic.Tests.Logging;
-using Microsoft.EntityFrameworkCore;
-using Microsoft.Extensions.DependencyInjection;
-using Microsoft.Extensions.Logging;
-using MySql.Data.EntityFrameworkCore.Tests;
-using MySql.Data.EntityFrameworkCore.Tests.DbContextClasses;
-using MySql.Data.MySqlClient;
-using MySQL.Data.EntityFrameworkCore;
-using MySQL.Data.EntityFrameworkCore.Extensions;
-using System;
-using System.Data.Common;
-using System.Linq;
-using Xunit;
-
-namespace MySql.Data.EntityFrameworkCore.Tests
-{
-  public class LoadingRelatedDataTests : IDisposable
-  {
-
-    DbContext context;
-    DbContextOptions options;
-    IServiceCollection collection = new ServiceCollection()
-                                    .AddEntityFrameworkMySQL()
-                                    .AddSingleton<ILoggerFactory>(new MySqlLoggerFactory());
-
-    string Sql => MySqlLoggerFactory.SqlStatements.LastOrDefault();
-
-    public LoadingRelatedDataTests()
-    {
-
-      options = new DbContextOptionsBuilder()
-                   .UseInternalServiceProvider(collection.BuildServiceProvider())
-                   .UseMySQL(MySQLTestStore.baseConnectionString + "bd-eagerloading")
-                   .Options;
-
-      context = new EagerLoadingContext(options);
-      context.Database.EnsureCreated();
-      AddData(context);
-
-    }
-
-    [Fact]
-    public void CanUseSkipAndTake()
-    {
-      Assert.False(context.Database.EnsureCreated());
-      var people
-              = context.Set<Guest>()
-                  .Skip(2)
-                  .Take(1)
-                  .ToList();
-
-      Assert.Equal(1, people.Count);
-    }
-
-    [Fact]
-    public void CanIncludeAddressData()
-    {
-      Assert.False(context.Database.EnsureCreated());
-      var people
-              = context.Set<Guest>()
-                  .Include(p => p.Address)
-                  .ToList();
-
-      Assert.Equal(4, people.Count);
-      Assert.Equal(3, people.Count(p => p.Address != null));
-      //                Assert.Equal(@"SELECT `p`.`IdGuest`, `p`.`Name`, `p`.`RelativeId`, `a`.`IdAddress`, `a`.`City`, `a`.`Street`
-      //FROM `Guests` AS `p`
-      //LEFT JOIN `Address` AS `a` ON `a`.`IdAddress` = `p`.`IdGuest`", Sql);
-    }
-
-    [Fact]
-    public void CanIncludeGuestData()
-    {
-      Assert.False(context.Database.EnsureCreated());
-      var ad
-              = context.Set<Address>()
-                  .Include(p => p.Guest)
-                  .ToList();
-
-      Assert.Equal(3, ad.Count);
-      var rows = ad.Select(g => g.Guest).Where(a => a != null).ToList();
-      Assert.Equal(3, rows.Count());
-
-      // TODO check the logger implementation
-      //            Assert.Equal(@"SELECT `p`.`IdAddress`, `p`.`City`, `p`.`Street`, `g`.`IdGuest`, `g`.`Name`, `g`.`RelativeId`
-      //FROM `Address` AS `p`
-      //INNER JOIN `Guests` AS `g` ON `p`.`IdAddress` = `g`.`IdGuest`", Sql);
-    }
-
-
-    [Fact]
-    public void CanIncludeGuestShadowProperty()
-    {
-      Assert.False(context.Database.EnsureCreated());
-      var addressRelative
-            = context.Set<AddressRelative>()
-                .Include(a => a.Relative)
-                .ToList();
-
-      Assert.Equal(3, addressRelative.Count);
-      Assert.True(addressRelative.All(p => p.Relative != null));
-      // TODO: review what should be the result here (acc. EF tests should be 6)
-      //            Assert.Equal(13, context.ChangeTracker.Entries().Count());
-      //            Assert.Equal(@"SELECT `a`.`IdAddressRelative`, `a`.`City`, `a`.`Street`, `p`.`IdRelative`, `p`.`Name`
-      //FROM `AddressRelative` AS `a`
-      //INNER JOIN `Persons2` AS `p` ON `a`.`IdAddressRelative` = `p`.`IdRelative`", Sql);
-    }
-
-    [Fact]
-    public void MixClientServerEvaluation()
-    {
-      Assert.False(context.Database.EnsureCreated());
-      var list
-            = context.Set<Address>()
-            .OrderByDescending(a => a.City)
-            .Select(a => new { Id = a.IdAddress, City = SetCity(a.City) })
-            .ToList();
-
-      Assert.Equal(3, list.Count);
-      Assert.True(list.First().City.EndsWith(" city"));
-    }
-
-    private string SetCity(string name)
-    {
-      return name + " city";
-    }
-
-    [Fact]
-    public void RawSqlQueries()
-    {
-      Assert.False(context.Database.EnsureCreated());
-      var guests = context.Set<Guest>().FromSql("SELECT * FROM Guests")
-        .ToList();
-      Assert.Equal(4, guests.Count);
-    }
-
-    [Fact]
-    public void UsingTransactions()
-    {
-      Assert.False(context.Database.EnsureCreated());
-      using (var transaction = context.Database.BeginTransaction())
-      {
-        context.Set<Guest>().Add(new Guest()
-        {
-          Name = "Guest five"
-        });
-        context.SaveChanges();
-      }
-      Assert.Equal(4, context.Set<Guest>().Count());
-    }
-
-    [Fact]
-    public void DbSetFind()
-    {
-      var address = context.Set<Address>().Find(1);
-      Assert.NotNull(address);
-      Assert.Equal("Michigan", address.City);
-    }
-
-    [FactOnVersions("5.7.0", null)]
-    public void JsonDataTest()
-    {
-      using(JsonContext context = new JsonContext())
-      {
-        var model = context.Model;
-        context.Database.EnsureDeleted();
-        context.Database.EnsureCreated();
-
-        using (MySqlConnection conn = (MySqlConnection)context.Database.GetDbConnection())
-        {
-          conn.Open();
-          MySqlCommand cmd = new MySqlCommand("SHOW CREATE TABLE JsonEntity", conn);
-          string jsonTableDesc;
-          using (MySqlDataReader reader = cmd.ExecuteReader())
-          {
-            reader.Read();
-            jsonTableDesc = reader.GetString(1);
-          }
-<<<<<<< HEAD
-
-          if (conn.driver.Version.isAtLeast(8,0,1))
-            Assert.Equal("CREATE TABLE `jsonentity` (\n  `Id` smallint(6) NOT NULL AUTO_INCREMENT,\n  `jsoncol` json DEFAULT NULL,\n  PRIMARY KEY (`Id`)\n) ENGINE=InnoDB DEFAULT CHARSET=utf8mb4", jsonTableDesc
-              , ignoreCase: true, ignoreLineEndingDifferences: true, ignoreWhiteSpaceDifferences: true);
-          else
-            Assert.Equal("CREATE TABLE `jsonentity` (\n  `Id` smallint(6) NOT NULL AUTO_INCREMENT,\n  `jsoncol` json DEFAULT NULL,\n  PRIMARY KEY (`Id`)\n) ENGINE=InnoDB DEFAULT CHARSET=latin1", jsonTableDesc
-              , ignoreCase: true, ignoreLineEndingDifferences: true, ignoreWhiteSpaceDifferences: true);
-=======
-          string charset = "latin1";
-          if (conn.driver.Version.isAtLeast(8, 0, 1))
-            charset = "utf8mb4";
-          Assert.Equal($"CREATE TABLE `jsonentity` (\n  `Id` smallint(6) NOT NULL AUTO_INCREMENT,\n  `jsoncol` json DEFAULT NULL,\n  PRIMARY KEY (`Id`)\n) ENGINE=InnoDB DEFAULT CHARSET={charset}", jsonTableDesc
-            , ignoreCase: true, ignoreLineEndingDifferences: true, ignoreWhiteSpaceDifferences: true);
->>>>>>> 138bc7c2
-        }
-
-        context.JsonEntity.Add(new JsonData()
-        {
-          jsoncol = "{ \"name\": \"Ronald\", \"city\": \"Austin\" }"
-        });
-        context.SaveChanges();
-        JsonData json = context.JsonEntity.First();
-        Assert.Equal("{ \"name\": \"Ronald\", \"city\": \"Austin\" }", json.jsoncol);
-      }
-    }
-
-    [FactOnVersions("5.7.0", null)]
-    public void JsonInvalidData()
-    {
-      using (JsonContext context = new JsonContext())
-      {
-        context.Database.EnsureDeleted();
-        context.Database.EnsureCreated();
-        context.JsonEntity.Add(new JsonData()
-        {
-          jsoncol = "{ name: Ronald, city: Austin }"
-        });
-        MySqlException ex = (MySqlException)Assert.ThrowsAny<DbUpdateException>(() => context.SaveChanges()).GetBaseException();
-        // Error Code: 3140. Invalid JSON text
-        Assert.Equal(3140, ex.Number);
-      }
-    }
-
-    [FactOnVersions("5.7.0", null)]
-    public void ComputedColumns()
-    {
-      using(FiguresContext context = new FiguresContext())
-      {
-        context.Database.EnsureDeleted();
-        context.Database.EnsureCreated();
-        Triangle[] data = new Triangle[2];
-        data[0] = new Triangle()
-        {
-          Id = 33,
-          Base = 15,
-          Height = 10
-        };
-        data[1] = new Triangle()
-        {
-          Base = 20,
-          Height = 5
-        };
-        context.Triangle.AddRange(data);
-        context.Triangle.Add(data[1]);
-        context.SaveChanges();
-        Assert.Equal(75, data[0].Area);
-        Assert.Equal(50, data[1].Area);
-      }
-    }
-
-    [Fact]
-    public void ExplicitLoading()
-    {
-      using (var context = new WorldContext())
-      {
-        context.PopulateData();
-        var america = context.Continents.Single(c => c.Code == "AM");
-        Assert.Null(america.Countries);
-        context.Entry(america)
-          .Collection(c => c.Countries)
-          .Load();
-        Assert.Equal(5, america.Countries.Count);
-        Assert.Equal("United States", america.Countries.Single(c => c.Code == "US").Name);
-      }
-    }
-
-    [Fact]
-    public void ExplicitLoadingQueryingRelatedEntitites()
-    {
-      using (var context = new WorldContext())
-      {
-        context.PopulateData();
-        var asia = context.Continents.Single(c => c.Code == "AS");
-        Assert.Null(asia.Countries);
-        var list = context.Entry(asia)
-          .Collection(c => c.Countries)
-          .Query()
-          .Where(c => c.Name.Contains("i"))
-          .ToList();
-        Assert.Equal(2, asia.Countries.Count);
-        Assert.Equal(2, list.Count);
-        Assert.Equal("China", list.Single(c => c.Code == "CN").Name);
-        Assert.Equal("India", list.Single(c => c.Code == "IN").Name);
-      }
-    }
-
-
-
-    private void AddData(DbContext context)
-    {
-      var d = new Address { Street = "Street one", City = "Michigan" };
-      var d1 = new Address { Street = "Street two", City = "San Francisco" };
-      var d2 = new Address { Street = "Street three", City = "Denver" };
-
-      context.Set<Guest>().AddRange(
-               new Guest { Name = "Guest one", Address = d },
-               new Guest { Name = "Guest two", Address = d1 },
-               new Guest { Name = "Guest three", Address = d2 },
-               new Guest { Name = "Guest four" }
-               );
-
-      context.Set<Address>().AddRange(d, d1, d2);
-
-      var ad = new AddressRelative { Street = "Street one", City = "Michigan" };
-      var ad1 = new AddressRelative { Street = "Street two", City = "San Francisco" };
-      var ad2 = new AddressRelative { Street = "Street three", City = "Denver" };
-
-      context.Set<Relative>().AddRange(
-             new Relative { Name = "L. J.", Address = ad },
-             new Relative { Name = "M. M.", Address = ad1 },
-             new Relative { Name = "Z. Z.", Address = ad2 }
-          );
-
-      context.Set<AddressRelative>().AddRange(ad, ad1, ad2);
-
-      context.SaveChanges();
-    }
-
-    public void Dispose()
-    {
-      context.Database.EnsureDeleted();
-    }
-  }
-}
+﻿// Copyright © 2016, 2017 Oracle and/or its affiliates. All rights reserved.
+//
+// MySQL Connector/NET is licensed under the terms of the GPLv2
+// <http://www.gnu.org/licenses/old-licenses/gpl-2.0.html>, like most 
+// MySQL Connectors. There are special exceptions to the terms and 
+// conditions of the GPLv2 as it is applied to this software, see the 
+// FLOSS License Exception
+// <http://www.mysql.com/about/legal/licensing/foss-exception.html>.
+//
+// This program is free software; you can redistribute it and/or modify 
+// it under the terms of the GNU General Public License as published 
+// by the Free Software Foundation; version 2 of the License.
+//
+// This program is distributed in the hope that it will be useful, but
+// WITHOUT ANY WARRANTY; without even the implied warranty of MERCHANTABILITY 
+// or FITNESS FOR A PARTICULAR PURPOSE. See the GNU General Public License 
+// for more details.
+//
+// You should have received a copy of the GNU General Public License along 
+// with this program; if not, write to the Free Software Foundation, Inc., 
+// 51 Franklin St, Fifth Floor, Boston, MA 02110-1301  USA
+
+using EntityFrameworkCore.Basic.Tests.Logging;
+using Microsoft.EntityFrameworkCore;
+using Microsoft.Extensions.DependencyInjection;
+using Microsoft.Extensions.Logging;
+using MySql.Data.EntityFrameworkCore.Tests;
+using MySql.Data.EntityFrameworkCore.Tests.DbContextClasses;
+using MySql.Data.MySqlClient;
+using MySQL.Data.EntityFrameworkCore;
+using MySQL.Data.EntityFrameworkCore.Extensions;
+using System;
+using System.Data.Common;
+using System.Linq;
+using Xunit;
+
+namespace MySql.Data.EntityFrameworkCore.Tests
+{
+  public class LoadingRelatedDataTests : IDisposable
+  {
+
+    DbContext context;
+    DbContextOptions options;
+    IServiceCollection collection = new ServiceCollection()
+                                    .AddEntityFrameworkMySQL()
+                                    .AddSingleton<ILoggerFactory>(new MySqlLoggerFactory());
+
+    string Sql => MySqlLoggerFactory.SqlStatements.LastOrDefault();
+
+    public LoadingRelatedDataTests()
+    {
+
+      options = new DbContextOptionsBuilder()
+                   .UseInternalServiceProvider(collection.BuildServiceProvider())
+                   .UseMySQL(MySQLTestStore.baseConnectionString + "bd-eagerloading")
+                   .Options;
+
+      context = new EagerLoadingContext(options);
+      context.Database.EnsureCreated();
+      AddData(context);
+
+    }
+
+    [Fact]
+    public void CanUseSkipAndTake()
+    {
+      Assert.False(context.Database.EnsureCreated());
+      var people
+              = context.Set<Guest>()
+                  .Skip(2)
+                  .Take(1)
+                  .ToList();
+
+      Assert.Equal(1, people.Count);
+    }
+
+    [Fact]
+    public void CanIncludeAddressData()
+    {
+      Assert.False(context.Database.EnsureCreated());
+      var people
+              = context.Set<Guest>()
+                  .Include(p => p.Address)
+                  .ToList();
+
+      Assert.Equal(4, people.Count);
+      Assert.Equal(3, people.Count(p => p.Address != null));
+      //                Assert.Equal(@"SELECT `p`.`IdGuest`, `p`.`Name`, `p`.`RelativeId`, `a`.`IdAddress`, `a`.`City`, `a`.`Street`
+      //FROM `Guests` AS `p`
+      //LEFT JOIN `Address` AS `a` ON `a`.`IdAddress` = `p`.`IdGuest`", Sql);
+    }
+
+    [Fact]
+    public void CanIncludeGuestData()
+    {
+      Assert.False(context.Database.EnsureCreated());
+      var ad
+              = context.Set<Address>()
+                  .Include(p => p.Guest)
+                  .ToList();
+
+      Assert.Equal(3, ad.Count);
+      var rows = ad.Select(g => g.Guest).Where(a => a != null).ToList();
+      Assert.Equal(3, rows.Count());
+
+      // TODO check the logger implementation
+      //            Assert.Equal(@"SELECT `p`.`IdAddress`, `p`.`City`, `p`.`Street`, `g`.`IdGuest`, `g`.`Name`, `g`.`RelativeId`
+      //FROM `Address` AS `p`
+      //INNER JOIN `Guests` AS `g` ON `p`.`IdAddress` = `g`.`IdGuest`", Sql);
+    }
+
+
+    [Fact]
+    public void CanIncludeGuestShadowProperty()
+    {
+      Assert.False(context.Database.EnsureCreated());
+      var addressRelative
+            = context.Set<AddressRelative>()
+                .Include(a => a.Relative)
+                .ToList();
+
+      Assert.Equal(3, addressRelative.Count);
+      Assert.True(addressRelative.All(p => p.Relative != null));
+      // TODO: review what should be the result here (acc. EF tests should be 6)
+      //            Assert.Equal(13, context.ChangeTracker.Entries().Count());
+      //            Assert.Equal(@"SELECT `a`.`IdAddressRelative`, `a`.`City`, `a`.`Street`, `p`.`IdRelative`, `p`.`Name`
+      //FROM `AddressRelative` AS `a`
+      //INNER JOIN `Persons2` AS `p` ON `a`.`IdAddressRelative` = `p`.`IdRelative`", Sql);
+    }
+
+    [Fact]
+    public void MixClientServerEvaluation()
+    {
+      Assert.False(context.Database.EnsureCreated());
+      var list
+            = context.Set<Address>()
+            .OrderByDescending(a => a.City)
+            .Select(a => new { Id = a.IdAddress, City = SetCity(a.City) })
+            .ToList();
+
+      Assert.Equal(3, list.Count);
+      Assert.True(list.First().City.EndsWith(" city"));
+    }
+
+    private string SetCity(string name)
+    {
+      return name + " city";
+    }
+
+    [Fact]
+    public void RawSqlQueries()
+    {
+      Assert.False(context.Database.EnsureCreated());
+      var guests = context.Set<Guest>().FromSql("SELECT * FROM Guests")
+        .ToList();
+      Assert.Equal(4, guests.Count);
+    }
+
+    [Fact]
+    public void UsingTransactions()
+    {
+      Assert.False(context.Database.EnsureCreated());
+      using (var transaction = context.Database.BeginTransaction())
+      {
+        context.Set<Guest>().Add(new Guest()
+        {
+          Name = "Guest five"
+        });
+        context.SaveChanges();
+      }
+      Assert.Equal(4, context.Set<Guest>().Count());
+    }
+
+    [Fact]
+    public void DbSetFind()
+    {
+      var address = context.Set<Address>().Find(1);
+      Assert.NotNull(address);
+      Assert.Equal("Michigan", address.City);
+    }
+
+    [FactOnVersions("5.7.0", null)]
+    public void JsonDataTest()
+    {
+      using(JsonContext context = new JsonContext())
+      {
+        var model = context.Model;
+        context.Database.EnsureDeleted();
+        context.Database.EnsureCreated();
+
+        using (MySqlConnection conn = (MySqlConnection)context.Database.GetDbConnection())
+        {
+          conn.Open();
+          MySqlCommand cmd = new MySqlCommand("SHOW CREATE TABLE JsonEntity", conn);
+          string jsonTableDesc;
+          using (MySqlDataReader reader = cmd.ExecuteReader())
+          {
+            reader.Read();
+            jsonTableDesc = reader.GetString(1);
+          }
+          string charset = "latin1";
+          if (conn.driver.Version.isAtLeast(8, 0, 1))
+            charset = "utf8mb4";
+          Assert.Equal($"CREATE TABLE `jsonentity` (\n  `Id` smallint(6) NOT NULL AUTO_INCREMENT,\n  `jsoncol` json DEFAULT NULL,\n  PRIMARY KEY (`Id`)\n) ENGINE=InnoDB DEFAULT CHARSET={charset}", jsonTableDesc
+              , ignoreCase: true, ignoreLineEndingDifferences: true, ignoreWhiteSpaceDifferences: true);
+        }
+
+        context.JsonEntity.Add(new JsonData()
+        {
+          jsoncol = "{ \"name\": \"Ronald\", \"city\": \"Austin\" }"
+        });
+        context.SaveChanges();
+        JsonData json = context.JsonEntity.First();
+        Assert.Equal("{ \"name\": \"Ronald\", \"city\": \"Austin\" }", json.jsoncol);
+      }
+    }
+
+    [FactOnVersions("5.7.0", null)]
+    public void JsonInvalidData()
+    {
+      using (JsonContext context = new JsonContext())
+      {
+        context.Database.EnsureDeleted();
+        context.Database.EnsureCreated();
+        context.JsonEntity.Add(new JsonData()
+        {
+          jsoncol = "{ name: Ronald, city: Austin }"
+        });
+        MySqlException ex = (MySqlException)Assert.ThrowsAny<DbUpdateException>(() => context.SaveChanges()).GetBaseException();
+        // Error Code: 3140. Invalid JSON text
+        Assert.Equal(3140, ex.Number);
+      }
+    }
+
+    [FactOnVersions("5.7.0", null)]
+    public void ComputedColumns()
+    {
+      using(FiguresContext context = new FiguresContext())
+      {
+        context.Database.EnsureDeleted();
+        context.Database.EnsureCreated();
+        Triangle[] data = new Triangle[2];
+        data[0] = new Triangle()
+        {
+          Id = 33,
+          Base = 15,
+          Height = 10
+        };
+        data[1] = new Triangle()
+        {
+          Base = 20,
+          Height = 5
+        };
+        context.Triangle.AddRange(data);
+        context.Triangle.Add(data[1]);
+        context.SaveChanges();
+        Assert.Equal(75, data[0].Area);
+        Assert.Equal(50, data[1].Area);
+      }
+    }
+
+    [Fact]
+    public void ExplicitLoading()
+    {
+      using (var context = new WorldContext())
+      {
+        context.PopulateData();
+        var america = context.Continents.Single(c => c.Code == "AM");
+        Assert.Null(america.Countries);
+        context.Entry(america)
+          .Collection(c => c.Countries)
+          .Load();
+        Assert.Equal(5, america.Countries.Count);
+        Assert.Equal("United States", america.Countries.Single(c => c.Code == "US").Name);
+      }
+    }
+
+    [Fact]
+    public void ExplicitLoadingQueryingRelatedEntitites()
+    {
+      using (var context = new WorldContext())
+      {
+        context.PopulateData();
+        var asia = context.Continents.Single(c => c.Code == "AS");
+        Assert.Null(asia.Countries);
+        var list = context.Entry(asia)
+          .Collection(c => c.Countries)
+          .Query()
+          .Where(c => c.Name.Contains("i"))
+          .ToList();
+        Assert.Equal(2, asia.Countries.Count);
+        Assert.Equal(2, list.Count);
+        Assert.Equal("China", list.Single(c => c.Code == "CN").Name);
+        Assert.Equal("India", list.Single(c => c.Code == "IN").Name);
+      }
+    }
+
+
+
+    private void AddData(DbContext context)
+    {
+      var d = new Address { Street = "Street one", City = "Michigan" };
+      var d1 = new Address { Street = "Street two", City = "San Francisco" };
+      var d2 = new Address { Street = "Street three", City = "Denver" };
+
+      context.Set<Guest>().AddRange(
+               new Guest { Name = "Guest one", Address = d },
+               new Guest { Name = "Guest two", Address = d1 },
+               new Guest { Name = "Guest three", Address = d2 },
+               new Guest { Name = "Guest four" }
+               );
+
+      context.Set<Address>().AddRange(d, d1, d2);
+
+      var ad = new AddressRelative { Street = "Street one", City = "Michigan" };
+      var ad1 = new AddressRelative { Street = "Street two", City = "San Francisco" };
+      var ad2 = new AddressRelative { Street = "Street three", City = "Denver" };
+
+      context.Set<Relative>().AddRange(
+             new Relative { Name = "L. J.", Address = ad },
+             new Relative { Name = "M. M.", Address = ad1 },
+             new Relative { Name = "Z. Z.", Address = ad2 }
+          );
+
+      context.Set<AddressRelative>().AddRange(ad, ad1, ad2);
+
+      context.SaveChanges();
+    }
+
+    public void Dispose()
+    {
+      context.Database.EnsureDeleted();
+    }
+  }
+}