﻿// Copyright © 2017 Oracle and/or its affiliates. All rights reserved.
//
// MySQL Connector/NET is licensed under the terms of the GPLv2
// <http://www.gnu.org/licenses/old-licenses/gpl-2.0.html>, like most 
// MySQL Connectors. There are special exceptions to the terms and 
// conditions of the GPLv2 as it is applied to this software, see the 
// FLOSS License Exception
// <http://www.mysql.com/about/legal/licensing/foss-exception.html>.
//
// This program is free software; you can redistribute it and/or modify 
// it under the terms of the GNU General Public License as published 
// by the Free Software Foundation; version 2 of the License.
//
// This program is distributed in the hope that it will be useful, but 
// WITHOUT ANY WARRANTY; without even the implied warranty of MERCHANTABILITY 
// or FITNESS FOR A PARTICULAR PURPOSE. See the GNU General Public License 
// for more details.
//
// You should have received a copy of the GNU General Public License along 
// with this program; if not, write to the Free Software Foundation, Inc., 
// 51 Franklin St, Fifth Floor, Boston, MA 02110-1301  USA

using Microsoft.EntityFrameworkCore.Migrations;
using Microsoft.EntityFrameworkCore.Scaffolding;
using Microsoft.EntityFrameworkCore.Scaffolding.Metadata;
using Microsoft.Extensions.Logging;
using MySql.Data.EntityFrameworkCore.Tests;
using System;
using System.Collections.Generic;
using System.IO;
using System.Linq;
using System.Reflection;
using System.Threading.Tasks;
using Xunit;

namespace MySql.EntityFrameworkCore.Design.Tests
{
    public class MySQLDatabaseModelFactoryTest : IClassFixture<MySQLDatabaseModelFixture>
    {
        readonly MySQLDatabaseModelFixture _fixture;
        public MySQLDatabaseModelFactoryTest(MySQLDatabaseModelFixture fixture)
        {
            _fixture = fixture;            
        }



        [Fact]
        public void CanReadTables()
        {
            _fixture.dbName = "blogman";

            var sql = @"
DROP DATABASE IF EXISTS blogman;
CREATE DATABASE blogman; 
USE blogman;
CREATE TABLE blogs (id int);
CREATE TABLE posts (id int);";
            var dbModel = _fixture.CreateModel(sql, new TableSelectionSet(new List<string> { "blogs", "posts" }));

            Assert.Collection(dbModel.Tables.OrderBy(t => t.Name),
                d =>
                {                    
                    Assert.Equal("blogs", d.Name);
                },
                e =>
                {                 
                    Assert.Equal("posts", e.Name);
                });
        }

        [Fact]
        public void CanReadColumns()
        {
            _fixture.dbName = "blogman";

            var sql = @"
DROP DATABASE IF EXISTS blogman;
CREATE DATABASE blogman; 
USE blogman;
CREATE TABLE blogs (
    id int,
    description varchar(100) NOT NULL,
    rate decimal(5,2) DEFAULT 0.0,    
    created timestamp DEFAULT now(),
    PRIMARY KEY (description, id)
);
";
            var dbModel = _fixture.CreateModel(sql, new TableSelectionSet(new List<string> { "blogs"}));

            var columns = dbModel.Tables.Single().Columns.OrderBy(c => c.Ordinal);

            Assert.All(columns, c =>
            {
                Assert.Equal("blogman", c.Table.SchemaName);
                Assert.Equal("blogs", c.Table.Name);
            });

            Assert.Collection(columns,
                           id =>
                           {
                               Assert.Equal("id", id.Name);
                               Assert.Equal("int(11)", id.DataType);
                               Assert.Equal(2, id.PrimaryKeyOrdinal);
                               Assert.False(id.IsNullable);
                               Assert.Equal(0, id.Ordinal);
                             if (FactOnVersionsAttribute.Version >= new Version("5.7.0"))
                               Assert.Null(id.DefaultValue);
                             else
                               Assert.Equal("0", id.DefaultValue);
                           },
                        description =>
                        {
                            Assert.Equal("description", description.Name);
                            Assert.Equal("varchar(100)", description.DataType);
                            Assert.Equal(1, description.PrimaryKeyOrdinal);
                            Assert.False(description.IsNullable);
                            Assert.Equal(1, description.Ordinal);
                            Assert.Null(description.DefaultValue);
                            Assert.Equal(100, description.MaxLength);
                        },
                        rate =>
                        {
                            Assert.Equal("rate", rate.Name);
                            Assert.Equal("decimal(5,2)", rate.DataType);
                            Assert.Null(rate.PrimaryKeyOrdinal);
                            Assert.True(rate.IsNullable);
                            Assert.Equal(2, rate.Ordinal);
                            Assert.Equal("0.00", rate.DefaultValue);
                            Assert.Equal(5, rate.Precision);
                            Assert.Equal(2, rate.Scale);
                            Assert.Null(rate.MaxLength);
                        },
                    created =>
                    {
                        Assert.Equal("created", created.Name);
                        Assert.Equal("CURRENT_TIMESTAMP", created.DefaultValue);
                    });
        }


        [Fact]
        public void CanReadFKs()
        {
            _fixture.dbName = "sakiladb";

            var sql = @" 
DROP DATABASE IF EXISTS sakiladb;
CREATE DATABASE sakiladb; 
USE sakiladb;
CREATE TABLE country (
  country_id SMALLINT UNSIGNED NOT NULL AUTO_INCREMENT,
  country VARCHAR(50) NOT NULL,
  last_update TIMESTAMP NOT NULL DEFAULT CURRENT_TIMESTAMP ON UPDATE CURRENT_TIMESTAMP,
  PRIMARY KEY  (country_id)
);
CREATE TABLE city (
  city_id SMALLINT UNSIGNED NOT NULL AUTO_INCREMENT,
  city VARCHAR(50) NOT NULL,
  country_id SMALLINT UNSIGNED NOT NULL,
  last_update TIMESTAMP NOT NULL DEFAULT CURRENT_TIMESTAMP ON UPDATE CURRENT_TIMESTAMP,
  PRIMARY KEY  (city_id),
  KEY idx_fk_country_id (country_id),
  CONSTRAINT `fk_city_country` FOREIGN KEY (country_id) REFERENCES country (country_id) ON DELETE RESTRICT ON UPDATE CASCADE
);";
            var dbModel = _fixture.CreateModel(sql, new TableSelectionSet(new List<string> { "city", "country" }));

            var fk = Assert.Single(dbModel.Tables.Single(t => t.ForeignKeys.Count > 0).ForeignKeys);

            Assert.Equal("sakiladb", fk.Table.SchemaName);
            Assert.Equal("city", fk.Table.Name);
            Assert.Equal("sakiladb", fk.PrincipalTable.SchemaName);
            Assert.Equal("country", fk.PrincipalTable.Name);
            Assert.Equal("country_id", fk.Columns.Single().Column.Name);
            Assert.Equal("country_id", fk.Columns.Single().PrincipalColumn.Name);
            Assert.Equal(ReferentialAction.Restrict, fk.OnDelete);
        }     

        [Fact]
        public void CanReadIndexes()
        {
            _fixture.dbName = "sakilaIndex";

            var sql = @" 
DROP DATABASE IF EXISTS sakilaIndex;
CREATE DATABASE sakilaIndex; 
            use sakilaIndex;
            CREATE TABLE actor(
              actor_id SMALLINT UNSIGNED NOT NULL AUTO_INCREMENT,
              first_name VARCHAR(45) NOT NULL,
              last_name VARCHAR(45) NOT NULL UNIQUE,
              last_update TIMESTAMP NOT NULL DEFAULT CURRENT_TIMESTAMP ON UPDATE CURRENT_TIMESTAMP,
              PRIMARY KEY(actor_id),
              KEY idx_actor_first_last_name(first_name, last_name))";

            var dbModel = _fixture.CreateModel(sql, new TableSelectionSet(new List<string> { "actor" }));

            var indexes = dbModel.Tables.Single().Indexes;

            Assert.All(indexes, c =>
            {
                Assert.Equal("sakilaIndex", c.Table.SchemaName, ignoreCase: true);
                Assert.Equal("actor", c.Table.Name);
            });

<<<<<<< HEAD
            var index = indexes.Where(c => c.Name == "PRIMARY").Single();
            Assert.True(index.IsUnique);
            Assert.Equal("actor_id", index.IndexColumns.Single().Column.Name);

            index = indexes.Where(c => c.Name == "last_name").Single();
            Assert.True(index.IsUnique);
            Assert.Equal("last_name", index.IndexColumns.Single().Column.Name);

            index = indexes.Where(c => c.Name == "idx_actor_first_last_name").First();
            Assert.Equal("idx_actor_first_last_name", index.Name);
            Assert.False(index.IsUnique);

            var indexColumnModel = index.IndexColumns.Select(c => c.Column.Name).ToList();
            Assert.True(indexColumnModel.Contains("first_name"));
            Assert.True(indexColumnModel.Contains("last_name"));
        }
=======
            Assert.Collection(indexes,
                composite =>
                {
                  Assert.Equal("idx_actor_first_last_name", composite.Name);
                  Assert.False(composite.IsUnique);
                  Assert.Equal(new List<string> { "first_name", "last_name" }, composite.IndexColumns.Select(c => c.Column.Name).ToList());
                },
                onecolumn =>
                {
                  Assert.Equal("last_name", onecolumn.IndexColumns.Single().Column.Name);
                  Assert.True(onecolumn.IsUnique);
                },
                unique =>
                {
                  Assert.Equal("actor_id", unique.IndexColumns.Single().Column.Name);
                  Assert.True(unique.IsUnique);
                });
    }
>>>>>>> 138bc7c2


    [Fact]
        public void CanCreateModelForWorldDB()
        {
            Assembly executingAssembly = typeof(MySQLDatabaseModelFixture).GetTypeInfo().Assembly;
            Stream stream = executingAssembly.GetManifestResourceStream("MySql.EntityFrameworkCore.Design.Tests.Properties.world.sql");
            StreamReader sr = new StreamReader(stream);
            string sql = sr.ReadToEnd();
            sr.Dispose();
            _fixture.dbName = "world";


            var dbModel = _fixture.CreateModel(sql, new TableSelectionSet(new List<string> {"city", "country", "countrylanguage"}), null, true);
            Assert.Collection(dbModel.Tables.OrderBy(t => t.Name),
                          d =>
                          {
                              Assert.Equal("city", d.Name);
                          },
                          e =>
                          {
                              Assert.Equal("country", e.Name);
                          },
                          e =>
                          {
                            Assert.Equal("countrylanguage", e.Name);
                          }
            );
        }


        [FactOnVersions("5.6.0", null)]
        public void CanCreateModelForSakila()
        {
            Assembly executingAssembly = typeof(MySQLDatabaseModelFixture).GetTypeInfo().Assembly;
            Stream stream = executingAssembly.GetManifestResourceStream("MySql.EntityFrameworkCore.Design.Tests.Properties.sakiladb-schema.sql");
            StreamReader sr = new StreamReader(stream);
            string sql = sr.ReadToEnd();
            sr.Dispose();

            _fixture.dbName = "sakiladb";

            var dbModel = _fixture.CreateModel(sql, new TableSelectionSet(new List<string> { "actor", "address", "category",
            "city", "country", "customer", 
            "film", "film_actor", "film_category", "film_text",
            "inventory", "language", "payment", "rental", "staff", "store"}), null, true);
            Assert.Collection(dbModel.Tables.OrderBy(t => t.Name),
                          d =>
                          {
                              Assert.Equal("actor", d.Name);
                          },
                          e =>
                          {
                              Assert.Equal("address", e.Name);
                          },
                          f =>
                          {
                              Assert.Equal("category", f.Name);
                          },
                         g =>
                         {
                             Assert.Equal("city", g.Name);
                         },
                         f =>
                         {
                             Assert.Equal("country", f.Name);
                         },
                         f =>
                         {
                             Assert.Equal("customer", f.Name);
                         },
                         f =>
                         {
                             Assert.Equal("film", f.Name);
                         },
                         f =>
                         {
                             Assert.Equal("film_actor", f.Name);
                         },
                         f =>
                         {
                             Assert.Equal("film_category", f.Name);
                         },
                        f =>
                        {
                            Assert.Equal("film_text", f.Name);
                        },
                        f =>
                        {
                            Assert.Equal("inventory", f.Name);
                        },
                        f =>
                        {
                            Assert.Equal("language", f.Name);
                        },
                        f =>
                        {
                            Assert.Equal("payment", f.Name);
                        },
                        f =>
                        {
                            Assert.Equal("rental", f.Name);
                        },
                        f =>
                        {
                            Assert.Equal("staff", f.Name);
                        },
                        f =>
                        {
                            Assert.Equal("store", f.Name);
                        });
        }



        /// <summary>
        /// No support for views added in EF Core 
        /// issue for follow up https://github.com/aspnet/EntityFramework/issues/827
        /// views should be ignored
        /// </summary>

        [Fact]
        public void CanCreateModelOfDBWithViews()
        {
            _fixture.dbName = "testview";
            var sql = @"DROP DATABASE IF EXISTS testview;
            create database testview character set utf8mb4;
            use testview;
            create table t1(a serial, b int);
            create table t2 like t1;
            create view x1 as select t1.a as a, t1.b as b1, t2.b as b2 from t1
            join t2 using (a) ;
            create view y1 as select t1.a as a, t1.b as b1, t2.b as b2 from t1
            join t2 using (a) ;
            create view z1 as select t1.a as a, t1.b as b1, t2.b as b2 from t1
            join t2 using (a) ;
            create view b1 as select x1.a as a, x1.b1 as b1, y1.b1 as b2 from x1
            join y1 using (a) ;";
            _fixture.dbName = "testview";

            var dbModel = _fixture.CreateModel(sql, new TableSelectionSet(new List<string> { "t1", "t2" }));
            Assert.Collection(dbModel.Tables.OrderBy(t => t.Name),
                                  d =>
                                  {
                                      Assert.Equal("t1", d.Name);
                                  },
                                  e =>
                                  {
                                      Assert.Equal("t2", e.Name);
                                  });
                                  
        }
       
        [Fact]
        public void CanFiltersViews()
        {
            _fixture.dbName = "testview";
            var sql = @"DROP DATABASE IF EXISTS testview;
            create database testview character set utf8mb4;
            use testview;
            create table t1(a serial, b int);            
            create view x1 as select t1.a as a, t1.b as b1 from t1;
            ";
            _fixture.dbName = "testview";

            var selectionSet = new TableSelectionSet(new List<string> { "t1" , "x1"});
            var logger = new MySQLDatabaseModelFixture.MyTestLogger();

            var dbModel = _fixture.CreateModel(sql, selectionSet, logger);
            Assert.Single(dbModel.Tables);
            Assert.DoesNotContain(logger.Items, i => i.logLevel == LogLevel.Warning);
        }
    }
}
<|MERGE_RESOLUTION|>--- conflicted
+++ resolved
@@ -1,416 +1,396 @@
-﻿// Copyright © 2017 Oracle and/or its affiliates. All rights reserved.
-//
-// MySQL Connector/NET is licensed under the terms of the GPLv2
-// <http://www.gnu.org/licenses/old-licenses/gpl-2.0.html>, like most 
-// MySQL Connectors. There are special exceptions to the terms and 
-// conditions of the GPLv2 as it is applied to this software, see the 
-// FLOSS License Exception
-// <http://www.mysql.com/about/legal/licensing/foss-exception.html>.
-//
-// This program is free software; you can redistribute it and/or modify 
-// it under the terms of the GNU General Public License as published 
-// by the Free Software Foundation; version 2 of the License.
-//
-// This program is distributed in the hope that it will be useful, but 
-// WITHOUT ANY WARRANTY; without even the implied warranty of MERCHANTABILITY 
-// or FITNESS FOR A PARTICULAR PURPOSE. See the GNU General Public License 
-// for more details.
-//
-// You should have received a copy of the GNU General Public License along 
-// with this program; if not, write to the Free Software Foundation, Inc., 
-// 51 Franklin St, Fifth Floor, Boston, MA 02110-1301  USA
-
-using Microsoft.EntityFrameworkCore.Migrations;
-using Microsoft.EntityFrameworkCore.Scaffolding;
-using Microsoft.EntityFrameworkCore.Scaffolding.Metadata;
-using Microsoft.Extensions.Logging;
-using MySql.Data.EntityFrameworkCore.Tests;
-using System;
-using System.Collections.Generic;
-using System.IO;
-using System.Linq;
-using System.Reflection;
-using System.Threading.Tasks;
-using Xunit;
-
-namespace MySql.EntityFrameworkCore.Design.Tests
-{
-    public class MySQLDatabaseModelFactoryTest : IClassFixture<MySQLDatabaseModelFixture>
-    {
-        readonly MySQLDatabaseModelFixture _fixture;
-        public MySQLDatabaseModelFactoryTest(MySQLDatabaseModelFixture fixture)
-        {
-            _fixture = fixture;            
-        }
-
-
-
-        [Fact]
-        public void CanReadTables()
-        {
-            _fixture.dbName = "blogman";
-
-            var sql = @"
-DROP DATABASE IF EXISTS blogman;
-CREATE DATABASE blogman; 
-USE blogman;
-CREATE TABLE blogs (id int);
-CREATE TABLE posts (id int);";
-            var dbModel = _fixture.CreateModel(sql, new TableSelectionSet(new List<string> { "blogs", "posts" }));
-
-            Assert.Collection(dbModel.Tables.OrderBy(t => t.Name),
-                d =>
-                {                    
-                    Assert.Equal("blogs", d.Name);
-                },
-                e =>
-                {                 
-                    Assert.Equal("posts", e.Name);
-                });
-        }
-
-        [Fact]
-        public void CanReadColumns()
-        {
-            _fixture.dbName = "blogman";
-
-            var sql = @"
-DROP DATABASE IF EXISTS blogman;
-CREATE DATABASE blogman; 
-USE blogman;
-CREATE TABLE blogs (
-    id int,
-    description varchar(100) NOT NULL,
-    rate decimal(5,2) DEFAULT 0.0,    
-    created timestamp DEFAULT now(),
-    PRIMARY KEY (description, id)
-);
-";
-            var dbModel = _fixture.CreateModel(sql, new TableSelectionSet(new List<string> { "blogs"}));
-
-            var columns = dbModel.Tables.Single().Columns.OrderBy(c => c.Ordinal);
-
-            Assert.All(columns, c =>
-            {
-                Assert.Equal("blogman", c.Table.SchemaName);
-                Assert.Equal("blogs", c.Table.Name);
-            });
-
-            Assert.Collection(columns,
-                           id =>
-                           {
-                               Assert.Equal("id", id.Name);
-                               Assert.Equal("int(11)", id.DataType);
-                               Assert.Equal(2, id.PrimaryKeyOrdinal);
-                               Assert.False(id.IsNullable);
-                               Assert.Equal(0, id.Ordinal);
-                             if (FactOnVersionsAttribute.Version >= new Version("5.7.0"))
-                               Assert.Null(id.DefaultValue);
-                             else
-                               Assert.Equal("0", id.DefaultValue);
-                           },
-                        description =>
-                        {
-                            Assert.Equal("description", description.Name);
-                            Assert.Equal("varchar(100)", description.DataType);
-                            Assert.Equal(1, description.PrimaryKeyOrdinal);
-                            Assert.False(description.IsNullable);
-                            Assert.Equal(1, description.Ordinal);
-                            Assert.Null(description.DefaultValue);
-                            Assert.Equal(100, description.MaxLength);
-                        },
-                        rate =>
-                        {
-                            Assert.Equal("rate", rate.Name);
-                            Assert.Equal("decimal(5,2)", rate.DataType);
-                            Assert.Null(rate.PrimaryKeyOrdinal);
-                            Assert.True(rate.IsNullable);
-                            Assert.Equal(2, rate.Ordinal);
-                            Assert.Equal("0.00", rate.DefaultValue);
-                            Assert.Equal(5, rate.Precision);
-                            Assert.Equal(2, rate.Scale);
-                            Assert.Null(rate.MaxLength);
-                        },
-                    created =>
-                    {
-                        Assert.Equal("created", created.Name);
-                        Assert.Equal("CURRENT_TIMESTAMP", created.DefaultValue);
-                    });
-        }
-
-
-        [Fact]
-        public void CanReadFKs()
-        {
-            _fixture.dbName = "sakiladb";
-
-            var sql = @" 
-DROP DATABASE IF EXISTS sakiladb;
-CREATE DATABASE sakiladb; 
-USE sakiladb;
-CREATE TABLE country (
-  country_id SMALLINT UNSIGNED NOT NULL AUTO_INCREMENT,
-  country VARCHAR(50) NOT NULL,
-  last_update TIMESTAMP NOT NULL DEFAULT CURRENT_TIMESTAMP ON UPDATE CURRENT_TIMESTAMP,
-  PRIMARY KEY  (country_id)
-);
-CREATE TABLE city (
-  city_id SMALLINT UNSIGNED NOT NULL AUTO_INCREMENT,
-  city VARCHAR(50) NOT NULL,
-  country_id SMALLINT UNSIGNED NOT NULL,
-  last_update TIMESTAMP NOT NULL DEFAULT CURRENT_TIMESTAMP ON UPDATE CURRENT_TIMESTAMP,
-  PRIMARY KEY  (city_id),
-  KEY idx_fk_country_id (country_id),
-  CONSTRAINT `fk_city_country` FOREIGN KEY (country_id) REFERENCES country (country_id) ON DELETE RESTRICT ON UPDATE CASCADE
-);";
-            var dbModel = _fixture.CreateModel(sql, new TableSelectionSet(new List<string> { "city", "country" }));
-
-            var fk = Assert.Single(dbModel.Tables.Single(t => t.ForeignKeys.Count > 0).ForeignKeys);
-
-            Assert.Equal("sakiladb", fk.Table.SchemaName);
-            Assert.Equal("city", fk.Table.Name);
-            Assert.Equal("sakiladb", fk.PrincipalTable.SchemaName);
-            Assert.Equal("country", fk.PrincipalTable.Name);
-            Assert.Equal("country_id", fk.Columns.Single().Column.Name);
-            Assert.Equal("country_id", fk.Columns.Single().PrincipalColumn.Name);
-            Assert.Equal(ReferentialAction.Restrict, fk.OnDelete);
-        }     
-
-        [Fact]
-        public void CanReadIndexes()
-        {
-            _fixture.dbName = "sakilaIndex";
-
-            var sql = @" 
-DROP DATABASE IF EXISTS sakilaIndex;
-CREATE DATABASE sakilaIndex; 
-            use sakilaIndex;
-            CREATE TABLE actor(
-              actor_id SMALLINT UNSIGNED NOT NULL AUTO_INCREMENT,
-              first_name VARCHAR(45) NOT NULL,
-              last_name VARCHAR(45) NOT NULL UNIQUE,
-              last_update TIMESTAMP NOT NULL DEFAULT CURRENT_TIMESTAMP ON UPDATE CURRENT_TIMESTAMP,
-              PRIMARY KEY(actor_id),
-              KEY idx_actor_first_last_name(first_name, last_name))";
-
-            var dbModel = _fixture.CreateModel(sql, new TableSelectionSet(new List<string> { "actor" }));
-
-            var indexes = dbModel.Tables.Single().Indexes;
-
-            Assert.All(indexes, c =>
-            {
-                Assert.Equal("sakilaIndex", c.Table.SchemaName, ignoreCase: true);
-                Assert.Equal("actor", c.Table.Name);
-            });
-
-<<<<<<< HEAD
-            var index = indexes.Where(c => c.Name == "PRIMARY").Single();
-            Assert.True(index.IsUnique);
-            Assert.Equal("actor_id", index.IndexColumns.Single().Column.Name);
-
-            index = indexes.Where(c => c.Name == "last_name").Single();
-            Assert.True(index.IsUnique);
-            Assert.Equal("last_name", index.IndexColumns.Single().Column.Name);
-
-            index = indexes.Where(c => c.Name == "idx_actor_first_last_name").First();
-            Assert.Equal("idx_actor_first_last_name", index.Name);
-            Assert.False(index.IsUnique);
-
-            var indexColumnModel = index.IndexColumns.Select(c => c.Column.Name).ToList();
-            Assert.True(indexColumnModel.Contains("first_name"));
-            Assert.True(indexColumnModel.Contains("last_name"));
-        }
-=======
-            Assert.Collection(indexes,
-                composite =>
-                {
-                  Assert.Equal("idx_actor_first_last_name", composite.Name);
-                  Assert.False(composite.IsUnique);
-                  Assert.Equal(new List<string> { "first_name", "last_name" }, composite.IndexColumns.Select(c => c.Column.Name).ToList());
-                },
-                onecolumn =>
-                {
-                  Assert.Equal("last_name", onecolumn.IndexColumns.Single().Column.Name);
-                  Assert.True(onecolumn.IsUnique);
-                },
-                unique =>
-                {
-                  Assert.Equal("actor_id", unique.IndexColumns.Single().Column.Name);
-                  Assert.True(unique.IsUnique);
-                });
-    }
->>>>>>> 138bc7c2
-
-
-    [Fact]
-        public void CanCreateModelForWorldDB()
-        {
-            Assembly executingAssembly = typeof(MySQLDatabaseModelFixture).GetTypeInfo().Assembly;
-            Stream stream = executingAssembly.GetManifestResourceStream("MySql.EntityFrameworkCore.Design.Tests.Properties.world.sql");
-            StreamReader sr = new StreamReader(stream);
-            string sql = sr.ReadToEnd();
-            sr.Dispose();
-            _fixture.dbName = "world";
-
-
-            var dbModel = _fixture.CreateModel(sql, new TableSelectionSet(new List<string> {"city", "country", "countrylanguage"}), null, true);
-            Assert.Collection(dbModel.Tables.OrderBy(t => t.Name),
-                          d =>
-                          {
-                              Assert.Equal("city", d.Name);
-                          },
-                          e =>
-                          {
-                              Assert.Equal("country", e.Name);
-                          },
-                          e =>
-                          {
-                            Assert.Equal("countrylanguage", e.Name);
-                          }
-            );
-        }
-
-
-        [FactOnVersions("5.6.0", null)]
-        public void CanCreateModelForSakila()
-        {
-            Assembly executingAssembly = typeof(MySQLDatabaseModelFixture).GetTypeInfo().Assembly;
-            Stream stream = executingAssembly.GetManifestResourceStream("MySql.EntityFrameworkCore.Design.Tests.Properties.sakiladb-schema.sql");
-            StreamReader sr = new StreamReader(stream);
-            string sql = sr.ReadToEnd();
-            sr.Dispose();
-
-            _fixture.dbName = "sakiladb";
-
-            var dbModel = _fixture.CreateModel(sql, new TableSelectionSet(new List<string> { "actor", "address", "category",
-            "city", "country", "customer", 
-            "film", "film_actor", "film_category", "film_text",
-            "inventory", "language", "payment", "rental", "staff", "store"}), null, true);
-            Assert.Collection(dbModel.Tables.OrderBy(t => t.Name),
-                          d =>
-                          {
-                              Assert.Equal("actor", d.Name);
-                          },
-                          e =>
-                          {
-                              Assert.Equal("address", e.Name);
-                          },
-                          f =>
-                          {
-                              Assert.Equal("category", f.Name);
-                          },
-                         g =>
-                         {
-                             Assert.Equal("city", g.Name);
-                         },
-                         f =>
-                         {
-                             Assert.Equal("country", f.Name);
-                         },
-                         f =>
-                         {
-                             Assert.Equal("customer", f.Name);
-                         },
-                         f =>
-                         {
-                             Assert.Equal("film", f.Name);
-                         },
-                         f =>
-                         {
-                             Assert.Equal("film_actor", f.Name);
-                         },
-                         f =>
-                         {
-                             Assert.Equal("film_category", f.Name);
-                         },
-                        f =>
-                        {
-                            Assert.Equal("film_text", f.Name);
-                        },
-                        f =>
-                        {
-                            Assert.Equal("inventory", f.Name);
-                        },
-                        f =>
-                        {
-                            Assert.Equal("language", f.Name);
-                        },
-                        f =>
-                        {
-                            Assert.Equal("payment", f.Name);
-                        },
-                        f =>
-                        {
-                            Assert.Equal("rental", f.Name);
-                        },
-                        f =>
-                        {
-                            Assert.Equal("staff", f.Name);
-                        },
-                        f =>
-                        {
-                            Assert.Equal("store", f.Name);
-                        });
-        }
-
-
-
-        /// <summary>
-        /// No support for views added in EF Core 
-        /// issue for follow up https://github.com/aspnet/EntityFramework/issues/827
-        /// views should be ignored
-        /// </summary>
-
-        [Fact]
-        public void CanCreateModelOfDBWithViews()
-        {
-            _fixture.dbName = "testview";
-            var sql = @"DROP DATABASE IF EXISTS testview;
-            create database testview character set utf8mb4;
-            use testview;
-            create table t1(a serial, b int);
-            create table t2 like t1;
-            create view x1 as select t1.a as a, t1.b as b1, t2.b as b2 from t1
-            join t2 using (a) ;
-            create view y1 as select t1.a as a, t1.b as b1, t2.b as b2 from t1
-            join t2 using (a) ;
-            create view z1 as select t1.a as a, t1.b as b1, t2.b as b2 from t1
-            join t2 using (a) ;
-            create view b1 as select x1.a as a, x1.b1 as b1, y1.b1 as b2 from x1
-            join y1 using (a) ;";
-            _fixture.dbName = "testview";
-
-            var dbModel = _fixture.CreateModel(sql, new TableSelectionSet(new List<string> { "t1", "t2" }));
-            Assert.Collection(dbModel.Tables.OrderBy(t => t.Name),
-                                  d =>
-                                  {
-                                      Assert.Equal("t1", d.Name);
-                                  },
-                                  e =>
-                                  {
-                                      Assert.Equal("t2", e.Name);
-                                  });
-                                  
-        }
-       
-        [Fact]
-        public void CanFiltersViews()
-        {
-            _fixture.dbName = "testview";
-            var sql = @"DROP DATABASE IF EXISTS testview;
-            create database testview character set utf8mb4;
-            use testview;
-            create table t1(a serial, b int);            
-            create view x1 as select t1.a as a, t1.b as b1 from t1;
-            ";
-            _fixture.dbName = "testview";
-
-            var selectionSet = new TableSelectionSet(new List<string> { "t1" , "x1"});
-            var logger = new MySQLDatabaseModelFixture.MyTestLogger();
-
-            var dbModel = _fixture.CreateModel(sql, selectionSet, logger);
-            Assert.Single(dbModel.Tables);
-            Assert.DoesNotContain(logger.Items, i => i.logLevel == LogLevel.Warning);
-        }
-    }
-}
+﻿// Copyright © 2017 Oracle and/or its affiliates. All rights reserved.
+//
+// MySQL Connector/NET is licensed under the terms of the GPLv2
+// <http://www.gnu.org/licenses/old-licenses/gpl-2.0.html>, like most 
+// MySQL Connectors. There are special exceptions to the terms and 
+// conditions of the GPLv2 as it is applied to this software, see the 
+// FLOSS License Exception
+// <http://www.mysql.com/about/legal/licensing/foss-exception.html>.
+//
+// This program is free software; you can redistribute it and/or modify 
+// it under the terms of the GNU General Public License as published 
+// by the Free Software Foundation; version 2 of the License.
+//
+// This program is distributed in the hope that it will be useful, but 
+// WITHOUT ANY WARRANTY; without even the implied warranty of MERCHANTABILITY 
+// or FITNESS FOR A PARTICULAR PURPOSE. See the GNU General Public License 
+// for more details.
+//
+// You should have received a copy of the GNU General Public License along 
+// with this program; if not, write to the Free Software Foundation, Inc., 
+// 51 Franklin St, Fifth Floor, Boston, MA 02110-1301  USA
+
+using Microsoft.EntityFrameworkCore.Migrations;
+using Microsoft.EntityFrameworkCore.Scaffolding;
+using Microsoft.Extensions.Logging;
+using MySql.Data.EntityFrameworkCore.Tests;
+using System;
+using System.Collections.Generic;
+using System.IO;
+using System.Linq;
+using System.Reflection;
+using System.Threading.Tasks;
+using Xunit;
+
+namespace MySql.EntityFrameworkCore.Design.Tests
+{
+    public class MySQLDatabaseModelFactoryTest : IClassFixture<MySQLDatabaseModelFixture>
+    {
+        readonly MySQLDatabaseModelFixture _fixture;
+        public MySQLDatabaseModelFactoryTest(MySQLDatabaseModelFixture fixture)
+        {
+            _fixture = fixture;            
+        }
+
+
+
+        [Fact]
+        public void CanReadTables()
+        {
+            _fixture.dbName = "blogman";
+
+            var sql = @"
+DROP DATABASE IF EXISTS blogman;
+CREATE DATABASE blogman; 
+USE blogman;
+CREATE TABLE blogs (id int);
+CREATE TABLE posts (id int);";
+            var dbModel = _fixture.CreateModel(sql, new TableSelectionSet(new List<string> { "blogs", "posts" }));
+
+            Assert.Collection(dbModel.Tables.OrderBy(t => t.Name),
+                d =>
+                {                    
+                    Assert.Equal("blogs", d.Name);
+                },
+                e =>
+                {                 
+                    Assert.Equal("posts", e.Name);
+                });
+        }
+
+        [Fact]
+        public void CanReadColumns()
+        {
+            _fixture.dbName = "blogman";
+
+            var sql = @"
+DROP DATABASE IF EXISTS blogman;
+CREATE DATABASE blogman; 
+USE blogman;
+CREATE TABLE blogs (
+    id int,
+    description varchar(100) NOT NULL,
+    rate decimal(5,2) DEFAULT 0.0,    
+    created timestamp DEFAULT now(),
+    PRIMARY KEY (description, id)
+);
+";
+            var dbModel = _fixture.CreateModel(sql, new TableSelectionSet(new List<string> { "blogs"}));
+
+            var columns = dbModel.Tables.Single().Columns.OrderBy(c => c.Ordinal);
+
+            Assert.All(columns, c =>
+            {
+                Assert.Equal("blogman", c.Table.SchemaName);
+                Assert.Equal("blogs", c.Table.Name);
+            });
+
+            Assert.Collection(columns,
+                           id =>
+                           {
+                               Assert.Equal("id", id.Name);
+                               Assert.Equal("int(11)", id.DataType);
+                               Assert.Equal(2, id.PrimaryKeyOrdinal);
+                               Assert.False(id.IsNullable);
+                               Assert.Equal(0, id.Ordinal);
+                             if (FactOnVersionsAttribute.Version >= new Version("5.7.0"))
+                               Assert.Null(id.DefaultValue);
+                             else
+                               Assert.Equal("0", id.DefaultValue);
+                           },
+                        description =>
+                        {
+                            Assert.Equal("description", description.Name);
+                            Assert.Equal("varchar(100)", description.DataType);
+                            Assert.Equal(1, description.PrimaryKeyOrdinal);
+                            Assert.False(description.IsNullable);
+                            Assert.Equal(1, description.Ordinal);
+                            Assert.Null(description.DefaultValue);
+                            Assert.Equal(100, description.MaxLength);
+                        },
+                        rate =>
+                        {
+                            Assert.Equal("rate", rate.Name);
+                            Assert.Equal("decimal(5,2)", rate.DataType);
+                            Assert.Null(rate.PrimaryKeyOrdinal);
+                            Assert.True(rate.IsNullable);
+                            Assert.Equal(2, rate.Ordinal);
+                            Assert.Equal("0.00", rate.DefaultValue);
+                            Assert.Equal(5, rate.Precision);
+                            Assert.Equal(2, rate.Scale);
+                            Assert.Null(rate.MaxLength);
+                        },
+                    created =>
+                    {
+                        Assert.Equal("created", created.Name);
+                        Assert.Equal("CURRENT_TIMESTAMP", created.DefaultValue);
+                    });
+        }
+
+
+        [Fact]
+        public void CanReadFKs()
+        {
+            _fixture.dbName = "sakiladb";
+
+            var sql = @" 
+DROP DATABASE IF EXISTS sakiladb;
+CREATE DATABASE sakiladb; 
+USE sakiladb;
+CREATE TABLE country (
+  country_id SMALLINT UNSIGNED NOT NULL AUTO_INCREMENT,
+  country VARCHAR(50) NOT NULL,
+  last_update TIMESTAMP NOT NULL DEFAULT CURRENT_TIMESTAMP ON UPDATE CURRENT_TIMESTAMP,
+  PRIMARY KEY  (country_id)
+);
+CREATE TABLE city (
+  city_id SMALLINT UNSIGNED NOT NULL AUTO_INCREMENT,
+  city VARCHAR(50) NOT NULL,
+  country_id SMALLINT UNSIGNED NOT NULL,
+  last_update TIMESTAMP NOT NULL DEFAULT CURRENT_TIMESTAMP ON UPDATE CURRENT_TIMESTAMP,
+  PRIMARY KEY  (city_id),
+  KEY idx_fk_country_id (country_id),
+  CONSTRAINT `fk_city_country` FOREIGN KEY (country_id) REFERENCES country (country_id) ON DELETE RESTRICT ON UPDATE CASCADE
+);";
+            var dbModel = _fixture.CreateModel(sql, new TableSelectionSet(new List<string> { "city", "country" }));
+
+            var fk = Assert.Single(dbModel.Tables.Single(t => t.ForeignKeys.Count > 0).ForeignKeys);
+
+            Assert.Equal("sakiladb", fk.Table.SchemaName);
+            Assert.Equal("city", fk.Table.Name);
+            Assert.Equal("sakiladb", fk.PrincipalTable.SchemaName);
+            Assert.Equal("country", fk.PrincipalTable.Name);
+            Assert.Equal("country_id", fk.Columns.Single().Column.Name);
+            Assert.Equal("country_id", fk.Columns.Single().PrincipalColumn.Name);
+            Assert.Equal(ReferentialAction.Restrict, fk.OnDelete);
+        }     
+
+        [Fact]
+        public void CanReadIndexes()
+        {
+            _fixture.dbName = "sakilaIndex";
+
+            var sql = @" 
+DROP DATABASE IF EXISTS sakilaIndex;
+CREATE DATABASE sakilaIndex; 
+            use sakilaIndex;
+            CREATE TABLE actor(
+              actor_id SMALLINT UNSIGNED NOT NULL AUTO_INCREMENT,
+              first_name VARCHAR(45) NOT NULL,
+              last_name VARCHAR(45) NOT NULL UNIQUE,
+              last_update TIMESTAMP NOT NULL DEFAULT CURRENT_TIMESTAMP ON UPDATE CURRENT_TIMESTAMP,
+              PRIMARY KEY(actor_id),
+              KEY idx_actor_first_last_name(first_name, last_name))";
+
+            var dbModel = _fixture.CreateModel(sql, new TableSelectionSet(new List<string> { "actor" }));
+
+            var indexes = dbModel.Tables.Single().Indexes;
+
+            Assert.All(indexes, c =>
+            {
+                Assert.Equal("sakilaIndex", c.Table.SchemaName, ignoreCase: true);
+                Assert.Equal("actor", c.Table.Name);
+            });
+
+            Assert.Collection(indexes,
+                composite =>
+                {
+                  Assert.Equal("idx_actor_first_last_name", composite.Name);
+                  Assert.False(composite.IsUnique);
+                  Assert.Equal(new List<string> { "first_name", "last_name" }, composite.IndexColumns.Select(c => c.Column.Name).ToList());
+                },
+                onecolumn =>
+                {
+                  Assert.Equal("last_name", onecolumn.IndexColumns.Single().Column.Name);
+                  Assert.True(onecolumn.IsUnique);
+                },
+                unique =>
+                {
+                  Assert.Equal("actor_id", unique.IndexColumns.Single().Column.Name);
+                  Assert.True(unique.IsUnique);
+                });
+        }
+
+
+        [Fact]
+        public void CanCreateModelForWorldDB()
+        {
+            Assembly executingAssembly = typeof(MySQLDatabaseModelFixture).GetTypeInfo().Assembly;
+            Stream stream = executingAssembly.GetManifestResourceStream("MySql.EntityFrameworkCore.Design.Tests.Properties.world.sql");
+            StreamReader sr = new StreamReader(stream);
+            string sql = sr.ReadToEnd();
+            sr.Dispose();
+            _fixture.dbName = "world";
+
+
+            var dbModel = _fixture.CreateModel(sql, new TableSelectionSet(new List<string> {"city", "country", "countrylanguage"}), null, true);
+            Assert.Collection(dbModel.Tables.OrderBy(t => t.Name),
+                          d =>
+                          {
+                              Assert.Equal("city", d.Name);
+                          },
+                          e =>
+                          {
+                              Assert.Equal("country", e.Name);
+                          },
+                          e =>
+                          {
+                            Assert.Equal("countrylanguage", e.Name);
+                          }
+            );
+        }
+
+
+        [FactOnVersions("5.6.0", null)]
+        public void CanCreateModelForSakila()
+        {
+            Assembly executingAssembly = typeof(MySQLDatabaseModelFixture).GetTypeInfo().Assembly;
+            Stream stream = executingAssembly.GetManifestResourceStream("MySql.EntityFrameworkCore.Design.Tests.Properties.sakiladb-schema.sql");
+            StreamReader sr = new StreamReader(stream);
+            string sql = sr.ReadToEnd();
+            sr.Dispose();
+
+            _fixture.dbName = "sakiladb";
+
+            var dbModel = _fixture.CreateModel(sql, new TableSelectionSet(new List<string> { "actor", "address", "category",
+            "city", "country", "customer", 
+            "film", "film_actor", "film_category", "film_text",
+            "inventory", "language", "payment", "rental", "staff", "store"}), null, true);
+            Assert.Collection(dbModel.Tables.OrderBy(t => t.Name),
+                          d =>
+                          {
+                              Assert.Equal("actor", d.Name);
+                          },
+                          e =>
+                          {
+                              Assert.Equal("address", e.Name);
+                          },
+                          f =>
+                          {
+                              Assert.Equal("category", f.Name);
+                          },
+                         g =>
+                         {
+                             Assert.Equal("city", g.Name);
+                         },
+                         f =>
+                         {
+                             Assert.Equal("country", f.Name);
+                         },
+                         f =>
+                         {
+                             Assert.Equal("customer", f.Name);
+                         },
+                         f =>
+                         {
+                             Assert.Equal("film", f.Name);
+                         },
+                         f =>
+                         {
+                             Assert.Equal("film_actor", f.Name);
+                         },
+                         f =>
+                         {
+                             Assert.Equal("film_category", f.Name);
+                         },
+                        f =>
+                        {
+                            Assert.Equal("film_text", f.Name);
+                        },
+                        f =>
+                        {
+                            Assert.Equal("inventory", f.Name);
+                        },
+                        f =>
+                        {
+                            Assert.Equal("language", f.Name);
+                        },
+                        f =>
+                        {
+                            Assert.Equal("payment", f.Name);
+                        },
+                        f =>
+                        {
+                            Assert.Equal("rental", f.Name);
+                        },
+                        f =>
+                        {
+                            Assert.Equal("staff", f.Name);
+                        },
+                        f =>
+                        {
+                            Assert.Equal("store", f.Name);
+                        });
+        }
+
+
+
+        /// <summary>
+        /// No support for views added in EF Core 
+        /// issue for follow up https://github.com/aspnet/EntityFramework/issues/827
+        /// views should be ignored
+        /// </summary>
+
+        [Fact]
+        public void CanCreateModelOfDBWithViews()
+        {
+            _fixture.dbName = "testview";
+            var sql = @"DROP DATABASE IF EXISTS testview;
+            create database testview character set utf8mb4;
+            use testview;
+            create table t1(a serial, b int);
+            create table t2 like t1;
+            create view x1 as select t1.a as a, t1.b as b1, t2.b as b2 from t1
+            join t2 using (a) ;
+            create view y1 as select t1.a as a, t1.b as b1, t2.b as b2 from t1
+            join t2 using (a) ;
+            create view z1 as select t1.a as a, t1.b as b1, t2.b as b2 from t1
+            join t2 using (a) ;
+            create view b1 as select x1.a as a, x1.b1 as b1, y1.b1 as b2 from x1
+            join y1 using (a) ;";
+            _fixture.dbName = "testview";
+
+            var dbModel = _fixture.CreateModel(sql, new TableSelectionSet(new List<string> { "t1", "t2" }));
+            Assert.Collection(dbModel.Tables.OrderBy(t => t.Name),
+                                  d =>
+                                  {
+                                      Assert.Equal("t1", d.Name);
+                                  },
+                                  e =>
+                                  {
+                                      Assert.Equal("t2", e.Name);
+                                  });
+                                  
+        }
+       
+        [Fact]
+        public void CanFiltersViews()
+        {
+            _fixture.dbName = "testview";
+            var sql = @"DROP DATABASE IF EXISTS testview;
+            create database testview character set utf8mb4;
+            use testview;
+            create table t1(a serial, b int);            
+            create view x1 as select t1.a as a, t1.b as b1 from t1;
+            ";
+            _fixture.dbName = "testview";
+
+            var selectionSet = new TableSelectionSet(new List<string> { "t1" , "x1"});
+            var logger = new MySQLDatabaseModelFixture.MyTestLogger();
+
+            var dbModel = _fixture.CreateModel(sql, selectionSet, logger);
+            Assert.Single(dbModel.Tables);
+            Assert.DoesNotContain(logger.Items, i => i.logLevel == LogLevel.Warning);
+        }
+    }
+}