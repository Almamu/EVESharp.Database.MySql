--- conflicted
+++ resolved
@@ -1,18 +1,5 @@
 ﻿  {
-<<<<<<< HEAD
-    "MySql": {
-      "Data": {
-        "Port": 3305
-      }
-    },
-    "MySqlX": {
-      "Data": {
-        "Port": 33050
-      }
-    }
-=======
       "host": "localhost",
       "port": 3305,
-      "root_password":  "root"
->>>>>>> 608c3843
+      "root_password": "root"
   }