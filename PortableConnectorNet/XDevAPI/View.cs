--- conflicted
+++ resolved
@@ -1,44 +1,40 @@
-﻿// Copyright © 2015, Oracle and/or its affiliates. All rights reserved.
-//
-// MySQL Connector/NET is licensed under the terms of the GPLv2
-// <http://www.gnu.org/licenses/old-licenses/gpl-2.0.html>, like most 
-// MySQL Connectors. There are special exceptions to the terms and 
-// conditions of the GPLv2 as it is applied to this software, see the 
-// FLOSS License Exception
-// <http://www.mysql.com/about/legal/licensing/foss-exception.html>.
-//
-// This program is free software; you can redistribute it and/or modify 
-// it under the terms of the GNU General Public License as published 
-// by the Free Software Foundation; version 2 of the License.
-//
-// This program is distributed in the hope that it will be useful, but 
-// WITHOUT ANY WARRANTY; without even the implied warranty of MERCHANTABILITY 
-// or FITNESS FOR A PARTICULAR PURPOSE. See the GNU General Public License 
-// for more details.
-//
-// You should have received a copy of the GNU General Public License along 
-// with this program; if not, write to the Free Software Foundation, Inc., 
-// 51 Franklin St, Fifth Floor, Boston, MA 02110-1301  USA
-
-using System;
-
-namespace MySql.XDevAPI
-{
-  public class View : DatabaseObject
-  {
-<<<<<<< HEAD
-    internal View(BaseSession session, string name) : base(session, name)
-=======
-    internal View(BaseSession session, Schema schema, string name)
-      : base(session, schema, name)
->>>>>>> 98ca9f64
-    {
-
-    }
-
-    public override bool ExistsInDatabase()
-    {
-      throw new NotImplementedException();
-    }
-  }
-}
+﻿// Copyright © 2015, Oracle and/or its affiliates. All rights reserved.
+//
+// MySQL Connector/NET is licensed under the terms of the GPLv2
+// <http://www.gnu.org/licenses/old-licenses/gpl-2.0.html>, like most 
+// MySQL Connectors. There are special exceptions to the terms and 
+// conditions of the GPLv2 as it is applied to this software, see the 
+// FLOSS License Exception
+// <http://www.mysql.com/about/legal/licensing/foss-exception.html>.
+//
+// This program is free software; you can redistribute it and/or modify 
+// it under the terms of the GNU General Public License as published 
+// by the Free Software Foundation; version 2 of the License.
+//
+// This program is distributed in the hope that it will be useful, but 
+// WITHOUT ANY WARRANTY; without even the implied warranty of MERCHANTABILITY 
+// or FITNESS FOR A PARTICULAR PURPOSE. See the GNU General Public License 
+// for more details.
+//
+// You should have received a copy of the GNU General Public License along 
+// with this program; if not, write to the Free Software Foundation, Inc., 
+// 51 Franklin St, Fifth Floor, Boston, MA 02110-1301  USA
+
+using System;
+
+namespace MySql.XDevAPI
+{
+  public class View : DatabaseObject
+  {
+    internal View(BaseSession session, Schema schema, string name)
+      : base(session, schema, name)
+    {
+
+    }
+
+    public override bool ExistsInDatabase()
+    {
+      throw new NotImplementedException();
+    }
+  }
+}