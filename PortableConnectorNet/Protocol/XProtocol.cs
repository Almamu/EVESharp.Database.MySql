--- conflicted
+++ resolved
@@ -1,342 +1,339 @@
-﻿// Copyright © 2015, Oracle and/or its affiliates. All rights reserved.
-//
-// MySQL Connector/NET is licensed under the terms of the GPLv2
-// <http://www.gnu.org/licenses/old-licenses/gpl-2.0.html>, like most 
-// MySQL Connectors. There are special exceptions to the terms and 
-// conditions of the GPLv2 as it is applied to this software, see the 
-// FLOSS License Exception
-// <http://www.mysql.com/about/legal/licensing/foss-exception.html>.
-//
-// This program is free software; you can redistribute it and/or modify 
-// it under the terms of the GNU General Public License as published 
-// by the Free Software Foundation; version 2 of the License.
-//
-// This program is distributed in the hope that it will be useful, but 
-// WITHOUT ANY WARRANTY; without even the implied warranty of MERCHANTABILITY 
-// or FITNESS FOR A PARTICULAR PURPOSE. See the GNU General Public License 
-// for more details.
-//
-// You should have received a copy of the GNU General Public License along 
-// with this program; if not, write to the Free Software Foundation, Inc., 
-// 51 Franklin St, Fifth Floor, Boston, MA 02110-1301  USA
-
-using Google.ProtocolBuffers;
-using MySql.Communication;
-using MySql.Data;
-using MySql.DataAccess;
-using MySql.Procotol;
-using MySql.Security;
-using Mysqlx.Resultset;
-using Mysqlx.Session;
-using Mysqlx.Sql;
-using System;
-using System.Collections.Generic;
-using System.Text;
-using MySql.XDevAPI;
-using MySql.Protocol.X;
-<<<<<<< HEAD
-using Mysqlx.Datatypes;
-using Mysqlx;
-=======
-using crud = Mysqlx.Crud;
-using Mysqlx.Expr;
-using System.IO;
->>>>>>> 98ca9f64
-
-namespace MySql
-{
-  internal class XProtocol : ProtocolBase<UniversalStream>
-  {
-    private CommunicationPacket pendingPacket;
-
-    public XProtocol(MySqlConnectionStringBuilder sessionSettings, string authMode)
-      : base(sessionSettings, authMode)
-    {  }
-
-
-    public override void OpenConnection()
-    {
-      try
-      {
-        UniversalStream._networkStream = CommunicationTcp.CreateStream(settings, false);       
-      }
-      catch (System.Security.SecurityException)
-      {
-        throw;
-      }
-      catch
-      {
-        throw new Exception("Unable to connect to host");
-      }
-
-      if (UniversalStream._networkStream == null)
-        throw new Exception("Unable to connect to host");
-
-
-      settings.CharacterSet = String.IsNullOrWhiteSpace(settings.CharacterSet) ? "UTF-8" : settings.CharacterSet;
-
-      var encoding = Encoding.GetEncoding(settings.CharacterSet);
-
-      baseStream = new CommunicationTcp(UniversalStream._networkStream, encoding, false);
-
-      if (_authMode.Equals("MYSQL41"))
-      {
-        authenticationPlugin = new Mysql41Authentication(baseStream, settings);
-      }      
-
-      if (authenticationPlugin.AuthenticationMode == AuthenticationMode.MySQL41)
-      {
-        AuthenticateStart.Builder authStart = AuthenticateStart.CreateBuilder();       
-        authStart.SetMechName("MYSQL41");
-        AuthenticateStart message = authStart.Build();
-        SendPacket(message, (int)ClientMessageId.SESS_AUTHENTICATE_START);
-
-        CommunicationPacket packet = ReadPacket();
-
-        if (packet.MessageType == (int)ServerMessageId.SESS_AUTHENTICATE_CONTINUE)
-        {
-          AuthenticateContinue response = AuthenticateContinue.ParseFrom(packet.Buffer);
-          AuthenticateOk authOK = authenticationPlugin.Authenticate(false, response);
-          if (authOK == null)
-          {
-            throw new MySqlException("Failed authentication");
-          }
-        }
-      }      
-    }
-
-    public override void CloseConnection()
-    {
-      throw new NotImplementedException();
-    }
-
-    public override void ExecuteBatch()
-    {
-      throw new NotImplementedException();
-    }
-
-    public override void Delete()
-    {
-      throw new NotImplementedException();
-    }
-
-    public override void ExecutePrepareStatement()
-    {
-      throw new NotImplementedException();
-    }
-
-    private CommunicationPacket ReadPacket()
-    {
-      while (true)
-      {
-        CommunicationPacket p = pendingPacket != null ? pendingPacket : baseStream.Read();
-        pendingPacket = null;
-        if (p.MessageType != (int)ServerMessageId.NOTICE) return p;
-        ProcessNotice(p);
-      }
-    }
-
-    private void ProcessNotice(CommunicationPacket packet)
-    {
-
-    }
-
-    private Any CreateAny(object arg)
-    {
-      if (arg is string)
-      {
-        Scalar.Types.String stringValue = Scalar.Types.String.CreateBuilder().SetValue(ByteString.CopyFromUtf8(arg as string)).Build();
-        Scalar scalarValue = Scalar.CreateBuilder().SetType(Scalar.Types.Type.V_STRING).SetVString(stringValue).Build();
-        return Any.CreateBuilder().SetType(Any.Types.Type.SCALAR).SetScalar(scalarValue).Build();
-      }
-      ///TODO: handle other data types
-      return null;
-    }
-
-    public override void SendExecuteStatement(string ns, string stmt, params object[] args)
-    {
-      StmtExecute.Builder stmtExecute = StmtExecute.CreateBuilder();
-      stmtExecute.SetNamespace(ns);
-      stmtExecute.SetStmt(ByteString.CopyFromUtf8(stmt));
-      stmtExecute.SetCompactMetadata(false);
-      foreach (object arg in args)
-        stmtExecute.AddArgs(CreateAny(arg));
-      StmtExecute msg = stmtExecute.Build();
-
-      SendPacket(msg, (int)ClientMessageId.SQL_STMT_EXECUTE);
-    }
-
-    public override Result ReadStmtExecuteResult()
-    {
-      Result r = new Result();
-      CommunicationPacket p = ReadPacket();
-      if (p.MessageType == (int)ServerMessageId.ERROR)
-      {
-        Error e = Error.ParseFrom(p.Buffer);
-        Result.Error re = new Result.Error();
-        re.Code = e.Code;
-        re.SqlState = e.SqlState;
-        re.Message = e.Msg;
-        r.ErrorInfo = re;
-      }
-      else if (p.MessageType != (int)ServerMessageId.SQL_STMT_EXECUTE_OK)
-        throw new MySqlException("Unexpected message type: " + p.MessageType);
-      return r;
-    }
-
-    public override List<byte[]> ReadRow()
-    {
-      CommunicationPacket packet = ReadPacket();
-      ///TODO:  handle this
-      if (packet.MessageType != (int)ServerMessageId.RESULTSET_ROW) return null;
-
-      Row protoRow = Row.ParseFrom(packet.Buffer);
-      List<byte[]> values = new List<byte[]>(protoRow.FieldCount);
-      for (int i = 0; i < protoRow.FieldCount; i++)
-        values.Add(protoRow.GetField(i).ToByteArray());
-      return values;
-    }
-
-    public override ResultSet ReadResultSet()
-    {
-      CommunicationPacket packet = ReadMessageHeader(ServerMessageId.RESULTSET_COLUMN_META_DATA);
-      ResultSet resultSet = new ResultSet();
-
-      // read the metadata
-      while (packet.MessageType == (int)ServerMessageId.RESULTSET_COLUMN_META_DATA)
-      {
-        ColumnMetaData response = ColumnMetaData.ParseFrom(packet.Buffer);
-        resultSet.AddColumn(DecodeColumn(response));
-        packet = ReadPacket();
-      }
-
-      // if we have no rows then we are done
-      if (packet.MessageType == (int)ServerMessageId.RESULTSET_FETCH_DONE) return resultSet;
-
-      if (packet.MessageType == (int)ServerMessageId.RESULTSET_ROW)
-        pendingPacket = packet;
-      resultSet.Protocol = this;
-      return resultSet;
-    }
-
-    private Column DecodeColumn(ColumnMetaData colData)
-    {
-      Column c = new Column();
-      c._decoder = XValueDecoderFactory.GetValueDecoder(colData.Type);
-      c._decoder.Column = c;
-
-      if (colData.HasName)
-        c.Name = colData.Name.ToStringUtf8();
-      if (colData.HasOriginalName)
-        c.OriginalName = colData.OriginalName.ToStringUtf8();
-      if (colData.HasTable)
-        c.Table = colData.Table.ToStringUtf8();
-      if (colData.HasOriginalTable)
-        c.OriginalTable = colData.OriginalTable.ToStringUtf8();
-      if (colData.HasSchema)
-        c.Schema = colData.Schema.ToStringUtf8();
-      if (colData.HasCatalog)
-        c.Catalog = colData.Catalog.ToStringUtf8();
-      if (colData.HasCollation)
-      {
-        c._collationNumber = colData.Collation;
-        c.Collation = CollationMap.GetCollationName((int)colData.Collation);
-      }
-      if (colData.HasLength)
-        c.Length = colData.Length;
-      if (colData.HasFractionalDigits)
-        c.FractionalDigits = colData.FractionalDigits;
-      if (colData.HasFlags)
-        c._decoder.Flags = colData.Flags;
-      c._decoder.DecodeMetadata();
-      return c;
-    }
-
-    public override void ExecuteReader()
-    {
-      throw new NotImplementedException();
-    }
-
-    public override ResultSet Find(SelectStatement statement)
-    {
-      ResultSet result = new ResultSet();
-
-      Mysqlx.Crud.Find.Builder builder = Mysqlx.Crud.Find.CreateBuilder();
-      // :param collection:
-      builder.SetCollection(Mysqlx.Crud.Collection.CreateBuilder()
-        .SetSchema(statement.schema)
-        .SetName(statement.table));
-      // :param data_model:
-      builder.SetDataModel(statement.isTable ? crud.DataModel.TABLE : crud.DataModel.DOCUMENT);
-      // :param projection:
-      foreach (string columnName in statement.columns)
-      {
-        builder.AddProjection(crud.Projection.CreateBuilder()
-          .SetSource(Expr.CreateBuilder()
-            .SetType(Expr.Types.Type.IDENT)
-            .SetIdentifier(ColumnIdentifier.CreateBuilder()
-              .SetName(columnName))));
-      }
-      // :param criteria:
-
-      // :param limit:
-
-      // :param order:
-
-      // :param grouping:
-      
-      // :param grouping_criteria:
-
-
-      Mysqlx.Crud.Find message = builder.Build();
-      SendPacket(message, (int)ClientMessageId.CRUD_FIND);
-      return ReadResultSet();
-    }
-
-    public override void Update()
-    {
-      throw new NotImplementedException();
-    }
-
-    public override void Insert()
-    {
-      throw new NotImplementedException();
-    }
-
-    public override void Reset()
-    {
-      throw new NotImplementedException();
-    }
-
-    internal void SendPacket(IMessageLite message, int messageId)
-    {
-      using (MemoryStream stream = new MemoryStream())
-      {
-        int size = message.SerializedSize + 1;
-        stream.Write(BitConverter.GetBytes(size), 0, 4);
-        stream.WriteByte((byte)messageId);
-        message.WriteTo(stream);
-        stream.Flush();
-
-        baseStream.SendPacket(stream.ToArray());
-      }
-    }
-
-    internal CommunicationPacket ReadMessageHeader(ServerMessageId expectedServerMessage)
-    {
-      CommunicationPacket packet = ReadPacket();
-      if (packet.MessageType == (int)ServerMessageId.ERROR)
-      {
-        Mysqlx.Error errorMessage = Mysqlx.Error.ParseFrom(packet.Buffer);
-        throw new MySqlException(errorMessage.Msg);
-      }
-
-      if (packet.MessageType != (int)expectedServerMessage)
-        throw new MySqlException(string.Format("Expected {0} message but was received {1}",
-          Enum.GetName(typeof(ServerMessageId), expectedServerMessage),
-          Enum.GetName(typeof(ServerMessageId), packet.MessageType)));
-
-      return packet;
-    }
-  }
-}
+﻿// Copyright © 2015, Oracle and/or its affiliates. All rights reserved.
+//
+// MySQL Connector/NET is licensed under the terms of the GPLv2
+// <http://www.gnu.org/licenses/old-licenses/gpl-2.0.html>, like most 
+// MySQL Connectors. There are special exceptions to the terms and 
+// conditions of the GPLv2 as it is applied to this software, see the 
+// FLOSS License Exception
+// <http://www.mysql.com/about/legal/licensing/foss-exception.html>.
+//
+// This program is free software; you can redistribute it and/or modify 
+// it under the terms of the GNU General Public License as published 
+// by the Free Software Foundation; version 2 of the License.
+//
+// This program is distributed in the hope that it will be useful, but 
+// WITHOUT ANY WARRANTY; without even the implied warranty of MERCHANTABILITY 
+// or FITNESS FOR A PARTICULAR PURPOSE. See the GNU General Public License 
+// for more details.
+//
+// You should have received a copy of the GNU General Public License along 
+// with this program; if not, write to the Free Software Foundation, Inc., 
+// 51 Franklin St, Fifth Floor, Boston, MA 02110-1301  USA
+
+using Google.ProtocolBuffers;
+using MySql.Communication;
+using MySql.Data;
+using MySql.DataAccess;
+using MySql.Procotol;
+using MySql.Security;
+using Mysqlx.Resultset;
+using Mysqlx.Session;
+using Mysqlx.Sql;
+using System;
+using System.Collections.Generic;
+using System.Text;
+using MySql.XDevAPI;
+using MySql.Protocol.X;
+using crud = Mysqlx.Crud;
+using Mysqlx.Expr;
+using System.IO;
+using Mysqlx.Datatypes;
+using Mysqlx;
+
+namespace MySql
+{
+  internal class XProtocol : ProtocolBase<UniversalStream>
+  {
+    private CommunicationPacket pendingPacket;
+
+    public XProtocol(MySqlConnectionStringBuilder sessionSettings, string authMode)
+      : base(sessionSettings, authMode)
+    {  }
+
+
+    public override void OpenConnection()
+    {
+      try
+      {
+        UniversalStream._networkStream = CommunicationTcp.CreateStream(settings, false);       
+      }
+      catch (System.Security.SecurityException)
+      {
+        throw;
+      }
+      catch
+      {
+        throw new Exception("Unable to connect to host");
+      }
+
+      if (UniversalStream._networkStream == null)
+        throw new Exception("Unable to connect to host");
+
+
+      settings.CharacterSet = String.IsNullOrWhiteSpace(settings.CharacterSet) ? "UTF-8" : settings.CharacterSet;
+
+      var encoding = Encoding.GetEncoding(settings.CharacterSet);
+
+      baseStream = new CommunicationTcp(UniversalStream._networkStream, encoding, false);
+
+      if (_authMode.Equals("MYSQL41"))
+      {
+        authenticationPlugin = new Mysql41Authentication(baseStream, settings);
+      }      
+
+      if (authenticationPlugin.AuthenticationMode == AuthenticationMode.MySQL41)
+      {
+        AuthenticateStart.Builder authStart = AuthenticateStart.CreateBuilder();       
+        authStart.SetMechName("MYSQL41");
+        AuthenticateStart message = authStart.Build();
+        SendPacket(message, (int)ClientMessageId.SESS_AUTHENTICATE_START);
+
+        CommunicationPacket packet = ReadPacket();
+
+        if (packet.MessageType == (int)ServerMessageId.SESS_AUTHENTICATE_CONTINUE)
+        {
+          AuthenticateContinue response = AuthenticateContinue.ParseFrom(packet.Buffer);
+          AuthenticateOk authOK = authenticationPlugin.Authenticate(false, response);
+          if (authOK == null)
+          {
+            throw new MySqlException("Failed authentication");
+          }
+        }
+      }      
+    }
+
+    public override void CloseConnection()
+    {
+      throw new NotImplementedException();
+    }
+
+    public override void ExecuteBatch()
+    {
+      throw new NotImplementedException();
+    }
+
+    public override void Delete()
+    {
+      throw new NotImplementedException();
+    }
+
+    public override void ExecutePrepareStatement()
+    {
+      throw new NotImplementedException();
+    }
+
+    private CommunicationPacket ReadPacket()
+    {
+      while (true)
+      {
+        CommunicationPacket p = pendingPacket != null ? pendingPacket : baseStream.Read();
+        pendingPacket = null;
+        if (p.MessageType != (int)ServerMessageId.NOTICE) return p;
+        ProcessNotice(p);
+      }
+    }
+
+    private void ProcessNotice(CommunicationPacket packet)
+    {
+
+    }
+
+    private Any CreateAny(object arg)
+    {
+      if (arg is string)
+      {
+        Scalar.Types.String stringValue = Scalar.Types.String.CreateBuilder().SetValue(ByteString.CopyFromUtf8(arg as string)).Build();
+        Scalar scalarValue = Scalar.CreateBuilder().SetType(Scalar.Types.Type.V_STRING).SetVString(stringValue).Build();
+        return Any.CreateBuilder().SetType(Any.Types.Type.SCALAR).SetScalar(scalarValue).Build();
+      }
+      ///TODO: handle other data types
+      return null;
+    }
+
+    public override void SendExecuteStatement(string ns, string stmt, params object[] args)
+    {
+      StmtExecute.Builder stmtExecute = StmtExecute.CreateBuilder();
+      stmtExecute.SetNamespace(ns);
+      stmtExecute.SetStmt(ByteString.CopyFromUtf8(stmt));
+      stmtExecute.SetCompactMetadata(false);
+      foreach (object arg in args)
+        stmtExecute.AddArgs(CreateAny(arg));
+      StmtExecute msg = stmtExecute.Build();
+
+      SendPacket(msg, (int)ClientMessageId.SQL_STMT_EXECUTE);
+    }
+
+    public override Result ReadStmtExecuteResult()
+    {
+      Result r = new Result();
+      CommunicationPacket p = ReadPacket();
+      if (p.MessageType == (int)ServerMessageId.ERROR)
+      {
+        Error e = Error.ParseFrom(p.Buffer);
+        Result.Error re = new Result.Error();
+        re.Code = e.Code;
+        re.SqlState = e.SqlState;
+        re.Message = e.Msg;
+        r.ErrorInfo = re;
+      }
+      else if (p.MessageType != (int)ServerMessageId.SQL_STMT_EXECUTE_OK)
+        throw new MySqlException("Unexpected message type: " + p.MessageType);
+      return r;
+    }
+
+    public override List<byte[]> ReadRow()
+    {
+      CommunicationPacket packet = ReadPacket();
+      ///TODO:  handle this
+      if (packet.MessageType != (int)ServerMessageId.RESULTSET_ROW) return null;
+
+      Row protoRow = Row.ParseFrom(packet.Buffer);
+      List<byte[]> values = new List<byte[]>(protoRow.FieldCount);
+      for (int i = 0; i < protoRow.FieldCount; i++)
+        values.Add(protoRow.GetField(i).ToByteArray());
+      return values;
+    }
+
+    public override ResultSet ReadResultSet()
+    {
+      CommunicationPacket packet = ReadMessageHeader(ServerMessageId.RESULTSET_COLUMN_META_DATA);
+      ResultSet resultSet = new ResultSet();
+
+      // read the metadata
+      while (packet.MessageType == (int)ServerMessageId.RESULTSET_COLUMN_META_DATA)
+      {
+        ColumnMetaData response = ColumnMetaData.ParseFrom(packet.Buffer);
+        resultSet.AddColumn(DecodeColumn(response));
+        packet = ReadPacket();
+      }
+
+      // if we have no rows then we are done
+      if (packet.MessageType == (int)ServerMessageId.RESULTSET_FETCH_DONE) return resultSet;
+
+      if (packet.MessageType == (int)ServerMessageId.RESULTSET_ROW)
+        pendingPacket = packet;
+      resultSet.Protocol = this;
+      return resultSet;
+    }
+
+    private Column DecodeColumn(ColumnMetaData colData)
+    {
+      Column c = new Column();
+      c._decoder = XValueDecoderFactory.GetValueDecoder(colData.Type);
+      c._decoder.Column = c;
+
+      if (colData.HasName)
+        c.Name = colData.Name.ToStringUtf8();
+      if (colData.HasOriginalName)
+        c.OriginalName = colData.OriginalName.ToStringUtf8();
+      if (colData.HasTable)
+        c.Table = colData.Table.ToStringUtf8();
+      if (colData.HasOriginalTable)
+        c.OriginalTable = colData.OriginalTable.ToStringUtf8();
+      if (colData.HasSchema)
+        c.Schema = colData.Schema.ToStringUtf8();
+      if (colData.HasCatalog)
+        c.Catalog = colData.Catalog.ToStringUtf8();
+      if (colData.HasCollation)
+      {
+        c._collationNumber = colData.Collation;
+        c.Collation = CollationMap.GetCollationName((int)colData.Collation);
+      }
+      if (colData.HasLength)
+        c.Length = colData.Length;
+      if (colData.HasFractionalDigits)
+        c.FractionalDigits = colData.FractionalDigits;
+      if (colData.HasFlags)
+        c._decoder.Flags = colData.Flags;
+      c._decoder.DecodeMetadata();
+      return c;
+    }
+
+    public override void ExecuteReader()
+    {
+      throw new NotImplementedException();
+    }
+
+    public override ResultSet Find(SelectStatement statement)
+    {
+      ResultSet result = new ResultSet();
+
+      Mysqlx.Crud.Find.Builder builder = Mysqlx.Crud.Find.CreateBuilder();
+      // :param collection:
+      builder.SetCollection(Mysqlx.Crud.Collection.CreateBuilder()
+        .SetSchema(statement.schema)
+        .SetName(statement.table));
+      // :param data_model:
+      builder.SetDataModel(statement.isTable ? crud.DataModel.TABLE : crud.DataModel.DOCUMENT);
+      // :param projection:
+      foreach (string columnName in statement.columns)
+      {
+        builder.AddProjection(crud.Projection.CreateBuilder()
+          .SetSource(Expr.CreateBuilder()
+            .SetType(Expr.Types.Type.IDENT)
+            .SetIdentifier(ColumnIdentifier.CreateBuilder()
+              .SetName(columnName))));
+      }
+      // :param criteria:
+
+      // :param limit:
+
+      // :param order:
+
+      // :param grouping:
+      
+      // :param grouping_criteria:
+
+
+      Mysqlx.Crud.Find message = builder.Build();
+      SendPacket(message, (int)ClientMessageId.CRUD_FIND);
+      return ReadResultSet();
+    }
+
+    public override void Update()
+    {
+      throw new NotImplementedException();
+    }
+
+    public override void Insert()
+    {
+      throw new NotImplementedException();
+    }
+
+    public override void Reset()
+    {
+      throw new NotImplementedException();
+    }
+
+    internal void SendPacket(IMessageLite message, int messageId)
+    {
+      using (MemoryStream stream = new MemoryStream())
+      {
+        int size = message.SerializedSize + 1;
+        stream.Write(BitConverter.GetBytes(size), 0, 4);
+        stream.WriteByte((byte)messageId);
+        message.WriteTo(stream);
+        stream.Flush();
+
+        baseStream.SendPacket(stream.ToArray());
+      }
+    }
+
+    internal CommunicationPacket ReadMessageHeader(ServerMessageId expectedServerMessage)
+    {
+      CommunicationPacket packet = ReadPacket();
+      if (packet.MessageType == (int)ServerMessageId.ERROR)
+      {
+        Mysqlx.Error errorMessage = Mysqlx.Error.ParseFrom(packet.Buffer);
+        throw new MySqlException(errorMessage.Msg);
+      }
+
+      if (packet.MessageType != (int)expectedServerMessage)
+        throw new MySqlException(string.Format("Expected {0} message but was received {1}",
+          Enum.GetName(typeof(ServerMessageId), expectedServerMessage),
+          Enum.GetName(typeof(ServerMessageId), packet.MessageType)));
+
+      return packet;
+    }
+  }
+}