--- conflicted
+++ resolved
@@ -1,632 +1,316 @@
-<<<<<<< HEAD
-﻿<?xml version="1.0" encoding="utf-8"?>
-<Project ToolsVersion="4.0" DefaultTargets="Build" xmlns="http://schemas.microsoft.com/developer/msbuild/2003">
-  <PropertyGroup>
-    <VisualStudioVersion Condition="'$(VisualStudioVersion)' == ''">10.0</VisualStudioVersion>
-    <TargetFrameworkVersion>v2.0</TargetFrameworkVersion>
-    <FileUpgradeFlags>
-    </FileUpgradeFlags>
-    <UpgradeBackupLocation />
-    <SolutionDir Condition="$(SolutionDir) == '' Or $(SolutionDir) == '*Undefined*'">..\..\</SolutionDir>
-    <RestorePackages>true</RestorePackages>
-  </PropertyGroup>
-  <Choose>
-    <When Condition="$(SolutionName) == 'MySQLClient-4.0'">
-      <PropertyGroup>
-        <ProductVersion>9.0.30729</ProductVersion>
-        <SchemaVersion>2.0</SchemaVersion>
-        <Framework>4.0</Framework>
-        <TargetFrameworkVersion>v4.0</TargetFrameworkVersion>
-        <DefineConstants>NET_40_OR_GREATER</DefineConstants>
-      </PropertyGroup>
-    </When>
-    <Otherwise>
-      <PropertyGroup>
-        <ProductVersion>9.0.30729</ProductVersion>
-        <SchemaVersion>2.0</SchemaVersion>
-        <Framework>4.5</Framework>
-        <TargetFrameworkVersion>v4.5</TargetFrameworkVersion>
-        <DefineConstants>NET_40_OR_GREATER;NET_45_OR_GREATER;</DefineConstants>
-      </PropertyGroup>
-    </Otherwise>
-  </Choose>
-  <PropertyGroup>
-    <Configuration Condition=" '$(Configuration)' == '' ">Debug</Configuration>
-    <Platform Condition=" '$(Platform)' == '' ">AnyCPU</Platform>
-    <ProjectGuid>{2B44356E-1455-42F8-85D2-43271AEB2908}</ProjectGuid>
-    <OutputType>Library</OutputType>
-    <AppDesignerFolder>Properties</AppDesignerFolder>
-    <RootNamespace>MySql.Data.Entity.Tests</RootNamespace>
-    <AssemblyName>MySql.Data.Entity.Tests</AssemblyName>
-    <FileAlignment>512</FileAlignment>
-    <PublishUrl>publish\</PublishUrl>
-    <Install>true</Install>
-    <InstallFrom>Disk</InstallFrom>
-    <UpdateEnabled>false</UpdateEnabled>
-    <UpdateMode>Foreground</UpdateMode>
-    <UpdateInterval>7</UpdateInterval>
-    <UpdateIntervalUnits>Days</UpdateIntervalUnits>
-    <UpdatePeriodically>false</UpdatePeriodically>
-    <UpdateRequired>false</UpdateRequired>
-    <MapFileExtensions>true</MapFileExtensions>
-    <ApplicationRevision>0</ApplicationRevision>
-    <ApplicationVersion>1.0.0.%2a</ApplicationVersion>
-    <IsWebBootstrapper>false</IsWebBootstrapper>
-    <UseApplicationTrust>false</UseApplicationTrust>
-    <BootstrapperEnabled>true</BootstrapperEnabled>
-    <TargetFrameworkProfile />
-  </PropertyGroup>
-  <PropertyGroup Condition=" '$(Configuration)|$(Platform)' == 'Debug|AnyCPU' ">
-    <DebugSymbols>true</DebugSymbols>
-    <DebugType>full</DebugType>
-    <Optimize>false</Optimize>
-    <BaseOutputPath>$(TargetFrameworkVersion)\</BaseOutputPath>
-    <BaseIntermediateOutputPath>obj\$(TargetFrameworkVersion)\</BaseIntermediateOutputPath>
-    <IntermediateOutputPath>obj\$(TargetFrameworkVersion)\</IntermediateOutputPath>
-    <OutputPath>bin\$(TargetFrameworkVersion)\Debug\</OutputPath>
-    <DefineConstants>$(DefineConstants);DEBUG;TRACE</DefineConstants>
-    <ErrorReport>prompt</ErrorReport>
-    <WarningLevel>4</WarningLevel>
-    <CodeAnalysisRuleSet>AllRules.ruleset</CodeAnalysisRuleSet>
-  </PropertyGroup>
-  <PropertyGroup Condition=" '$(Configuration)|$(Platform)' == 'Release|AnyCPU' ">
-    <DebugType>pdbonly</DebugType>
-    <Optimize>true</Optimize>
-    <BaseOutputPath>$(TargetFrameworkVersion)\</BaseOutputPath>
-    <BaseIntermediateOutputPath>obj\$(TargetFrameworkVersion)\</BaseIntermediateOutputPath>
-    <IntermediateOutputPath>obj\$(TargetFrameworkVersion)\</IntermediateOutputPath>
-    <OutputPath>bin\$(TargetFrameworkVersion)\Release\</OutputPath>
-    <DefineConstants>$(DefineConstants);TRACE</DefineConstants>
-    <ErrorReport>prompt</ErrorReport>
-    <WarningLevel>4</WarningLevel>
-    <CodeAnalysisRuleSet>AllRules.ruleset</CodeAnalysisRuleSet>
-  </PropertyGroup>
-  <Choose>
-    <When Condition="$(Framework) &gt;= 4.5">
-      <ItemGroup>
-        <Reference Include="EntityFramework, Version=5.0.0.0, Culture=neutral, PublicKeyToken=b77a5c561934e089, processorArchitecture=MSIL">
-          <HintPath>..\..\packages\EntityFramework.5.0.0\lib\net45\EntityFramework.dll</HintPath>
-          <Private>True</Private>
-        </Reference>
-      </ItemGroup>
-    </When>
-    <Otherwise>
-      <ItemGroup>
-        <Reference Include="EntityFramework, Version=5.0.0.0, Culture=neutral, PublicKeyToken=b77a5c561934e089, processorArchitecture=MSIL">
-          <HintPath>..\..\packages\EntityFramework.5.0.0\lib\net40\EntityFramework.dll</HintPath>
-          <Private>True</Private>
-          <SpecificVersion>False</SpecificVersion>
-        </Reference>
-      </ItemGroup>
-    </Otherwise>
-  </Choose>
-  <ItemGroup>
-    <Reference Include="System.ComponentModel.DataAnnotations" />
-    <Reference Include="System.Data.Entity" />
-    <Reference Include="System.Core" />
-    <Reference Include="System" />
-    <Reference Include="System.Configuration" />
-    <Reference Include="System.Data" />
-    <Reference Include="System.Data.Entity.Design" />
-    <Reference Include="System.Runtime.Serialization" />
-    <Reference Include="System.Security" />
-    <Reference Include="System.Xml" />
-    <Reference Include="System.Linq" />
-    <Compile Include="DatesTypesTests.cs">
-      <SubType>Code</SubType>
-    </Compile>
-    <Compile Include="..\..\Source\MySql.Data\Properties\VersionInfo.cs">
-      <Link>Properties\VersionInfo.cs</Link>
-    </Compile>
-    <Compile Include="AggregateOperators.cs" />
-    <Compile Include="CanonicalFunctions.cs" />
-    <Compile Include="DataTypeTests.cs" />
-    <Compile Include="new_table.cs">
-      <DependentUpon>ReservedWordColumnName.tt</DependentUpon>
-    </Compile>
-    <Compile Include="ProviderManifestTests.cs" />
-    <Compile Include="ProviderServicesTests.cs" />
-    <Compile Include="ProceduresAndFunctions.cs" />
-    <Compile Include="JoinTests.cs" />
-    <Compile Include="ReservedWordColumnName.Context.cs">
-      <AutoGen>True</AutoGen>
-      <DesignTime>True</DesignTime>
-      <DependentUpon>ReservedWordColumnName.Context.tt</DependentUpon>
-    </Compile>
-    <Compile Include="ReservedWordColumnName.cs">
-      <AutoGen>True</AutoGen>
-      <DesignTime>True</DesignTime>
-      <DependentUpon>ReservedWordColumnName.tt</DependentUpon>
-    </Compile>
-    <Compile Include="ReservedWordColumnName.Designer.cs">
-      <AutoGen>True</AutoGen>
-      <DesignTime>True</DesignTime>
-      <DependentUpon>ReservedWordColumnName.edmx</DependentUpon>
-    </Compile>
-    <Compile Include="SchemaInformation.cs" />
-    <Compile Include="SetUpEntityTests.cs" />
-    <Compile Include="table_name.cs">
-      <DependentUpon>ReservedWordColumnName.tt</DependentUpon>
-    </Compile>
-    <Compile Include="Wizard.cs" />
-    <Compile Include="RelationalOperators.cs" />
-    <Compile Include="SetOperators.cs" />
-    <Compile Include="Paging.cs" />
-    <Compile Include="OrderingAndGrouping.cs" />
-    <Compile Include="InsertTests.cs" />
-    <Compile Include="UpdateTests.cs" />
-    <Compile Include="DeleteTests.cs" />
-    <Compile Include="RestrictionOperators.cs" />
-    <Compile Include="Properties\AssemblyInfo.cs" />
-  </ItemGroup>
-  <ItemGroup>
-    <Compile Include="v4.x\BooksModel.Designer.cs">
-      <AutoGen>True</AutoGen>
-      <DesignTime>True</DesignTime>
-      <DependentUpon>BooksModel.edmx</DependentUpon>
-    </Compile>
-    <Compile Include="v4.x\Model1.Designer.cs">
-      <AutoGen>True</AutoGen>
-      <DesignTime>True</DesignTime>
-      <DependentUpon>Model1.edmx</DependentUpon>
-    </Compile>
-    <Compile Include="v4.x\Model2.Designer.cs">
-      <AutoGen>True</AutoGen>
-      <DesignTime>True</DesignTime>
-      <DependentUpon>Model2.edmx</DependentUpon>
-    </Compile>
-    <Compile Include="v4.x\Model3.Designer.cs">
-      <AutoGen>True</AutoGen>
-      <DesignTime>True</DesignTime>
-      <DependentUpon>Model3.edmx</DependentUpon>
-    </Compile>
-    <Compile Include="v4.x\ModelFirstModel1.Designer.cs">
-      <AutoGen>True</AutoGen>
-      <DesignTime>True</DesignTime>
-      <DependentUpon>ModelFirstModel1.edmx</DependentUpon>
-    </Compile>
-    <Compile Include="v4.x\TestModel.Designer.cs">
-      <AutoGen>True</AutoGen>
-      <DesignTime>True</DesignTime>
-      <DependentUpon>TestModel.edmx</DependentUpon>
-    </Compile>
-    <Compile Include="v4.x\SQLSyntax.Designer.cs">
-      <AutoGen>True</AutoGen>
-      <DesignTime>True</DesignTime>
-      <DependentUpon>SQLSyntax.resx</DependentUpon>
-    </Compile>
-    <Compile Include="v4.x\DatesTypesModel.Designer.cs">
-      <DependentUpon>DatesTypesModel.edmx</DependentUpon>
-      <DesignTime>True</DesignTime>
-      <AutoGen>True</AutoGen>
-    </Compile>
-  </ItemGroup>
-  <ItemGroup>
-    <ProjectReference Include="..\..\Source\MySql.Data.EntityFramework5\MySql.Data.EF5.csproj">
-      <Project>{eded3135-95d2-4bce-a810-f3f2ad7935b7}</Project>
-      <Name>MySql.Data.EF5</Name>
-    </ProjectReference>
-    <ProjectReference Include="..\..\Source\MySql.Data\MySql.Data.csproj">
-      <Project>{E9DF5ED1-4CBD-4226-B931-9A51610AC14D}</Project>
-      <Name>MySql.Data</Name>
-    </ProjectReference>
-    <ProjectReference Include="..\MySql.Data.Tests\MySql.Data.Tests.csproj">
-      <Project>{f29e5b3d-7f76-4cf9-bf5e-8e3a1377b1e4}</Project>
-      <Name>MySql.Data.Tests</Name>
-    </ProjectReference>
-  </ItemGroup>
-  <ItemGroup>
-    <EmbeddedResource Include="v4.x\SQLSyntax.resx">
-      <Generator>ResXFileCodeGenerator</Generator>
-      <LastGenOutput>SQLSyntax.Designer.cs</LastGenOutput>
-      <LogicalName>MySql.Data.Entity.Tests.Properties.SQLSyntax.resources</LogicalName>
-    </EmbeddedResource>
-    <None Include="App.Config">
-      <CopyToOutputDirectory>Always</CopyToOutputDirectory>
-      <SubType>Designer</SubType>
-    </None>
-    <EntityDeploy Include="v4.x\BooksModel.edmx">
-      <Generator>EntityModelCodeGenerator</Generator>
-      <LastGenOutput>BooksModel.Designer.cs</LastGenOutput>
-      <CustomToolNamespace>MySql.Data.Entity.Tests</CustomToolNamespace>
-    </EntityDeploy>
-    <EntityDeploy Include="v4.x\Model1.edmx">
-      <Generator>EntityModelCodeGenerator</Generator>
-      <LastGenOutput>Model1.Designer.cs</LastGenOutput>
-      <CustomToolNamespace>MySql.Data.Entity.Tests</CustomToolNamespace>
-    </EntityDeploy>
-    <EntityDeploy Include="v4.x\Model2.edmx">
-      <Generator>EntityModelCodeGenerator</Generator>
-      <LastGenOutput>Model2.Designer.cs</LastGenOutput>
-      <CustomToolNamespace>MySql.Data.Entity.Tests</CustomToolNamespace>
-    </EntityDeploy>
-    <EntityDeploy Include="v4.x\Model3.edmx">
-      <Generator>EntityModelCodeGenerator</Generator>
-      <LastGenOutput>Model3.Designer.cs</LastGenOutput>
-      <CustomToolNamespace>MySql.Data.Entity.Tests</CustomToolNamespace>
-    </EntityDeploy>
-    <EntityDeploy Include="v4.x\ModelFirstModel1.edmx">
-      <Generator>EntityModelCodeGenerator</Generator>
-      <LastGenOutput>ModelFirstModel1.Designer.cs</LastGenOutput>
-      <CustomToolNamespace>MySql.Data.Entity.Tests</CustomToolNamespace>
-    </EntityDeploy>
-    <EntityDeploy Include="v4.x\TestModel.edmx">
-      <Generator>EntityModelCodeGenerator</Generator>
-      <LastGenOutput>TestModel.Designer.cs</LastGenOutput>
-      <CustomToolNamespace>MySql.Data.Entity.Tests</CustomToolNamespace>
-    </EntityDeploy>
-    <EntityDeploy Include="v4.x\DatesTypesModel.edmx">
-      <Generator>EntityModelCodeGenerator</Generator>
-      <LastGenOutput>DatesTypesModel.Designer.cs</LastGenOutput>
-      <CustomToolNamespace>MySql.Data.Entity.Tests</CustomToolNamespace>
-    </EntityDeploy>
-    <EmbeddedResource Include="Properties\procs.sql" />
-    <EmbeddedResource Include="Properties\schema.sql">
-      <SubType>Designer</SubType>
-    </EmbeddedResource>
-    <EmbeddedResource Include="Properties\Resources.resx">
-      <SubType>Designer</SubType>
-    </EmbeddedResource>
-    <EntityDeploy Include="ReservedWordColumnName.edmx">
-      <Generator>EntityModelCodeGenerator</Generator>
-      <LastGenOutput>ReservedWordColumnName.Designer.cs</LastGenOutput>
-    </EntityDeploy>
-    <None Include="ReservedWordColumnName.edmx.diagram">
-      <DependentUpon>ReservedWordColumnName.edmx</DependentUpon>
-    </None>
-  </ItemGroup>
-  <ItemGroup>
-    <Content Include="ModelFirstModel1.edmx.sql" />
-    <Content Include="ReservedWordColumnName.Context.tt">
-      <Generator>TextTemplatingFileGenerator</Generator>
-      <LastGenOutput>ReservedWordColumnName.Context.cs</LastGenOutput>
-      <DependentUpon>ReservedWordColumnName.edmx</DependentUpon>
-    </Content>
-    <Content Include="ReservedWordColumnName.tt">
-      <Generator>TextTemplatingFileGenerator</Generator>
-      <LastGenOutput>ReservedWordColumnName.cs</LastGenOutput>
-      <DependentUpon>ReservedWordColumnName.edmx</DependentUpon>
-    </Content>
-  </ItemGroup>
-  <ItemGroup>
-    <Reference Include="xunit, Version=1.9.2.1705, Culture=neutral, PublicKeyToken=8d05b1bb7a6fdb6c, processorArchitecture=MSIL">
-      <HintPath>..\..\packages\xunit.1.9.2\lib\net20\xunit.dll</HintPath>
-      <Private>True</Private>
-    </Reference>
-  </ItemGroup>
-  <ItemGroup>
-    <None Include="packages.config" />
-  </ItemGroup>
-  <!--<ItemGroup>
-    <Service Include="{508349B6-6B84-4DF5-91F0-309BEEBAD82D}" />
-  </ItemGroup>-->
-  <Import Project="$(MSBuildBinPath)\Microsoft.CSharp.targets" />
-  <!-- To modify your build process, add your task inside one of the targets below and uncomment it. 
-       Other similar extension points exist, see Microsoft.Common.targets. -->
-  <Target Name="BeforeBuild">
-  </Target>
-  <Target Name="AfterBuild">
-  </Target>
-  <PropertyGroup>
-    <PreBuildEvent>
-    </PreBuildEvent>
-  </PropertyGroup>
-  <!--<Import Project="EdmxArtifactsRenamingv4.x.targets" />-->
-=======
-﻿<?xml version="1.0" encoding="utf-8"?>
-<Project ToolsVersion="4.0" DefaultTargets="Build" xmlns="http://schemas.microsoft.com/developer/msbuild/2003">
-  <PropertyGroup>
-    <VisualStudioVersion Condition="'$(VisualStudioVersion)' == ''">10.0</VisualStudioVersion>
-    <TargetFrameworkVersion>v2.0</TargetFrameworkVersion>
-    <FileUpgradeFlags>
-    </FileUpgradeFlags>
-    <UpgradeBackupLocation />
-    <SolutionDir Condition="$(SolutionDir) == '' Or $(SolutionDir) == '*Undefined*'">..\..\</SolutionDir>
-    <RestorePackages>true</RestorePackages>
-  </PropertyGroup>
-  <Choose>
-    <When Condition="$(SolutionName) == 'MySQLClient-4.0'">
-      <PropertyGroup>
-        <ProductVersion>9.0.30729</ProductVersion>
-        <SchemaVersion>2.0</SchemaVersion>
-        <Framework>4.0</Framework>
-        <TargetFrameworkVersion>v4.0</TargetFrameworkVersion>
-        <DefineConstants>NET_40_OR_GREATER</DefineConstants>
-      </PropertyGroup>
-    </When>
-    <Otherwise>
-      <PropertyGroup>
-        <ProductVersion>9.0.30729</ProductVersion>
-        <SchemaVersion>2.0</SchemaVersion>
-        <Framework>4.5</Framework>
-        <TargetFrameworkVersion>v4.5</TargetFrameworkVersion>
-        <DefineConstants>NET_40_OR_GREATER;NET_45_OR_GREATER;</DefineConstants>
-      </PropertyGroup>
-    </Otherwise>
-  </Choose>
-  <PropertyGroup>
-    <Configuration Condition=" '$(Configuration)' == '' ">Debug</Configuration>
-    <Platform Condition=" '$(Platform)' == '' ">AnyCPU</Platform>
-    <ProjectGuid>{2B44356E-1455-42F8-85D2-43271AEB2908}</ProjectGuid>
-    <OutputType>Library</OutputType>
-    <AppDesignerFolder>Properties</AppDesignerFolder>
-    <RootNamespace>MySql.Data.Entity.Tests</RootNamespace>
-    <AssemblyName>MySql.Data.Entity.Tests</AssemblyName>
-    <FileAlignment>512</FileAlignment>
-    <PublishUrl>publish\</PublishUrl>
-    <Install>true</Install>
-    <InstallFrom>Disk</InstallFrom>
-    <UpdateEnabled>false</UpdateEnabled>
-    <UpdateMode>Foreground</UpdateMode>
-    <UpdateInterval>7</UpdateInterval>
-    <UpdateIntervalUnits>Days</UpdateIntervalUnits>
-    <UpdatePeriodically>false</UpdatePeriodically>
-    <UpdateRequired>false</UpdateRequired>
-    <MapFileExtensions>true</MapFileExtensions>
-    <ApplicationRevision>0</ApplicationRevision>
-    <ApplicationVersion>1.0.0.%2a</ApplicationVersion>
-    <IsWebBootstrapper>false</IsWebBootstrapper>
-    <UseApplicationTrust>false</UseApplicationTrust>
-    <BootstrapperEnabled>true</BootstrapperEnabled>
-    <TargetFrameworkProfile />
-  </PropertyGroup>
-  <PropertyGroup Condition=" '$(Configuration)|$(Platform)' == 'Debug|AnyCPU' ">
-    <DebugSymbols>true</DebugSymbols>
-    <DebugType>full</DebugType>
-    <Optimize>false</Optimize>
-    <BaseOutputPath>$(TargetFrameworkVersion)\</BaseOutputPath>
-    <BaseIntermediateOutputPath>obj\$(TargetFrameworkVersion)\</BaseIntermediateOutputPath>
-    <IntermediateOutputPath>obj\$(TargetFrameworkVersion)\</IntermediateOutputPath>
-    <OutputPath>bin\$(TargetFrameworkVersion)\Debug\</OutputPath>
-    <DefineConstants>$(DefineConstants);DEBUG;TRACE</DefineConstants>
-    <ErrorReport>prompt</ErrorReport>
-    <WarningLevel>4</WarningLevel>
-    <CodeAnalysisRuleSet>AllRules.ruleset</CodeAnalysisRuleSet>
-  </PropertyGroup>
-  <PropertyGroup Condition=" '$(Configuration)|$(Platform)' == 'Release|AnyCPU' ">
-    <DebugType>pdbonly</DebugType>
-    <Optimize>true</Optimize>
-    <BaseOutputPath>$(TargetFrameworkVersion)\</BaseOutputPath>
-    <BaseIntermediateOutputPath>obj\$(TargetFrameworkVersion)\</BaseIntermediateOutputPath>
-    <IntermediateOutputPath>obj\$(TargetFrameworkVersion)\</IntermediateOutputPath>
-    <OutputPath>bin\$(TargetFrameworkVersion)\Release\</OutputPath>
-    <DefineConstants>$(DefineConstants);TRACE</DefineConstants>
-    <ErrorReport>prompt</ErrorReport>
-    <WarningLevel>4</WarningLevel>
-    <CodeAnalysisRuleSet>AllRules.ruleset</CodeAnalysisRuleSet>
-  </PropertyGroup>
-  <Choose>
-    <When Condition="$(Framework) &gt;= 4.5">
-      <ItemGroup>
-        <Reference Include="EntityFramework, Version=5.0.0.0, Culture=neutral, PublicKeyToken=b77a5c561934e089, processorArchitecture=MSIL">
-          <HintPath>..\..\packages\EntityFramework.5.0.0\lib\net45\EntityFramework.dll</HintPath>
-          <Private>True</Private>
-        </Reference>
-      </ItemGroup>
-    </When>
-    <Otherwise>
-      <ItemGroup>
-        <Reference Include="EntityFramework, Version=5.0.0.0, Culture=neutral, PublicKeyToken=b77a5c561934e089, processorArchitecture=MSIL">
-          <HintPath>..\..\packages\EntityFramework.5.0.0\lib\net40\EntityFramework.dll</HintPath>
-          <Private>True</Private>
-          <SpecificVersion>False</SpecificVersion>
-        </Reference>
-      </ItemGroup>
-    </Otherwise>
-  </Choose>
-  <ItemGroup>
-    <Reference Include="System.ComponentModel.DataAnnotations" />
-    <Reference Include="System.Data.Entity" />
-    <Reference Include="System.Core" />
-    <Reference Include="System" />
-    <Reference Include="System.Configuration" />
-    <Reference Include="System.Data" />
-    <Reference Include="System.Data.Entity.Design" />
-    <Reference Include="System.Runtime.Serialization" />
-    <Reference Include="System.Security" />
-    <Reference Include="System.Xml" />
-    <Reference Include="System.Linq" />
-    <Compile Include="DatesTypesTests.cs">
-      <SubType>Code</SubType>
-    </Compile>
-    <Compile Include="..\..\Source\MySql.Data\Properties\VersionInfo.cs">
-      <Link>Properties\VersionInfo.cs</Link>
-    </Compile>
-    <Compile Include="AggregateOperators.cs" />
-    <Compile Include="CanonicalFunctions.cs" />
-    <Compile Include="DataTypeTests.cs" />
-    <Compile Include="ProviderManifestTests.cs" />
-    <Compile Include="ProviderServicesTests.cs" />
-    <Compile Include="ProceduresAndFunctions.cs" />
-    <Compile Include="JoinTests.cs" />
-    <Compile Include="v4.x\ReservedWordColumnName.Context.cs">
-      <AutoGen>True</AutoGen>
-      <DesignTime>True</DesignTime>
-      <DependentUpon>ReservedWordColumnName.Context.tt</DependentUpon>
-    </Compile>
-    <Compile Include="v4.x\ReservedWordColumnName.cs">
-      <AutoGen>True</AutoGen>
-      <DesignTime>True</DesignTime>
-      <DependentUpon>ReservedWordColumnName.tt</DependentUpon>
-    </Compile>
-    <Compile Include="v4.x\ReservedWordColumnName.Designer.cs">
-      <AutoGen>True</AutoGen>
-      <DesignTime>True</DesignTime>
-      <DependentUpon>ReservedWordColumnName.edmx</DependentUpon>
-    </Compile>
-    <Compile Include="SchemaInformation.cs" />
-    <Compile Include="SetUpEntityTests.cs" />
-    <Compile Include="v4.x\table_name.cs">
-      <DependentUpon>ReservedWordColumnName.tt</DependentUpon>
-    </Compile>
-    <Compile Include="Wizard.cs" />
-    <Compile Include="RelationalOperators.cs" />
-    <Compile Include="SetOperators.cs" />
-    <Compile Include="Paging.cs" />
-    <Compile Include="OrderingAndGrouping.cs" />
-    <Compile Include="InsertTests.cs" />
-    <Compile Include="UpdateTests.cs" />
-    <Compile Include="DeleteTests.cs" />
-    <Compile Include="RestrictionOperators.cs" />
-    <Compile Include="Properties\AssemblyInfo.cs" />
-  </ItemGroup>
-  <ItemGroup>
-    <Compile Include="v4.x\BooksModel.Designer.cs">
-      <AutoGen>True</AutoGen>
-      <DesignTime>True</DesignTime>
-      <DependentUpon>BooksModel.edmx</DependentUpon>
-    </Compile>
-    <Compile Include="v4.x\Model1.Designer.cs">
-      <AutoGen>True</AutoGen>
-      <DesignTime>True</DesignTime>
-      <DependentUpon>Model1.edmx</DependentUpon>
-    </Compile>
-    <Compile Include="v4.x\Model2.Designer.cs">
-      <AutoGen>True</AutoGen>
-      <DesignTime>True</DesignTime>
-      <DependentUpon>Model2.edmx</DependentUpon>
-    </Compile>
-    <Compile Include="v4.x\Model3.Designer.cs">
-      <AutoGen>True</AutoGen>
-      <DesignTime>True</DesignTime>
-      <DependentUpon>Model3.edmx</DependentUpon>
-    </Compile>
-    <Compile Include="v4.x\ModelFirstModel1.Designer.cs">
-      <AutoGen>True</AutoGen>
-      <DesignTime>True</DesignTime>
-      <DependentUpon>ModelFirstModel1.edmx</DependentUpon>
-    </Compile>
-    <Compile Include="v4.x\TestModel.Designer.cs">
-      <AutoGen>True</AutoGen>
-      <DesignTime>True</DesignTime>
-      <DependentUpon>TestModel.edmx</DependentUpon>
-    </Compile>
-    <Compile Include="v4.x\SQLSyntax.Designer.cs">
-      <AutoGen>True</AutoGen>
-      <DesignTime>True</DesignTime>
-      <DependentUpon>SQLSyntax.resx</DependentUpon>
-    </Compile>
-    <Compile Include="v4.x\DatesTypesModel.Designer.cs">
-      <DependentUpon>DatesTypesModel.edmx</DependentUpon>
-      <DesignTime>True</DesignTime>
-      <AutoGen>True</AutoGen>
-    </Compile>
-  </ItemGroup>
-  <ItemGroup>
-    <ProjectReference Include="..\..\Source\MySql.Data.EntityFramework5\MySql.Data.EF5.csproj">
-      <Project>{eded3135-95d2-4bce-a810-f3f2ad7935b7}</Project>
-      <Name>MySql.Data.EF5</Name>
-    </ProjectReference>
-    <ProjectReference Include="..\..\Source\MySql.Data\MySql.Data.csproj">
-      <Project>{E9DF5ED1-4CBD-4226-B931-9A51610AC14D}</Project>
-      <Name>MySql.Data</Name>
-    </ProjectReference>
-    <ProjectReference Include="..\MySql.Data.Tests\MySql.Data.Tests.csproj">
-      <Project>{f29e5b3d-7f76-4cf9-bf5e-8e3a1377b1e4}</Project>
-      <Name>MySql.Data.Tests</Name>
-    </ProjectReference>
-  </ItemGroup>
-  <ItemGroup>
-    <EmbeddedResource Include="v4.x\SQLSyntax.resx">
-      <Generator>ResXFileCodeGenerator</Generator>
-      <LastGenOutput>SQLSyntax.Designer.cs</LastGenOutput>
-      <LogicalName>MySql.Data.Entity.Tests.Properties.SQLSyntax.resources</LogicalName>
-    </EmbeddedResource>
-    <None Include="App.Config">
-      <CopyToOutputDirectory>Always</CopyToOutputDirectory>
-      <SubType>Designer</SubType>
-    </None>
-    <EntityDeploy Include="v4.x\BooksModel.edmx">
-      <Generator>EntityModelCodeGenerator</Generator>
-      <LastGenOutput>BooksModel.Designer.cs</LastGenOutput>
-      <CustomToolNamespace>MySql.Data.Entity.Tests</CustomToolNamespace>
-    </EntityDeploy>
-    <EntityDeploy Include="v4.x\Model1.edmx">
-      <Generator>EntityModelCodeGenerator</Generator>
-      <LastGenOutput>Model1.Designer.cs</LastGenOutput>
-      <CustomToolNamespace>MySql.Data.Entity.Tests</CustomToolNamespace>
-    </EntityDeploy>
-    <EntityDeploy Include="v4.x\Model2.edmx">
-      <Generator>EntityModelCodeGenerator</Generator>
-      <LastGenOutput>Model2.Designer.cs</LastGenOutput>
-      <CustomToolNamespace>MySql.Data.Entity.Tests</CustomToolNamespace>
-    </EntityDeploy>
-    <EntityDeploy Include="v4.x\Model3.edmx">
-      <Generator>EntityModelCodeGenerator</Generator>
-      <LastGenOutput>Model3.Designer.cs</LastGenOutput>
-      <CustomToolNamespace>MySql.Data.Entity.Tests</CustomToolNamespace>
-    </EntityDeploy>
-    <EntityDeploy Include="v4.x\ModelFirstModel1.edmx">
-      <Generator>EntityModelCodeGenerator</Generator>
-      <LastGenOutput>ModelFirstModel1.Designer.cs</LastGenOutput>
-      <CustomToolNamespace>MySql.Data.Entity.Tests</CustomToolNamespace>
-    </EntityDeploy>
-    <EntityDeploy Include="v4.x\TestModel.edmx">
-      <Generator>EntityModelCodeGenerator</Generator>
-      <LastGenOutput>TestModel.Designer.cs</LastGenOutput>
-      <CustomToolNamespace>MySql.Data.Entity.Tests</CustomToolNamespace>
-    </EntityDeploy>
-    <EntityDeploy Include="v4.x\DatesTypesModel.edmx">
-      <Generator>EntityModelCodeGenerator</Generator>
-      <LastGenOutput>DatesTypesModel.Designer.cs</LastGenOutput>
-      <CustomToolNamespace>MySql.Data.Entity.Tests</CustomToolNamespace>
-    </EntityDeploy>
-    <EmbeddedResource Include="Properties\procs.sql" />
-    <EmbeddedResource Include="Properties\schema.sql">
-      <SubType>Designer</SubType>
-    </EmbeddedResource>
-    <EmbeddedResource Include="Properties\Resources.resx">
-      <SubType>Designer</SubType>
-    </EmbeddedResource>
-    <EntityDeploy Include="v4.x\ReservedWordColumnName.edmx">
-      <Generator>EntityModelCodeGenerator</Generator>
-      <LastGenOutput>ReservedWordColumnName.Designer.cs</LastGenOutput>
-    </EntityDeploy>
-    <None Include="v4.x\ReservedWordColumnName.edmx.diagram">
-      <DependentUpon>ReservedWordColumnName.edmx</DependentUpon>
-    </None>
-  </ItemGroup>
-  <ItemGroup>
-    <Content Include="ModelFirstModel1.edmx.sql" />
-    <Content Include="v4.x\ReservedWordColumnName.Context.tt">
-      <Generator>TextTemplatingFileGenerator</Generator>
-      <LastGenOutput>ReservedWordColumnName.Context.cs</LastGenOutput>
-      <DependentUpon>ReservedWordColumnName.edmx</DependentUpon>
-    </Content>
-    <Content Include="ReservedWordColumnName.edmx.sql" />
-    <Content Include="v4.x\ReservedWordColumnName.tt">
-      <Generator>TextTemplatingFileGenerator</Generator>
-      <LastGenOutput>ReservedWordColumnName.cs</LastGenOutput>
-      <DependentUpon>ReservedWordColumnName.edmx</DependentUpon>
-    </Content>
-  </ItemGroup>
-  <ItemGroup>
-    <Reference Include="xunit, Version=1.9.2.1705, Culture=neutral, PublicKeyToken=8d05b1bb7a6fdb6c, processorArchitecture=MSIL">
-      <HintPath>..\..\packages\xunit.1.9.2\lib\net20\xunit.dll</HintPath>
-      <Private>True</Private>
-    </Reference>
-  </ItemGroup>
-  <ItemGroup>
-    <None Include="packages.config" />
-  </ItemGroup>
-  <ItemGroup>
-    <Service Include="{508349B6-6B84-4DF5-91F0-309BEEBAD82D}" />
-    <Service Include="{82A7F48D-3B50-4B1E-B82E-3ADA8210C358}" />
-  </ItemGroup>
-  <!--<ItemGroup>
-    <Service Include="{508349B6-6B84-4DF5-91F0-309BEEBAD82D}" />
-  </ItemGroup>-->
-  <Import Project="$(MSBuildBinPath)\Microsoft.CSharp.targets" />
-  <!-- To modify your build process, add your task inside one of the targets below and uncomment it. 
-       Other similar extension points exist, see Microsoft.Common.targets. -->
-  <Target Name="BeforeBuild">
-  </Target>
-  <Target Name="AfterBuild">
-  </Target>
-  <PropertyGroup>
-    <PreBuildEvent>
-    </PreBuildEvent>
-  </PropertyGroup>
-  <!--<Import Project="EdmxArtifactsRenamingv4.x.targets" />-->
->>>>>>> 550fa53c
+﻿<?xml version="1.0" encoding="utf-8"?>
+<Project ToolsVersion="4.0" DefaultTargets="Build" xmlns="http://schemas.microsoft.com/developer/msbuild/2003">
+  <PropertyGroup>
+    <VisualStudioVersion Condition="'$(VisualStudioVersion)' == ''">10.0</VisualStudioVersion>
+    <TargetFrameworkVersion>v2.0</TargetFrameworkVersion>
+    <FileUpgradeFlags>
+    </FileUpgradeFlags>
+    <UpgradeBackupLocation />
+    <SolutionDir Condition="$(SolutionDir) == '' Or $(SolutionDir) == '*Undefined*'">..\..\</SolutionDir>
+    <RestorePackages>true</RestorePackages>
+  </PropertyGroup>
+  <Choose>
+    <When Condition="$(SolutionName) == 'MySQLClient-4.0'">
+      <PropertyGroup>
+        <ProductVersion>9.0.30729</ProductVersion>
+        <SchemaVersion>2.0</SchemaVersion>
+        <Framework>4.0</Framework>
+        <TargetFrameworkVersion>v4.0</TargetFrameworkVersion>
+        <DefineConstants>NET_40_OR_GREATER</DefineConstants>
+      </PropertyGroup>
+    </When>
+    <Otherwise>
+      <PropertyGroup>
+        <ProductVersion>9.0.30729</ProductVersion>
+        <SchemaVersion>2.0</SchemaVersion>
+        <Framework>4.5</Framework>
+        <TargetFrameworkVersion>v4.5</TargetFrameworkVersion>
+        <DefineConstants>NET_40_OR_GREATER;NET_45_OR_GREATER;</DefineConstants>
+      </PropertyGroup>
+    </Otherwise>
+  </Choose>
+  <PropertyGroup>
+    <Configuration Condition=" '$(Configuration)' == '' ">Debug</Configuration>
+    <Platform Condition=" '$(Platform)' == '' ">AnyCPU</Platform>
+    <ProjectGuid>{2B44356E-1455-42F8-85D2-43271AEB2908}</ProjectGuid>
+    <OutputType>Library</OutputType>
+    <AppDesignerFolder>Properties</AppDesignerFolder>
+    <RootNamespace>MySql.Data.Entity.Tests</RootNamespace>
+    <AssemblyName>MySql.Data.Entity.Tests</AssemblyName>
+    <FileAlignment>512</FileAlignment>
+    <PublishUrl>publish\</PublishUrl>
+    <Install>true</Install>
+    <InstallFrom>Disk</InstallFrom>
+    <UpdateEnabled>false</UpdateEnabled>
+    <UpdateMode>Foreground</UpdateMode>
+    <UpdateInterval>7</UpdateInterval>
+    <UpdateIntervalUnits>Days</UpdateIntervalUnits>
+    <UpdatePeriodically>false</UpdatePeriodically>
+    <UpdateRequired>false</UpdateRequired>
+    <MapFileExtensions>true</MapFileExtensions>
+    <ApplicationRevision>0</ApplicationRevision>
+    <ApplicationVersion>1.0.0.%2a</ApplicationVersion>
+    <IsWebBootstrapper>false</IsWebBootstrapper>
+    <UseApplicationTrust>false</UseApplicationTrust>
+    <BootstrapperEnabled>true</BootstrapperEnabled>
+    <TargetFrameworkProfile />
+  </PropertyGroup>
+  <PropertyGroup Condition=" '$(Configuration)|$(Platform)' == 'Debug|AnyCPU' ">
+    <DebugSymbols>true</DebugSymbols>
+    <DebugType>full</DebugType>
+    <Optimize>false</Optimize>
+    <BaseOutputPath>$(TargetFrameworkVersion)\</BaseOutputPath>
+    <BaseIntermediateOutputPath>obj\$(TargetFrameworkVersion)\</BaseIntermediateOutputPath>
+    <IntermediateOutputPath>obj\$(TargetFrameworkVersion)\</IntermediateOutputPath>
+    <OutputPath>bin\$(TargetFrameworkVersion)\Debug\</OutputPath>
+    <DefineConstants>$(DefineConstants);DEBUG;TRACE</DefineConstants>
+    <ErrorReport>prompt</ErrorReport>
+    <WarningLevel>4</WarningLevel>
+    <CodeAnalysisRuleSet>AllRules.ruleset</CodeAnalysisRuleSet>
+  </PropertyGroup>
+  <PropertyGroup Condition=" '$(Configuration)|$(Platform)' == 'Release|AnyCPU' ">
+    <DebugType>pdbonly</DebugType>
+    <Optimize>true</Optimize>
+    <BaseOutputPath>$(TargetFrameworkVersion)\</BaseOutputPath>
+    <BaseIntermediateOutputPath>obj\$(TargetFrameworkVersion)\</BaseIntermediateOutputPath>
+    <IntermediateOutputPath>obj\$(TargetFrameworkVersion)\</IntermediateOutputPath>
+    <OutputPath>bin\$(TargetFrameworkVersion)\Release\</OutputPath>
+    <DefineConstants>$(DefineConstants);TRACE</DefineConstants>
+    <ErrorReport>prompt</ErrorReport>
+    <WarningLevel>4</WarningLevel>
+    <CodeAnalysisRuleSet>AllRules.ruleset</CodeAnalysisRuleSet>
+  </PropertyGroup>
+  <Choose>
+    <When Condition="$(Framework) &gt;= 4.5">
+      <ItemGroup>
+        <Reference Include="EntityFramework, Version=5.0.0.0, Culture=neutral, PublicKeyToken=b77a5c561934e089, processorArchitecture=MSIL">
+          <HintPath>..\..\packages\EntityFramework.5.0.0\lib\net45\EntityFramework.dll</HintPath>
+          <Private>True</Private>
+        </Reference>
+      </ItemGroup>
+    </When>
+    <Otherwise>
+      <ItemGroup>
+        <Reference Include="EntityFramework, Version=5.0.0.0, Culture=neutral, PublicKeyToken=b77a5c561934e089, processorArchitecture=MSIL">
+          <HintPath>..\..\packages\EntityFramework.5.0.0\lib\net40\EntityFramework.dll</HintPath>
+          <Private>True</Private>
+          <SpecificVersion>False</SpecificVersion>
+        </Reference>
+      </ItemGroup>
+    </Otherwise>
+  </Choose>
+  <ItemGroup>
+    <Reference Include="System.ComponentModel.DataAnnotations" />
+    <Reference Include="System.Data.Entity" />
+    <Reference Include="System.Core" />
+    <Reference Include="System" />
+    <Reference Include="System.Configuration" />
+    <Reference Include="System.Data" />
+    <Reference Include="System.Data.Entity.Design" />
+    <Reference Include="System.Runtime.Serialization" />
+    <Reference Include="System.Security" />
+    <Reference Include="System.Xml" />
+    <Reference Include="System.Linq" />
+    <Compile Include="DatesTypesTests.cs">
+      <SubType>Code</SubType>
+    </Compile>
+    <Compile Include="..\..\Source\MySql.Data\Properties\VersionInfo.cs">
+      <Link>Properties\VersionInfo.cs</Link>
+    </Compile>
+    <Compile Include="AggregateOperators.cs" />
+    <Compile Include="CanonicalFunctions.cs" />
+    <Compile Include="DataTypeTests.cs" />
+    <Compile Include="ProviderManifestTests.cs" />
+    <Compile Include="ProviderServicesTests.cs" />
+    <Compile Include="ProceduresAndFunctions.cs" />
+    <Compile Include="JoinTests.cs" />
+    <Compile Include="v4.x\ReservedWordColumnName.Context.cs">
+      <AutoGen>True</AutoGen>
+      <DesignTime>True</DesignTime>
+      <DependentUpon>ReservedWordColumnName.Context.tt</DependentUpon>
+    </Compile>
+    <Compile Include="v4.x\ReservedWordColumnName.cs">
+      <AutoGen>True</AutoGen>
+      <DesignTime>True</DesignTime>
+      <DependentUpon>ReservedWordColumnName.tt</DependentUpon>
+    </Compile>
+    <Compile Include="v4.x\ReservedWordColumnName.Designer.cs">
+      <AutoGen>True</AutoGen>
+      <DesignTime>True</DesignTime>
+      <DependentUpon>ReservedWordColumnName.edmx</DependentUpon>
+    </Compile>
+    <Compile Include="SchemaInformation.cs" />
+    <Compile Include="SetUpEntityTests.cs" />
+    <Compile Include="v4.x\table_name.cs">
+      <DependentUpon>ReservedWordColumnName.tt</DependentUpon>
+    </Compile>
+    <Compile Include="Wizard.cs" />
+    <Compile Include="RelationalOperators.cs" />
+    <Compile Include="SetOperators.cs" />
+    <Compile Include="Paging.cs" />
+    <Compile Include="OrderingAndGrouping.cs" />
+    <Compile Include="InsertTests.cs" />
+    <Compile Include="UpdateTests.cs" />
+    <Compile Include="DeleteTests.cs" />
+    <Compile Include="RestrictionOperators.cs" />
+    <Compile Include="Properties\AssemblyInfo.cs" />
+  </ItemGroup>
+  <ItemGroup>
+    <Compile Include="v4.x\BooksModel.Designer.cs">
+      <AutoGen>True</AutoGen>
+      <DesignTime>True</DesignTime>
+      <DependentUpon>BooksModel.edmx</DependentUpon>
+    </Compile>
+    <Compile Include="v4.x\Model1.Designer.cs">
+      <AutoGen>True</AutoGen>
+      <DesignTime>True</DesignTime>
+      <DependentUpon>Model1.edmx</DependentUpon>
+    </Compile>
+    <Compile Include="v4.x\Model2.Designer.cs">
+      <AutoGen>True</AutoGen>
+      <DesignTime>True</DesignTime>
+      <DependentUpon>Model2.edmx</DependentUpon>
+    </Compile>
+    <Compile Include="v4.x\Model3.Designer.cs">
+      <AutoGen>True</AutoGen>
+      <DesignTime>True</DesignTime>
+      <DependentUpon>Model3.edmx</DependentUpon>
+    </Compile>
+    <Compile Include="v4.x\ModelFirstModel1.Designer.cs">
+      <AutoGen>True</AutoGen>
+      <DesignTime>True</DesignTime>
+      <DependentUpon>ModelFirstModel1.edmx</DependentUpon>
+    </Compile>
+    <Compile Include="v4.x\TestModel.Designer.cs">
+      <AutoGen>True</AutoGen>
+      <DesignTime>True</DesignTime>
+      <DependentUpon>TestModel.edmx</DependentUpon>
+    </Compile>
+    <Compile Include="v4.x\SQLSyntax.Designer.cs">
+      <AutoGen>True</AutoGen>
+      <DesignTime>True</DesignTime>
+      <DependentUpon>SQLSyntax.resx</DependentUpon>
+    </Compile>
+    <Compile Include="v4.x\DatesTypesModel.Designer.cs">
+      <DependentUpon>DatesTypesModel.edmx</DependentUpon>
+      <DesignTime>True</DesignTime>
+      <AutoGen>True</AutoGen>
+    </Compile>
+  </ItemGroup>
+  <ItemGroup>
+    <ProjectReference Include="..\..\Source\MySql.Data.EntityFramework5\MySql.Data.EF5.csproj">
+      <Project>{eded3135-95d2-4bce-a810-f3f2ad7935b7}</Project>
+      <Name>MySql.Data.EF5</Name>
+    </ProjectReference>
+    <ProjectReference Include="..\..\Source\MySql.Data\MySql.Data.csproj">
+      <Project>{E9DF5ED1-4CBD-4226-B931-9A51610AC14D}</Project>
+      <Name>MySql.Data</Name>
+    </ProjectReference>
+    <ProjectReference Include="..\MySql.Data.Tests\MySql.Data.Tests.csproj">
+      <Project>{f29e5b3d-7f76-4cf9-bf5e-8e3a1377b1e4}</Project>
+      <Name>MySql.Data.Tests</Name>
+    </ProjectReference>
+  </ItemGroup>
+  <ItemGroup>
+    <EmbeddedResource Include="v4.x\SQLSyntax.resx">
+      <Generator>ResXFileCodeGenerator</Generator>
+      <LastGenOutput>SQLSyntax.Designer.cs</LastGenOutput>
+      <LogicalName>MySql.Data.Entity.Tests.Properties.SQLSyntax.resources</LogicalName>
+    </EmbeddedResource>
+    <None Include="App.Config">
+      <CopyToOutputDirectory>Always</CopyToOutputDirectory>
+      <SubType>Designer</SubType>
+    </None>
+    <EntityDeploy Include="v4.x\BooksModel.edmx">
+      <Generator>EntityModelCodeGenerator</Generator>
+      <LastGenOutput>BooksModel.Designer.cs</LastGenOutput>
+      <CustomToolNamespace>MySql.Data.Entity.Tests</CustomToolNamespace>
+    </EntityDeploy>
+    <EntityDeploy Include="v4.x\Model1.edmx">
+      <Generator>EntityModelCodeGenerator</Generator>
+      <LastGenOutput>Model1.Designer.cs</LastGenOutput>
+      <CustomToolNamespace>MySql.Data.Entity.Tests</CustomToolNamespace>
+    </EntityDeploy>
+    <EntityDeploy Include="v4.x\Model2.edmx">
+      <Generator>EntityModelCodeGenerator</Generator>
+      <LastGenOutput>Model2.Designer.cs</LastGenOutput>
+      <CustomToolNamespace>MySql.Data.Entity.Tests</CustomToolNamespace>
+    </EntityDeploy>
+    <EntityDeploy Include="v4.x\Model3.edmx">
+      <Generator>EntityModelCodeGenerator</Generator>
+      <LastGenOutput>Model3.Designer.cs</LastGenOutput>
+      <CustomToolNamespace>MySql.Data.Entity.Tests</CustomToolNamespace>
+    </EntityDeploy>
+    <EntityDeploy Include="v4.x\ModelFirstModel1.edmx">
+      <Generator>EntityModelCodeGenerator</Generator>
+      <LastGenOutput>ModelFirstModel1.Designer.cs</LastGenOutput>
+      <CustomToolNamespace>MySql.Data.Entity.Tests</CustomToolNamespace>
+    </EntityDeploy>
+    <EntityDeploy Include="v4.x\TestModel.edmx">
+      <Generator>EntityModelCodeGenerator</Generator>
+      <LastGenOutput>TestModel.Designer.cs</LastGenOutput>
+      <CustomToolNamespace>MySql.Data.Entity.Tests</CustomToolNamespace>
+    </EntityDeploy>
+    <EntityDeploy Include="v4.x\DatesTypesModel.edmx">
+      <Generator>EntityModelCodeGenerator</Generator>
+      <LastGenOutput>DatesTypesModel.Designer.cs</LastGenOutput>
+      <CustomToolNamespace>MySql.Data.Entity.Tests</CustomToolNamespace>
+    </EntityDeploy>
+    <EmbeddedResource Include="Properties\procs.sql" />
+    <EmbeddedResource Include="Properties\schema.sql">
+      <SubType>Designer</SubType>
+    </EmbeddedResource>
+    <EmbeddedResource Include="Properties\Resources.resx">
+      <SubType>Designer</SubType>
+    </EmbeddedResource>
+    <EntityDeploy Include="v4.x\ReservedWordColumnName.edmx">
+      <Generator>EntityModelCodeGenerator</Generator>
+      <LastGenOutput>ReservedWordColumnName.Designer.cs</LastGenOutput>
+    </EntityDeploy>
+    <None Include="v4.x\ReservedWordColumnName.edmx.diagram">
+      <DependentUpon>ReservedWordColumnName.edmx</DependentUpon>
+    </None>
+  </ItemGroup>
+  <ItemGroup>
+    <Content Include="ModelFirstModel1.edmx.sql" />
+    <Content Include="v4.x\ReservedWordColumnName.Context.tt">
+      <Generator>TextTemplatingFileGenerator</Generator>
+      <LastGenOutput>ReservedWordColumnName.Context.cs</LastGenOutput>
+      <DependentUpon>ReservedWordColumnName.edmx</DependentUpon>
+    </Content>
+    <Content Include="ReservedWordColumnName.edmx.sql" />
+    <Content Include="v4.x\ReservedWordColumnName.tt">
+      <Generator>TextTemplatingFileGenerator</Generator>
+      <LastGenOutput>ReservedWordColumnName.cs</LastGenOutput>
+      <DependentUpon>ReservedWordColumnName.edmx</DependentUpon>
+    </Content>
+  </ItemGroup>
+  <ItemGroup>
+    <Reference Include="xunit, Version=1.9.2.1705, Culture=neutral, PublicKeyToken=8d05b1bb7a6fdb6c, processorArchitecture=MSIL">
+      <HintPath>..\..\packages\xunit.1.9.2\lib\net20\xunit.dll</HintPath>
+      <Private>True</Private>
+    </Reference>
+  </ItemGroup>
+  <ItemGroup>
+    <None Include="packages.config" />
+  </ItemGroup>
+  <ItemGroup>
+    <Service Include="{508349B6-6B84-4DF5-91F0-309BEEBAD82D}" />
+    <Service Include="{82A7F48D-3B50-4B1E-B82E-3ADA8210C358}" />
+  </ItemGroup>
+  <!--<ItemGroup>
+    <Service Include="{508349B6-6B84-4DF5-91F0-309BEEBAD82D}" />
+  </ItemGroup>-->
+  <Import Project="$(MSBuildBinPath)\Microsoft.CSharp.targets" />
+  <!-- To modify your build process, add your task inside one of the targets below and uncomment it. 
+       Other similar extension points exist, see Microsoft.Common.targets. -->
+  <Target Name="BeforeBuild">
+  </Target>
+  <Target Name="AfterBuild">
+  </Target>
+  <PropertyGroup>
+    <PreBuildEvent>
+    </PreBuildEvent>
+  </PropertyGroup>
+  <!--<Import Project="EdmxArtifactsRenamingv4.x.targets" />-->
 </Project>