﻿// Copyright © 2013, Oracle and/or its affiliates. All rights reserved.
//
// MySQL Connector/NET is licensed under the terms of the GPLv2
// <http://www.gnu.org/licenses/old-licenses/gpl-2.0.html>, like most 
// MySQL Connectors. There are special exceptions to the terms and 
// conditions of the GPLv2 as it is applied to this software, see the 
// FLOSS License Exception
// <http://www.mysql.com/about/legal/licensing/foss-exception.html>.
//
// This program is free software; you can redistribute it and/or modify 
// it under the terms of the GNU General Public License as published 
// by the Free Software Foundation; version 2 of the License.
//
// This program is distributed in the hope that it will be useful, but 
// WITHOUT ANY WARRANTY; without even the implied warranty of MERCHANTABILITY 
// or FITNESS FOR A PARTICULAR PURPOSE. See the GNU General Public License 
// for more details.
//
// You should have received a copy of the GNU General Public License along 
// with this program; if not, write to the Free Software Foundation, Inc., 
// 51 Franklin St, Fifth Floor, Boston, MA 02110-1301  USA

using System;
using System.Collections.Generic;
using System.Linq;
using System.Text;
using Antlr.Runtime;
using Antlr.Runtime.Tree;
using System.IO;
<<<<<<< HEAD
using MySql.Parser;
=======
using Xunit;
>>>>>>> 6263c38e

namespace MySql.Parser.Tests
{
  public static class Utility
  {
    public static MySQL51Parser.program_return ParseSql(string sql, bool expectErrors, out StringBuilder sb)
    {
      return ParseSql(sql, expectErrors, out sb, new Version(5, 1));
    }

    public static MySQL51Parser.program_return ParseSql(string sql, bool expectErrors, out StringBuilder sb, Version version )
    {
      // The grammar supports upper case only
      MemoryStream ms = new MemoryStream(ASCIIEncoding.ASCII.GetBytes(sql/*.ToUpper() */));
      CaseInsensitiveInputStream input = new CaseInsensitiveInputStream(ms);
      //ANTLRInputStream input = new ANTLRInputStream(ms);
      MySQLLexer lexer = new MySQLLexer(input);
      lexer.MySqlVersion = version;
      CommonTokenStream tokens = new CommonTokenStream(lexer);
      MySQLParser parser = new MySQLParser(tokens);
      parser.MySqlVersion = version;
      sb = new StringBuilder();
      TextWriter tw = new StringWriter(sb);
      parser.TraceDestination = tw;
      MySQL51Parser.program_return r = parser.program();
      if (!expectErrors)
      {
        if (0 != parser.NumberOfSyntaxErrors)
          Assert.Equal("", sb.ToString());
        //Assert.Equal( 0, parser.NumberOfSyntaxErrors);
      }
      else
      {
        Assert.NotEqual(0, parser.NumberOfSyntaxErrors);
      }
      return r;
    }

    public static MySQL51Parser.program_return ParseSql(string sql, bool expectErrors, Version version)
    {
      StringBuilder sb;
      return ParseSql(sql, expectErrors, out sb, version);
    }

    public static MySQL51Parser.program_return ParseSql(string sql, bool expectErrors)
    {
      StringBuilder sb;
      return ParseSql(sql, expectErrors, out sb);
    }

    public static MySQL51Parser.program_return ParseSql(string sql)
  {
    return ParseSql(sql, false);
  }
  }
}
<|MERGE_RESOLUTION|>--- conflicted
+++ resolved
@@ -1,90 +1,87 @@
-﻿// Copyright © 2013, Oracle and/or its affiliates. All rights reserved.
-//
-// MySQL Connector/NET is licensed under the terms of the GPLv2
-// <http://www.gnu.org/licenses/old-licenses/gpl-2.0.html>, like most 
-// MySQL Connectors. There are special exceptions to the terms and 
-// conditions of the GPLv2 as it is applied to this software, see the 
-// FLOSS License Exception
-// <http://www.mysql.com/about/legal/licensing/foss-exception.html>.
-//
-// This program is free software; you can redistribute it and/or modify 
-// it under the terms of the GNU General Public License as published 
-// by the Free Software Foundation; version 2 of the License.
-//
-// This program is distributed in the hope that it will be useful, but 
-// WITHOUT ANY WARRANTY; without even the implied warranty of MERCHANTABILITY 
-// or FITNESS FOR A PARTICULAR PURPOSE. See the GNU General Public License 
-// for more details.
-//
-// You should have received a copy of the GNU General Public License along 
-// with this program; if not, write to the Free Software Foundation, Inc., 
-// 51 Franklin St, Fifth Floor, Boston, MA 02110-1301  USA
-
-using System;
-using System.Collections.Generic;
-using System.Linq;
-using System.Text;
-using Antlr.Runtime;
-using Antlr.Runtime.Tree;
-using System.IO;
-<<<<<<< HEAD
-using MySql.Parser;
-=======
-using Xunit;
->>>>>>> 6263c38e
-
-namespace MySql.Parser.Tests
-{
-  public static class Utility
-  {
-    public static MySQL51Parser.program_return ParseSql(string sql, bool expectErrors, out StringBuilder sb)
-    {
-      return ParseSql(sql, expectErrors, out sb, new Version(5, 1));
-    }
-
-    public static MySQL51Parser.program_return ParseSql(string sql, bool expectErrors, out StringBuilder sb, Version version )
-    {
-      // The grammar supports upper case only
-      MemoryStream ms = new MemoryStream(ASCIIEncoding.ASCII.GetBytes(sql/*.ToUpper() */));
-      CaseInsensitiveInputStream input = new CaseInsensitiveInputStream(ms);
-      //ANTLRInputStream input = new ANTLRInputStream(ms);
-      MySQLLexer lexer = new MySQLLexer(input);
-      lexer.MySqlVersion = version;
-      CommonTokenStream tokens = new CommonTokenStream(lexer);
-      MySQLParser parser = new MySQLParser(tokens);
-      parser.MySqlVersion = version;
-      sb = new StringBuilder();
-      TextWriter tw = new StringWriter(sb);
-      parser.TraceDestination = tw;
-      MySQL51Parser.program_return r = parser.program();
-      if (!expectErrors)
-      {
-        if (0 != parser.NumberOfSyntaxErrors)
-          Assert.Equal("", sb.ToString());
-        //Assert.Equal( 0, parser.NumberOfSyntaxErrors);
-      }
-      else
-      {
-        Assert.NotEqual(0, parser.NumberOfSyntaxErrors);
-      }
-      return r;
-    }
-
-    public static MySQL51Parser.program_return ParseSql(string sql, bool expectErrors, Version version)
-    {
-      StringBuilder sb;
-      return ParseSql(sql, expectErrors, out sb, version);
-    }
-
-    public static MySQL51Parser.program_return ParseSql(string sql, bool expectErrors)
-    {
-      StringBuilder sb;
-      return ParseSql(sql, expectErrors, out sb);
-    }
-
-    public static MySQL51Parser.program_return ParseSql(string sql)
-  {
-    return ParseSql(sql, false);
-  }
-  }
-}
+﻿// Copyright © 2013, Oracle and/or its affiliates. All rights reserved.
+//
+// MySQL Connector/NET is licensed under the terms of the GPLv2
+// <http://www.gnu.org/licenses/old-licenses/gpl-2.0.html>, like most 
+// MySQL Connectors. There are special exceptions to the terms and 
+// conditions of the GPLv2 as it is applied to this software, see the 
+// FLOSS License Exception
+// <http://www.mysql.com/about/legal/licensing/foss-exception.html>.
+//
+// This program is free software; you can redistribute it and/or modify 
+// it under the terms of the GNU General Public License as published 
+// by the Free Software Foundation; version 2 of the License.
+//
+// This program is distributed in the hope that it will be useful, but 
+// WITHOUT ANY WARRANTY; without even the implied warranty of MERCHANTABILITY 
+// or FITNESS FOR A PARTICULAR PURPOSE. See the GNU General Public License 
+// for more details.
+//
+// You should have received a copy of the GNU General Public License along 
+// with this program; if not, write to the Free Software Foundation, Inc., 
+// 51 Franklin St, Fifth Floor, Boston, MA 02110-1301  USA
+
+using System;
+using System.Collections.Generic;
+using System.Linq;
+using System.Text;
+using Antlr.Runtime;
+using Antlr.Runtime.Tree;
+using System.IO;
+using MySql.Parser;
+using Xunit;
+
+namespace MySql.Parser.Tests
+{
+  public static class Utility
+  {
+    public static MySQL51Parser.program_return ParseSql(string sql, bool expectErrors, out StringBuilder sb)
+    {
+      return ParseSql(sql, expectErrors, out sb, new Version(5, 1));
+    }
+
+    public static MySQL51Parser.program_return ParseSql(string sql, bool expectErrors, out StringBuilder sb, Version version )
+    {
+      // The grammar supports upper case only
+      MemoryStream ms = new MemoryStream(ASCIIEncoding.ASCII.GetBytes(sql/*.ToUpper() */));
+      CaseInsensitiveInputStream input = new CaseInsensitiveInputStream(ms);
+      //ANTLRInputStream input = new ANTLRInputStream(ms);
+      MySQLLexer lexer = new MySQLLexer(input);
+      lexer.MySqlVersion = version;
+      CommonTokenStream tokens = new CommonTokenStream(lexer);
+      MySQLParser parser = new MySQLParser(tokens);
+      parser.MySqlVersion = version;
+      sb = new StringBuilder();
+      TextWriter tw = new StringWriter(sb);
+      parser.TraceDestination = tw;
+      MySQL51Parser.program_return r = parser.program();
+      if (!expectErrors)
+      {
+        if (0 != parser.NumberOfSyntaxErrors)
+          Assert.Equal("", sb.ToString());
+        //Assert.Equal( 0, parser.NumberOfSyntaxErrors);
+      }
+      else
+      {
+        Assert.NotEqual(0, parser.NumberOfSyntaxErrors);
+      }
+      return r;
+    }
+
+    public static MySQL51Parser.program_return ParseSql(string sql, bool expectErrors, Version version)
+    {
+      StringBuilder sb;
+      return ParseSql(sql, expectErrors, out sb, version);
+    }
+
+    public static MySQL51Parser.program_return ParseSql(string sql, bool expectErrors)
+    {
+      StringBuilder sb;
+      return ParseSql(sql, expectErrors, out sb);
+    }
+
+    public static MySQL51Parser.program_return ParseSql(string sql)
+  {
+    return ParseSql(sql, false);
+  }
+  }
+}