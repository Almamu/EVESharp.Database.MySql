--- conflicted
+++ resolved
@@ -1,347 +1,193 @@
-﻿<?xml version="1.0" encoding="utf-8"?>
-<Project ToolsVersion="4.0" DefaultTargets="Build" xmlns="http://schemas.microsoft.com/developer/msbuild/2003">
-  <PropertyGroup>
-    <Configuration Condition=" '$(Configuration)' == '' ">Debug</Configuration>
-    <Platform Condition=" '$(Platform)' == '' ">AnyCPU</Platform>
-    <ProjectGuid>{EF3B193C-EFAE-458C-8077-CB8602365E10}</ProjectGuid>
-    <OutputType>Library</OutputType>
-    <AppDesignerFolder>Properties</AppDesignerFolder>
-    <RootNamespace>MySql.Data.Entity.CodeFirst.Tests</RootNamespace>
-    <AssemblyName>MySql.Data.Entity.CodeFirst.Tests</AssemblyName>
-    <TargetFrameworkVersion>v4.0</TargetFrameworkVersion>
-    <FileAlignment>512</FileAlignment>
-    <SolutionDir Condition="$(SolutionDir) == '' Or $(SolutionDir) == '*Undefined*'">..\..\</SolutionDir>
-    <RestorePackages>true</RestorePackages>
-  </PropertyGroup>
-  <PropertyGroup>
-    <VisualStudioVersion Condition="'$(VisualStudioVersion)' == ''">10.0</VisualStudioVersion>
-    <FileUpgradeFlags>
-    </FileUpgradeFlags>
-    <UpgradeBackupLocation />
-  </PropertyGroup>
-  <Choose>
-    <When Condition="$(SolutionName) == 'MySQLClient-4.0'">
-      <PropertyGroup>
-        <ProductVersion>9.0.30729</ProductVersion>
-        <SchemaVersion>2.0</SchemaVersion>
-        <Framework>4.0</Framework>
-        <TargetFrameworkVersion>v4.0</TargetFrameworkVersion>
-        <DefineConstants>NET_40_OR_GREATER</DefineConstants>
-      </PropertyGroup>
-    </When>
-    <Otherwise>
-      <PropertyGroup>
-        <ProductVersion>9.0.30729</ProductVersion>
-        <SchemaVersion>2.0</SchemaVersion>
-        <Framework>4.5</Framework>
-        <TargetFrameworkVersion>v4.5</TargetFrameworkVersion>
-        <DefineConstants>NET_40_OR_GREATER;NET_45_OR_GREATER;</DefineConstants>
-<<<<<<< HEAD
-      </PropertyGroup>
-    </Otherwise>
-  </Choose>
-  <PropertyGroup Condition=" '$(Configuration)|$(Platform)' == 'Debug|AnyCPU' ">
-    <DebugSymbols>true</DebugSymbols>
-    <DebugType>full</DebugType>
-    <Optimize>false</Optimize>
-    <BaseOutputPath>$(TargetFrameworkVersion)\</BaseOutputPath>
-    <BaseIntermediateOutputPath>obj\$(TargetFrameworkVersion)\</BaseIntermediateOutputPath>
-    <IntermediateOutputPath>obj\$(TargetFrameworkVersion)\</IntermediateOutputPath>
-    <OutputPath>bin\$(TargetFrameworkVersion)\Debug\</OutputPath>
-    <ErrorReport>prompt</ErrorReport>
-    <WarningLevel>4</WarningLevel>
-    <DefineConstants>DEBUG;TRACE;EF5;$(DefineConstants)</DefineConstants>
-  </PropertyGroup>
-  <PropertyGroup Condition=" '$(Configuration)|$(Platform)' == 'Release|AnyCPU' ">
-    <DebugType>pdbonly</DebugType>
-    <Optimize>true</Optimize>
-    <BaseOutputPath>$(TargetFrameworkVersion)\</BaseOutputPath>
-    <BaseIntermediateOutputPath>obj\$(TargetFrameworkVersion)\</BaseIntermediateOutputPath>
-    <IntermediateOutputPath>obj\$(TargetFrameworkVersion)\</IntermediateOutputPath>
-    <OutputPath>bin\$(TargetFrameworkVersion)\Release\</OutputPath>
-    <ErrorReport>prompt</ErrorReport>
-    <WarningLevel>4</WarningLevel>
-    <DefineConstants>TRACE;EF5;$(DefineConstants)</DefineConstants>
-  </PropertyGroup>
-  <Choose>
-    <When Condition="$(Framework) &gt;= 4.5">
-      <ItemGroup>
-        <Reference Include="EntityFramework, Version=5.0.0.0, Culture=neutral, PublicKeyToken=b77a5c561934e089, processorArchitecture=MSIL">
-          <HintPath>..\..\packages\EntityFramework.5.0.0\lib\net45\EntityFramework.dll</HintPath>
-          <Private>True</Private>
-        </Reference>
-      </ItemGroup>
-    </When>
-    <Otherwise>
-      <ItemGroup>
-        <Reference Include="EntityFramework, Version=5.0.0.0, Culture=neutral, PublicKeyToken=b77a5c561934e089, processorArchitecture=MSIL">
-          <HintPath>..\..\packages\EntityFramework.5.0.0\lib\net40\EntityFramework.dll</HintPath>
-          <Private>True</Private>
-          <SpecificVersion>False</SpecificVersion>
-        </Reference>
-      </ItemGroup>
-    </Otherwise>
-  </Choose>
-  <ItemGroup>
-    <Reference Include="System" />
-    <Reference Include="System.ComponentModel.DataAnnotations" />
-    <Reference Include="System.configuration" />
-    <Reference Include="System.Core" />
-    <Reference Include="System.Data.Entity" />
-    <Reference Include="System.Xml.Linq" />
-    <Reference Include="System.Data.DataSetExtensions" />
-    <Reference Include="Microsoft.CSharp" />
-    <Reference Include="System.Data" />
-    <Reference Include="System.Xml" />
-    <Reference Include="xunit, Version=1.9.2.1705, Culture=neutral, PublicKeyToken=8d05b1bb7a6fdb6c, processorArchitecture=MSIL">
-      <HintPath>..\..\packages\xunit.1.9.2\lib\net20\xunit.dll</HintPath>
-      <Private>True</Private>
-    </Reference>
-  </ItemGroup>
-  <ItemGroup>
-    <Compile Include="..\..\Source\MySql.Data\Properties\VersionInfo.cs">
-      <Link>Properties\VersionInfo.cs</Link>
-    </Compile>
-    <Compile Include="CodeFirstTests.cs" />
-    <Compile Include="Dinosauria.cs" />
-    <Compile Include="ExpressionTests.cs" />
-    <Compile Include="Movie.cs" />
-    <Compile Include="PromotionsDB.cs" />
-    <Compile Include="SakilaModel\actor.cs" />
-    <Compile Include="SakilaModel\actor_info.cs" />
-    <Compile Include="SakilaModel\address.cs" />
-    <Compile Include="SakilaModel\category.cs" />
-    <Compile Include="SakilaModel\city.cs" />
-    <Compile Include="SakilaModel\country.cs" />
-    <Compile Include="SakilaModel\customer.cs" />
-    <Compile Include="SakilaModel\customer_list.cs" />
-    <Compile Include="SakilaModel\film.cs" />
-    <Compile Include="SakilaModel\film_actor.cs" />
-    <Compile Include="SakilaModel\film_category.cs" />
-    <Compile Include="SakilaModel\film_list.cs" />
-    <Compile Include="SakilaModel\film_text.cs" />
-    <Compile Include="SakilaModel\inventory.cs" />
-    <Compile Include="SakilaModel\language.cs" />
-    <Compile Include="SakilaModel\nicer_but_slower_film_list.cs" />
-    <Compile Include="SakilaModel\payment.cs" />
-    <Compile Include="SakilaModel\rental.cs" />
-    <Compile Include="SakilaModel\SakilaDb.cs" />
-    <Compile Include="SakilaModel\sales_by_film_category.cs" />
-    <Compile Include="SakilaModel\sales_by_store.cs" />
-    <Compile Include="SakilaModel\staff.cs" />
-    <Compile Include="SakilaModel\staff_list.cs" />
-    <Compile Include="SakilaModel\store.cs" />
-    <Compile Include="Ship.cs" />
-    <Compile Include="SiteDB.cs" />
-    <Compile Include="Properties\AssemblyInfo.cs" />
-    <Compile Include="Properties\SQLSyntax.Designer.cs">
-      <AutoGen>True</AutoGen>
-      <DesignTime>True</DesignTime>
-      <DependentUpon>SQLSyntax.resx</DependentUpon>
-    </Compile>
-    <Compile Include="SetUpCodeFirstTests.cs" />
-    <Compile Include="Vehicle.cs" />
-  </ItemGroup>
-  <ItemGroup>
-    <WCFMetadata Include="Service References\" />
-  </ItemGroup>
-  <ItemGroup>
-    <ProjectReference Include="..\..\Source\MySql.Data.EntityFramework5\MySql.Data.EF5.csproj">
-      <Project>{EDED3135-95D2-4BCE-A810-F3F2AD7935B7}</Project>
-      <Name>MySql.Data.EF5</Name>
-    </ProjectReference>
-    <ProjectReference Include="..\..\Source\MySql.Data\MySql.Data.csproj">
-      <Project>{E9DF5ED1-4CBD-4226-B931-9A51610AC14D}</Project>
-      <Name>MySql.Data</Name>
-    </ProjectReference>
-    <ProjectReference Include="..\MySql.Data.Tests\MySql.Data.Tests.csproj">
-      <Project>{F29E5B3D-7F76-4CF9-BF5E-8E3A1377B1E4}</Project>
-      <Name>MySql.Data.Tests</Name>
-    </ProjectReference>
-  </ItemGroup>
-  <ItemGroup>
-    <None Include="App.config">
-      <SubType>Designer</SubType>
-      <CopyToOutputDirectory>PreserveNewest</CopyToOutputDirectory>
-    </None>
-    <None Include="packages.config" />
-    <None Include="SakilaModel\packages.config" />
-  </ItemGroup>
-  <ItemGroup>
-    <EmbeddedResource Include="Properties\SQLSyntax.resx">
-      <Generator>ResXFileCodeGenerator</Generator>
-      <LastGenOutput>SQLSyntax.Designer.cs</LastGenOutput>
-      <SubType>Designer</SubType>
-    </EmbeddedResource>
-  </ItemGroup>
-  <ItemGroup>
-    <EmbeddedResource Include="Properties\SetupSakilaDb.sql" />
-  </ItemGroup>
-  <ItemGroup>
-    <EmbeddedResource Include="Properties\SakilaDbDataScript.sql" />
-  </ItemGroup>
-  <Import Project="$(MSBuildToolsPath)\Microsoft.CSharp.targets" />
-  <!-- To modify your build process, add your task inside one of the targets below and uncomment it. 
-       Other similar extension points exist, see Microsoft.Common.targets.
-  <Target Name="BeforeBuild">
-  </Target>
-  <Target Name="AfterBuild">
-  </Target>
-  -->
-=======
-      </PropertyGroup>
-    </Otherwise>
-  </Choose>
-  <PropertyGroup Condition=" '$(Configuration)|$(Platform)' == 'Debug|AnyCPU' ">
-    <DebugSymbols>true</DebugSymbols>
-    <DebugType>full</DebugType>
-    <Optimize>false</Optimize>
-    <BaseOutputPath>$(TargetFrameworkVersion)\</BaseOutputPath>
-    <BaseIntermediateOutputPath>obj\$(TargetFrameworkVersion)\</BaseIntermediateOutputPath>
-    <IntermediateOutputPath>obj\$(TargetFrameworkVersion)\</IntermediateOutputPath>
-    <OutputPath>bin\$(TargetFrameworkVersion)\Debug\</OutputPath>
-    <ErrorReport>prompt</ErrorReport>
-    <WarningLevel>4</WarningLevel>
-    <DefineConstants>DEBUG;TRACE;EF5;$(DefineConstants)</DefineConstants>
-  </PropertyGroup>
-  <PropertyGroup Condition=" '$(Configuration)|$(Platform)' == 'Release|AnyCPU' ">
-    <DebugType>pdbonly</DebugType>
-    <Optimize>true</Optimize>
-    <BaseOutputPath>$(TargetFrameworkVersion)\</BaseOutputPath>
-    <BaseIntermediateOutputPath>obj\$(TargetFrameworkVersion)\</BaseIntermediateOutputPath>
-    <IntermediateOutputPath>obj\$(TargetFrameworkVersion)\</IntermediateOutputPath>
-    <OutputPath>bin\$(TargetFrameworkVersion)\Release\</OutputPath>
-    <ErrorReport>prompt</ErrorReport>
-    <WarningLevel>4</WarningLevel>
-    <DefineConstants>TRACE;EF5;$(DefineConstants)</DefineConstants>
-  </PropertyGroup>
-  <Choose>
-    <When Condition="$(Framework) &gt;= 4.5">
-      <ItemGroup>
-        <Reference Include="EntityFramework, Version=5.0.0.0, Culture=neutral, PublicKeyToken=b77a5c561934e089, processorArchitecture=MSIL">
-          <HintPath>..\..\packages\EntityFramework.5.0.0\lib\net45\EntityFramework.dll</HintPath>
-          <Private>True</Private>
-        </Reference>
-      </ItemGroup>
-    </When>
-    <Otherwise>
-      <ItemGroup>
-        <Reference Include="EntityFramework, Version=5.0.0.0, Culture=neutral, PublicKeyToken=b77a5c561934e089, processorArchitecture=MSIL">
-          <HintPath>..\..\packages\EntityFramework.5.0.0\lib\net40\EntityFramework.dll</HintPath>
-          <Private>True</Private>
-          <SpecificVersion>False</SpecificVersion>
-        </Reference>
-      </ItemGroup>
-    </Otherwise>
-  </Choose>
-  <ItemGroup>
-    <Reference Include="System" />
-    <Reference Include="System.ComponentModel.DataAnnotations" />
-    <Reference Include="System.configuration" />
-    <Reference Include="System.Core" />
-    <Reference Include="System.Data.Entity" />
-    <Reference Include="System.Xml.Linq" />
-    <Reference Include="System.Data.DataSetExtensions" />
-    <Reference Include="Microsoft.CSharp" />
-    <Reference Include="System.Data" />
-    <Reference Include="System.Xml" />
-    <Reference Include="xunit, Version=1.9.2.1705, Culture=neutral, PublicKeyToken=8d05b1bb7a6fdb6c, processorArchitecture=MSIL">
-      <HintPath>..\..\packages\xunit.1.9.2\lib\net20\xunit.dll</HintPath>
-      <Private>True</Private>
-    </Reference>
-  </ItemGroup>
-  <ItemGroup>
-    <Compile Include="..\..\Source\MySql.Data\Properties\VersionInfo.cs">
-      <Link>Properties\VersionInfo.cs</Link>
-    </Compile>
-    <Compile Include="CodeFirstTests.cs" />
-    <Compile Include="Dinosauria.cs" />
-    <Compile Include="ExpressionTests.cs" />
-    <Compile Include="Movie.cs" />
-    <Compile Include="PromotionsDB.cs" />
-    <Compile Include="SakilaModel\actor.cs" />
-    <Compile Include="SakilaModel\actor_info.cs" />
-    <Compile Include="SakilaModel\address.cs" />
-    <Compile Include="SakilaModel\category.cs" />
-    <Compile Include="SakilaModel\city.cs" />
-    <Compile Include="SakilaModel\country.cs" />
-    <Compile Include="SakilaModel\customer.cs" />
-    <Compile Include="SakilaModel\customer_list.cs" />
-    <Compile Include="SakilaModel\film.cs" />
-    <Compile Include="SakilaModel\film_actor.cs" />
-    <Compile Include="SakilaModel\film_category.cs" />
-    <Compile Include="SakilaModel\film_list.cs" />
-    <Compile Include="SakilaModel\film_text.cs" />
-    <Compile Include="SakilaModel\inventory.cs" />
-    <Compile Include="SakilaModel\language.cs" />
-    <Compile Include="SakilaModel\nicer_but_slower_film_list.cs" />
-    <Compile Include="SakilaModel\payment.cs" />
-    <Compile Include="SakilaModel\rental.cs" />
-    <Compile Include="SakilaModel\SakilaDb.cs" />
-    <Compile Include="SakilaModel\sales_by_film_category.cs" />
-    <Compile Include="SakilaModel\sales_by_store.cs" />
-    <Compile Include="SakilaModel\staff.cs" />
-    <Compile Include="SakilaModel\staff_list.cs" />
-    <Compile Include="SakilaModel\store.cs" />
-    <Compile Include="Ship.cs" />
-    <Compile Include="SiteDB.cs" />
-    <Compile Include="Properties\AssemblyInfo.cs" />
-    <Compile Include="Properties\SQLSyntax.Designer.cs">
-      <AutoGen>True</AutoGen>
-      <DesignTime>True</DesignTime>
-      <DependentUpon>SQLSyntax.resx</DependentUpon>
-    </Compile>
-    <Compile Include="SetUpCodeFirstTests.cs" />
-    <Compile Include="Vehicle.cs" />
-  </ItemGroup>
-  <ItemGroup>
-    <WCFMetadata Include="Service References\" />
-  </ItemGroup>
-  <ItemGroup>
-    <ProjectReference Include="..\..\Source\MySql.Data.EntityFramework5\MySql.Data.EF5.csproj">
-      <Project>{EDED3135-95D2-4BCE-A810-F3F2AD7935B7}</Project>
-      <Name>MySql.Data.EF5</Name>
-    </ProjectReference>
-    <ProjectReference Include="..\..\Source\MySql.Data\MySql.Data.csproj">
-      <Project>{E9DF5ED1-4CBD-4226-B931-9A51610AC14D}</Project>
-      <Name>MySql.Data</Name>
-    </ProjectReference>
-    <ProjectReference Include="..\MySql.Data.Tests\MySql.Data.Tests.csproj">
-      <Project>{F29E5B3D-7F76-4CF9-BF5E-8E3A1377B1E4}</Project>
-      <Name>MySql.Data.Tests</Name>
-    </ProjectReference>
-  </ItemGroup>
-  <ItemGroup>
-    <None Include="App.config">
-      <SubType>Designer</SubType>
-      <CopyToOutputDirectory>PreserveNewest</CopyToOutputDirectory>
-    </None>
-    <None Include="packages.config" />
-    <None Include="SakilaModel\packages.config" />
-  </ItemGroup>
-  <ItemGroup>
-    <EmbeddedResource Include="Properties\SQLSyntax.resx">
-      <Generator>ResXFileCodeGenerator</Generator>
-      <LastGenOutput>SQLSyntax.Designer.cs</LastGenOutput>
-      <SubType>Designer</SubType>
-    </EmbeddedResource>
-  </ItemGroup>
-  <ItemGroup>
-    <EmbeddedResource Include="Properties\SetupSakilaDb.sql" />
-  </ItemGroup>
-  <ItemGroup>
-    <EmbeddedResource Include="Properties\SakilaDbDataScript.sql" />
-  </ItemGroup>
-  <ItemGroup>
-    <Service Include="{82A7F48D-3B50-4B1E-B82E-3ADA8210C358}" />
-  </ItemGroup>
-  <Import Project="$(MSBuildToolsPath)\Microsoft.CSharp.targets" />
-  <!-- To modify your build process, add your task inside one of the targets below and uncomment it. 
-       Other similar extension points exist, see Microsoft.Common.targets.
-  <Target Name="BeforeBuild">
-  </Target>
-  <Target Name="AfterBuild">
-  </Target>
-  -->
->>>>>>> 550fa53c
+﻿<?xml version="1.0" encoding="utf-8"?>
+<Project ToolsVersion="4.0" DefaultTargets="Build" xmlns="http://schemas.microsoft.com/developer/msbuild/2003">
+  <PropertyGroup>
+    <Configuration Condition=" '$(Configuration)' == '' ">Debug</Configuration>
+    <Platform Condition=" '$(Platform)' == '' ">AnyCPU</Platform>
+    <ProjectGuid>{EF3B193C-EFAE-458C-8077-CB8602365E10}</ProjectGuid>
+    <OutputType>Library</OutputType>
+    <AppDesignerFolder>Properties</AppDesignerFolder>
+    <RootNamespace>MySql.Data.Entity.CodeFirst.Tests</RootNamespace>
+    <AssemblyName>MySql.Data.Entity.CodeFirst.Tests</AssemblyName>
+    <TargetFrameworkVersion>v4.0</TargetFrameworkVersion>
+    <FileAlignment>512</FileAlignment>
+    <SolutionDir Condition="$(SolutionDir) == '' Or $(SolutionDir) == '*Undefined*'">..\..\</SolutionDir>
+    <RestorePackages>true</RestorePackages>
+  </PropertyGroup>
+  <PropertyGroup>
+    <VisualStudioVersion Condition="'$(VisualStudioVersion)' == ''">10.0</VisualStudioVersion>
+    <FileUpgradeFlags>
+    </FileUpgradeFlags>
+    <UpgradeBackupLocation />
+  </PropertyGroup>
+  <Choose>
+    <When Condition="$(SolutionName) == 'MySQLClient-4.0'">
+      <PropertyGroup>
+        <ProductVersion>9.0.30729</ProductVersion>
+        <SchemaVersion>2.0</SchemaVersion>
+        <Framework>4.0</Framework>
+        <TargetFrameworkVersion>v4.0</TargetFrameworkVersion>
+        <DefineConstants>NET_40_OR_GREATER</DefineConstants>
+      </PropertyGroup>
+    </When>
+    <Otherwise>
+      <PropertyGroup>
+        <ProductVersion>9.0.30729</ProductVersion>
+        <SchemaVersion>2.0</SchemaVersion>
+        <Framework>4.5</Framework>
+        <TargetFrameworkVersion>v4.5</TargetFrameworkVersion>
+        <DefineConstants>NET_40_OR_GREATER;NET_45_OR_GREATER;</DefineConstants>
+      </PropertyGroup>
+    </Otherwise>
+  </Choose>
+  <PropertyGroup Condition=" '$(Configuration)|$(Platform)' == 'Debug|AnyCPU' ">
+    <DebugSymbols>true</DebugSymbols>
+    <DebugType>full</DebugType>
+    <Optimize>false</Optimize>
+    <BaseOutputPath>$(TargetFrameworkVersion)\</BaseOutputPath>
+    <BaseIntermediateOutputPath>obj\$(TargetFrameworkVersion)\</BaseIntermediateOutputPath>
+    <IntermediateOutputPath>obj\$(TargetFrameworkVersion)\</IntermediateOutputPath>
+    <OutputPath>bin\$(TargetFrameworkVersion)\Debug\</OutputPath>
+    <ErrorReport>prompt</ErrorReport>
+    <WarningLevel>4</WarningLevel>
+    <DefineConstants>DEBUG;TRACE;EF5;$(DefineConstants)</DefineConstants>
+  </PropertyGroup>
+  <PropertyGroup Condition=" '$(Configuration)|$(Platform)' == 'Release|AnyCPU' ">
+    <DebugType>pdbonly</DebugType>
+    <Optimize>true</Optimize>
+    <BaseOutputPath>$(TargetFrameworkVersion)\</BaseOutputPath>
+    <BaseIntermediateOutputPath>obj\$(TargetFrameworkVersion)\</BaseIntermediateOutputPath>
+    <IntermediateOutputPath>obj\$(TargetFrameworkVersion)\</IntermediateOutputPath>
+    <OutputPath>bin\$(TargetFrameworkVersion)\Release\</OutputPath>
+    <ErrorReport>prompt</ErrorReport>
+    <WarningLevel>4</WarningLevel>
+    <DefineConstants>TRACE;EF5;$(DefineConstants)</DefineConstants>
+  </PropertyGroup>
+  <Choose>
+    <When Condition="$(Framework) &gt;= 4.5">
+      <ItemGroup>
+        <Reference Include="EntityFramework, Version=5.0.0.0, Culture=neutral, PublicKeyToken=b77a5c561934e089, processorArchitecture=MSIL">
+          <HintPath>..\..\packages\EntityFramework.5.0.0\lib\net45\EntityFramework.dll</HintPath>
+          <Private>True</Private>
+        </Reference>
+      </ItemGroup>
+    </When>
+    <Otherwise>
+      <ItemGroup>
+        <Reference Include="EntityFramework, Version=5.0.0.0, Culture=neutral, PublicKeyToken=b77a5c561934e089, processorArchitecture=MSIL">
+          <HintPath>..\..\packages\EntityFramework.5.0.0\lib\net40\EntityFramework.dll</HintPath>
+          <Private>True</Private>
+          <SpecificVersion>False</SpecificVersion>
+        </Reference>
+      </ItemGroup>
+    </Otherwise>
+  </Choose>
+  <ItemGroup>
+    <Reference Include="System" />
+    <Reference Include="System.ComponentModel.DataAnnotations" />
+    <Reference Include="System.configuration" />
+    <Reference Include="System.Core" />
+    <Reference Include="System.Data.Entity" />
+    <Reference Include="System.Xml.Linq" />
+    <Reference Include="System.Data.DataSetExtensions" />
+    <Reference Include="Microsoft.CSharp" />
+    <Reference Include="System.Data" />
+    <Reference Include="System.Xml" />
+    <Reference Include="xunit, Version=1.9.2.1705, Culture=neutral, PublicKeyToken=8d05b1bb7a6fdb6c, processorArchitecture=MSIL">
+      <HintPath>..\..\packages\xunit.1.9.2\lib\net20\xunit.dll</HintPath>
+      <Private>True</Private>
+    </Reference>
+  </ItemGroup>
+  <ItemGroup>
+    <Compile Include="..\..\Source\MySql.Data\Properties\VersionInfo.cs">
+      <Link>Properties\VersionInfo.cs</Link>
+    </Compile>
+    <Compile Include="CodeFirstTests.cs" />
+    <Compile Include="Dinosauria.cs" />
+    <Compile Include="ExpressionTests.cs" />
+    <Compile Include="Movie.cs" />
+    <Compile Include="PromotionsDB.cs" />
+    <Compile Include="SakilaModel\actor.cs" />
+    <Compile Include="SakilaModel\actor_info.cs" />
+    <Compile Include="SakilaModel\address.cs" />
+    <Compile Include="SakilaModel\category.cs" />
+    <Compile Include="SakilaModel\city.cs" />
+    <Compile Include="SakilaModel\country.cs" />
+    <Compile Include="SakilaModel\customer.cs" />
+    <Compile Include="SakilaModel\customer_list.cs" />
+    <Compile Include="SakilaModel\film.cs" />
+    <Compile Include="SakilaModel\film_actor.cs" />
+    <Compile Include="SakilaModel\film_category.cs" />
+    <Compile Include="SakilaModel\film_list.cs" />
+    <Compile Include="SakilaModel\film_text.cs" />
+    <Compile Include="SakilaModel\inventory.cs" />
+    <Compile Include="SakilaModel\language.cs" />
+    <Compile Include="SakilaModel\nicer_but_slower_film_list.cs" />
+    <Compile Include="SakilaModel\payment.cs" />
+    <Compile Include="SakilaModel\rental.cs" />
+    <Compile Include="SakilaModel\SakilaDb.cs" />
+    <Compile Include="SakilaModel\sales_by_film_category.cs" />
+    <Compile Include="SakilaModel\sales_by_store.cs" />
+    <Compile Include="SakilaModel\staff.cs" />
+    <Compile Include="SakilaModel\staff_list.cs" />
+    <Compile Include="SakilaModel\store.cs" />
+    <Compile Include="Ship.cs" />
+    <Compile Include="SiteDB.cs" />
+    <Compile Include="Properties\AssemblyInfo.cs" />
+    <Compile Include="Properties\SQLSyntax.Designer.cs">
+      <AutoGen>True</AutoGen>
+      <DesignTime>True</DesignTime>
+      <DependentUpon>SQLSyntax.resx</DependentUpon>
+    </Compile>
+    <Compile Include="SetUpCodeFirstTests.cs" />
+    <Compile Include="Vehicle.cs" />
+  </ItemGroup>
+  <ItemGroup>
+    <WCFMetadata Include="Service References\" />
+  </ItemGroup>
+  <ItemGroup>
+    <ProjectReference Include="..\..\Source\MySql.Data.EntityFramework5\MySql.Data.EF5.csproj">
+      <Project>{EDED3135-95D2-4BCE-A810-F3F2AD7935B7}</Project>
+      <Name>MySql.Data.EF5</Name>
+    </ProjectReference>
+    <ProjectReference Include="..\..\Source\MySql.Data\MySql.Data.csproj">
+      <Project>{E9DF5ED1-4CBD-4226-B931-9A51610AC14D}</Project>
+      <Name>MySql.Data</Name>
+    </ProjectReference>
+    <ProjectReference Include="..\MySql.Data.Tests\MySql.Data.Tests.csproj">
+      <Project>{F29E5B3D-7F76-4CF9-BF5E-8E3A1377B1E4}</Project>
+      <Name>MySql.Data.Tests</Name>
+    </ProjectReference>
+  </ItemGroup>
+  <ItemGroup>
+    <None Include="App.config">
+      <SubType>Designer</SubType>
+      <CopyToOutputDirectory>PreserveNewest</CopyToOutputDirectory>
+    </None>
+    <None Include="packages.config" />
+    <None Include="SakilaModel\packages.config" />
+  </ItemGroup>
+  <ItemGroup>
+    <EmbeddedResource Include="Properties\SQLSyntax.resx">
+      <Generator>ResXFileCodeGenerator</Generator>
+      <LastGenOutput>SQLSyntax.Designer.cs</LastGenOutput>
+      <SubType>Designer</SubType>
+    </EmbeddedResource>
+  </ItemGroup>
+  <ItemGroup>
+    <EmbeddedResource Include="Properties\SetupSakilaDb.sql" />
+  </ItemGroup>
+  <ItemGroup>
+    <EmbeddedResource Include="Properties\SakilaDbDataScript.sql" />
+  </ItemGroup>
+  <ItemGroup>
+    <Service Include="{82A7F48D-3B50-4B1E-B82E-3ADA8210C358}" />
+  </ItemGroup>
+  <Import Project="$(MSBuildToolsPath)\Microsoft.CSharp.targets" />
+  <!-- To modify your build process, add your task inside one of the targets below and uncomment it. 
+       Other similar extension points exist, see Microsoft.Common.targets.
+  <Target Name="BeforeBuild">
+  </Target>
+  <Target Name="AfterBuild">
+  </Target>
+  -->
 </Project>