<<<<<<< HEAD
﻿// Copyright © 2015, 2017, Oracle and/or its affiliates. All rights reserved.
=======
﻿// Copyright © 2015, 2017 Oracle and/or its affiliates. All rights reserved.
>>>>>>> 52f2ee35
//
// MySQL Connector/NET is licensed under the terms of the GPLv2
// <http://www.gnu.org/licenses/old-licenses/gpl-2.0.html>, like most 
// MySQL Connectors. There are special exceptions to the terms and 
// conditions of the GPLv2 as it is applied to this software, see the 
// FLOSS License Exception
// <http://www.mysql.com/about/legal/licensing/foss-exception.html>.
//
// This program is free software; you can redistribute it and/or modify 
// it under the terms of the GNU General Public License as published 
// by the Free Software Foundation; version 2 of the License.
//
// This program is distributed in the hope that it will be useful, but 
// WITHOUT ANY WARRANTY; without even the implied warranty of MERCHANTABILITY 
// or FITNESS FOR A PARTICULAR PURPOSE. See the GNU General Public License 
// for more details.
//
// You should have received a copy of the GNU General Public License along 
// with this program; if not, write to the Free Software Foundation, Inc., 
// 51 Franklin St, Fifth Floor, Boston, MA 02110-1301  USA

using System;
using MySqlX.XDevAPI;
using Xunit;
using MySqlX.XDevAPI.Relational;
using System.Reflection;
using System.IO;
using MySql.Data.MySqlClient;

namespace MySqlX.Data.Tests
{
  public class BaseTest : IDisposable
  {
    protected XSession session;
    protected Schema testSchema;
    private static NodeSession nodeSession;
    protected static readonly string schemaName;

    public static string ConnectionString { get; private set; }
    public static string ConnectionStringUri { get; private set; }
    public static string ConnectionStringNoPassword { get; private set; }
    public static string ConnectionStringRoot { get; private set; }

#if NETCORE10
    private static ConfigUtils config = new ConfigUtils(Path.GetFullPath(@"../..") + @"/appsettings.json");
#endif

    static BaseTest()
    {
#if NETCORE10
      Port = config.GetValue("MySql:Data:Port") ?? "3306";
      XPort = config.GetValue("MySqlX:Data:Port") ?? "33060";
#else
      Port = "3305";
      XPort = "33050";
#endif
      schemaName = "test";
      ConnectionStringRoot = $"server=localhost;port={Port};uid=root;password=";
      ConnectionString = $"server=localhost;port={XPort};uid=test;password=test";
      ConnectionStringNoPassword = $"server=localhost;port={XPort};uid=testNoPass;";
      ConnectionStringUri = $"mysqlx://test:test@localhost:{XPort}";
    }

    protected static string Port
    {
      get; private set;
    }

    protected static string XPort
    {
      get; private set;
    }

    public BaseTest()
    {
      Assembly executingAssembly = typeof(BaseTest).GetTypeInfo().Assembly;
      Stream stream = executingAssembly.GetManifestResourceStream("MySqlX.Data.Tests.Properties.CreateUsers.sql");
      StreamReader sr = new StreamReader(stream);
      string sql = sr.ReadToEnd();
      sr.Dispose();
      ExecuteSqlAsRoot(sql);
      session = GetSession();
      testSchema = session.GetSchema(schemaName);
      if (testSchema.ExistsInDatabase())
        session.DropSchema(schemaName);
      session.CreateSchema(schemaName);
    }

    protected Table GetTable(string schema, string table)
    {
      return GetSession().GetSchema(schema).GetTable(table);
    }

    protected SqlResult ExecuteSQL(string sql)
    {
      NodeSession nodeSession = GetNodeSession();
      nodeSession.SetCurrentSchema(schemaName);
      SqlResult r = nodeSession.SQL(sql).Execute();
      var rows = r.HasData ? r.FetchAll() : null;
      return r;
    }

    protected Collection CreateCollection(string name)
    {
      XSession s = GetSession();
      Schema test = s.GetSchema(schemaName);
      test.DropCollection(name);
      return test.CreateCollection(name);
    }

    public XSession GetSession()
    {
      if (session == null)
        session = MySQLX.GetSession(ConnectionString);
      return session;
    }

    public NodeSession GetNodeSession()
    {
      if (nodeSession == null)
      {
        nodeSession = MySQLX.GetNodeSession(ConnectionString);
        nodeSession.SetCurrentSchema(schemaName);
      }
      return nodeSession;
    }

    protected void ExecuteSqlAsRoot(string sql)
    {
      var rootConn = new MySqlConnection(ConnectionStringRoot + ";ssl mode=none");
      rootConn.Open();
      MySqlScript s = new MySqlScript(rootConn, sql);
      s.Execute();
      rootConn.Close();
    }

    public virtual void Dispose()
    {
      using (XSession s = GetSession())
      {
        Schema schema = s.GetSchema(schemaName);
        if(schema.ExistsInDatabase())
            s.DropSchema(schemaName);        
        Assert.False(schema.ExistsInDatabase());
      }
    }
  }
}
<|MERGE_RESOLUTION|>--- conflicted
+++ resolved
@@ -1,153 +1,149 @@
-<<<<<<< HEAD
-﻿// Copyright © 2015, 2017, Oracle and/or its affiliates. All rights reserved.
-=======
-﻿// Copyright © 2015, 2017 Oracle and/or its affiliates. All rights reserved.
->>>>>>> 52f2ee35
-//
-// MySQL Connector/NET is licensed under the terms of the GPLv2
-// <http://www.gnu.org/licenses/old-licenses/gpl-2.0.html>, like most 
-// MySQL Connectors. There are special exceptions to the terms and 
-// conditions of the GPLv2 as it is applied to this software, see the 
-// FLOSS License Exception
-// <http://www.mysql.com/about/legal/licensing/foss-exception.html>.
-//
-// This program is free software; you can redistribute it and/or modify 
-// it under the terms of the GNU General Public License as published 
-// by the Free Software Foundation; version 2 of the License.
-//
-// This program is distributed in the hope that it will be useful, but 
-// WITHOUT ANY WARRANTY; without even the implied warranty of MERCHANTABILITY 
-// or FITNESS FOR A PARTICULAR PURPOSE. See the GNU General Public License 
-// for more details.
-//
-// You should have received a copy of the GNU General Public License along 
-// with this program; if not, write to the Free Software Foundation, Inc., 
-// 51 Franklin St, Fifth Floor, Boston, MA 02110-1301  USA
-
-using System;
-using MySqlX.XDevAPI;
-using Xunit;
-using MySqlX.XDevAPI.Relational;
-using System.Reflection;
-using System.IO;
-using MySql.Data.MySqlClient;
-
-namespace MySqlX.Data.Tests
-{
-  public class BaseTest : IDisposable
-  {
-    protected XSession session;
-    protected Schema testSchema;
-    private static NodeSession nodeSession;
-    protected static readonly string schemaName;
-
-    public static string ConnectionString { get; private set; }
-    public static string ConnectionStringUri { get; private set; }
-    public static string ConnectionStringNoPassword { get; private set; }
-    public static string ConnectionStringRoot { get; private set; }
-
-#if NETCORE10
-    private static ConfigUtils config = new ConfigUtils(Path.GetFullPath(@"../..") + @"/appsettings.json");
-#endif
-
-    static BaseTest()
-    {
-#if NETCORE10
-      Port = config.GetValue("MySql:Data:Port") ?? "3306";
-      XPort = config.GetValue("MySqlX:Data:Port") ?? "33060";
-#else
-      Port = "3305";
-      XPort = "33050";
-#endif
-      schemaName = "test";
-      ConnectionStringRoot = $"server=localhost;port={Port};uid=root;password=";
-      ConnectionString = $"server=localhost;port={XPort};uid=test;password=test";
-      ConnectionStringNoPassword = $"server=localhost;port={XPort};uid=testNoPass;";
-      ConnectionStringUri = $"mysqlx://test:test@localhost:{XPort}";
-    }
-
-    protected static string Port
-    {
-      get; private set;
-    }
-
-    protected static string XPort
-    {
-      get; private set;
-    }
-
-    public BaseTest()
-    {
-      Assembly executingAssembly = typeof(BaseTest).GetTypeInfo().Assembly;
-      Stream stream = executingAssembly.GetManifestResourceStream("MySqlX.Data.Tests.Properties.CreateUsers.sql");
-      StreamReader sr = new StreamReader(stream);
-      string sql = sr.ReadToEnd();
-      sr.Dispose();
-      ExecuteSqlAsRoot(sql);
-      session = GetSession();
-      testSchema = session.GetSchema(schemaName);
-      if (testSchema.ExistsInDatabase())
-        session.DropSchema(schemaName);
-      session.CreateSchema(schemaName);
-    }
-
-    protected Table GetTable(string schema, string table)
-    {
-      return GetSession().GetSchema(schema).GetTable(table);
-    }
-
-    protected SqlResult ExecuteSQL(string sql)
-    {
-      NodeSession nodeSession = GetNodeSession();
-      nodeSession.SetCurrentSchema(schemaName);
-      SqlResult r = nodeSession.SQL(sql).Execute();
-      var rows = r.HasData ? r.FetchAll() : null;
-      return r;
-    }
-
-    protected Collection CreateCollection(string name)
-    {
-      XSession s = GetSession();
-      Schema test = s.GetSchema(schemaName);
-      test.DropCollection(name);
-      return test.CreateCollection(name);
-    }
-
-    public XSession GetSession()
-    {
-      if (session == null)
-        session = MySQLX.GetSession(ConnectionString);
-      return session;
-    }
-
-    public NodeSession GetNodeSession()
-    {
-      if (nodeSession == null)
-      {
-        nodeSession = MySQLX.GetNodeSession(ConnectionString);
-        nodeSession.SetCurrentSchema(schemaName);
-      }
-      return nodeSession;
-    }
-
-    protected void ExecuteSqlAsRoot(string sql)
-    {
-      var rootConn = new MySqlConnection(ConnectionStringRoot + ";ssl mode=none");
-      rootConn.Open();
-      MySqlScript s = new MySqlScript(rootConn, sql);
-      s.Execute();
-      rootConn.Close();
-    }
-
-    public virtual void Dispose()
-    {
-      using (XSession s = GetSession())
-      {
-        Schema schema = s.GetSchema(schemaName);
-        if(schema.ExistsInDatabase())
-            s.DropSchema(schemaName);        
-        Assert.False(schema.ExistsInDatabase());
-      }
-    }
-  }
-}
+﻿// Copyright © 2015, 2017, Oracle and/or its affiliates. All rights reserved.
+//
+// MySQL Connector/NET is licensed under the terms of the GPLv2
+// <http://www.gnu.org/licenses/old-licenses/gpl-2.0.html>, like most 
+// MySQL Connectors. There are special exceptions to the terms and 
+// conditions of the GPLv2 as it is applied to this software, see the 
+// FLOSS License Exception
+// <http://www.mysql.com/about/legal/licensing/foss-exception.html>.
+//
+// This program is free software; you can redistribute it and/or modify 
+// it under the terms of the GNU General Public License as published 
+// by the Free Software Foundation; version 2 of the License.
+//
+// This program is distributed in the hope that it will be useful, but 
+// WITHOUT ANY WARRANTY; without even the implied warranty of MERCHANTABILITY 
+// or FITNESS FOR A PARTICULAR PURPOSE. See the GNU General Public License 
+// for more details.
+//
+// You should have received a copy of the GNU General Public License along 
+// with this program; if not, write to the Free Software Foundation, Inc., 
+// 51 Franklin St, Fifth Floor, Boston, MA 02110-1301  USA
+
+using System;
+using MySqlX.XDevAPI;
+using Xunit;
+using MySqlX.XDevAPI.Relational;
+using System.Reflection;
+using System.IO;
+using MySql.Data.MySqlClient;
+
+namespace MySqlX.Data.Tests
+{
+  public class BaseTest : IDisposable
+  {
+    protected XSession session;
+    protected Schema testSchema;
+    private static NodeSession nodeSession;
+    protected static readonly string schemaName;
+
+    public static string ConnectionString { get; private set; }
+    public static string ConnectionStringUri { get; private set; }
+    public static string ConnectionStringNoPassword { get; private set; }
+    public static string ConnectionStringRoot { get; private set; }
+
+#if NETCORE10
+    private static ConfigUtils config = new ConfigUtils(Path.GetFullPath(@"../..") + @"/appsettings.json");
+#endif
+
+    static BaseTest()
+    {
+#if NETCORE10
+      Port = config.GetValue("MySql:Data:Port") ?? "3306";
+      XPort = config.GetValue("MySqlX:Data:Port") ?? "33060";
+#else
+      Port = "3305";
+      XPort = "33050";
+#endif
+      schemaName = "test";
+      ConnectionStringRoot = $"server=localhost;port={Port};uid=root;password=";
+      ConnectionString = $"server=localhost;port={XPort};uid=test;password=test";
+      ConnectionStringNoPassword = $"server=localhost;port={XPort};uid=testNoPass;";
+      ConnectionStringUri = $"mysqlx://test:test@localhost:{XPort}";
+    }
+
+    protected static string Port
+    {
+      get; private set;
+    }
+
+    protected static string XPort
+    {
+      get; private set;
+    }
+
+    public BaseTest()
+    {
+      Assembly executingAssembly = typeof(BaseTest).GetTypeInfo().Assembly;
+      Stream stream = executingAssembly.GetManifestResourceStream("MySqlX.Data.Tests.Properties.CreateUsers.sql");
+      StreamReader sr = new StreamReader(stream);
+      string sql = sr.ReadToEnd();
+      sr.Dispose();
+      ExecuteSqlAsRoot(sql);
+      session = GetSession();
+      testSchema = session.GetSchema(schemaName);
+      if (testSchema.ExistsInDatabase())
+        session.DropSchema(schemaName);
+      session.CreateSchema(schemaName);
+    }
+
+    protected Table GetTable(string schema, string table)
+    {
+      return GetSession().GetSchema(schema).GetTable(table);
+    }
+
+    protected SqlResult ExecuteSQL(string sql)
+    {
+      NodeSession nodeSession = GetNodeSession();
+      nodeSession.SetCurrentSchema(schemaName);
+      SqlResult r = nodeSession.SQL(sql).Execute();
+      var rows = r.HasData ? r.FetchAll() : null;
+      return r;
+    }
+
+    protected Collection CreateCollection(string name)
+    {
+      XSession s = GetSession();
+      Schema test = s.GetSchema(schemaName);
+      test.DropCollection(name);
+      return test.CreateCollection(name);
+    }
+
+    public XSession GetSession()
+    {
+      if (session == null)
+        session = MySQLX.GetSession(ConnectionString);
+      return session;
+    }
+
+    public NodeSession GetNodeSession()
+    {
+      if (nodeSession == null)
+      {
+        nodeSession = MySQLX.GetNodeSession(ConnectionString);
+        nodeSession.SetCurrentSchema(schemaName);
+      }
+      return nodeSession;
+    }
+
+    protected void ExecuteSqlAsRoot(string sql)
+    {
+      var rootConn = new MySqlConnection(ConnectionStringRoot + ";ssl mode=none");
+      rootConn.Open();
+      MySqlScript s = new MySqlScript(rootConn, sql);
+      s.Execute();
+      rootConn.Close();
+    }
+
+    public virtual void Dispose()
+    {
+      using (XSession s = GetSession())
+      {
+        Schema schema = s.GetSchema(schemaName);
+        if(schema.ExistsInDatabase())
+            s.DropSchema(schemaName);        
+        Assert.False(schema.ExistsInDatabase());
+      }
+    }
+  }
+}