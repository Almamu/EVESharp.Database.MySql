--- conflicted
+++ resolved
@@ -1,9 +1,5 @@
 {
-<<<<<<< HEAD
-  "version": "7.0.5-IR2-*",
-=======
   "version": "7.0.5-IR21-*",
->>>>>>> c3d67a13
   "description": "MySql.EntityFrameworkCore.Basic.Tests Class Library",
   "authors": [
     "Oracle"
