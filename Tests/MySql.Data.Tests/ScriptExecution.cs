<<<<<<< HEAD
﻿// Copyright © 2013, 2014 Oracle and/or its affiliates. All rights reserved.
=======
﻿// Copyright © 2013, 2015 Oracle and/or its affiliates. All rights reserved.
>>>>>>> a25b7227
//
// MySQL Connector/NET is licensed under the terms of the GPLv2
// <http://www.gnu.org/licenses/old-licenses/gpl-2.0.html>, like most 
// MySQL Connectors. There are special exceptions to the terms and 
// conditions of the GPLv2 as it is applied to this software, see the 
// FLOSS License Exception
// <http://www.mysql.com/about/legal/licensing/foss-exception.html>.
//
// This program is free software; you can redistribute it and/or modify 
// it under the terms of the GNU General Public License as published 
// by the Free Software Foundation; version 2 of the License.
//
// This program is distributed in the hope that it will be useful, but 
// WITHOUT ANY WARRANTY; without even the implied warranty of MERCHANTABILITY 
// or FITNESS FOR A PARTICULAR PURPOSE. See the GNU General Public License 
// for more details.
//
// You should have received a copy of the GNU General Public License along 
// with this program; if not, write to the Free Software Foundation, Inc., 
// 51 Franklin St, Fifth Floor, Boston, MA 02110-1301  USA


using System;
using System.Collections.Generic;
using System.Text;
#if NET_45_OR_GREATER
using System.Threading.Tasks;
#endif
using Xunit;

namespace MySql.Data.MySqlClient.Tests
{
  public class ScriptExecution : IUseFixture<SetUpClass>, IDisposable
  {
    private SetUpClass st;
    
    private int statementCount;
    private string statementTemplate1 = @"CREATE PROCEDURE `spTest{0}`() NOT DETERMINISTIC
          CONTAINS SQL SQL SECURITY DEFINER COMMENT '' 
          BEGIN
            SELECT 1,2,3;
          END{1}";
    
    private string statementTemplate2 = @"INSERT INTO Test (id, name) VALUES ({0}, 'a "" na;me'){1}";

    public void SetFixture(SetUpClass data)
    {
      st = data;
      st.execSQL("CREATE TABLE Test (id INT NOT NULL, name VARCHAR(250), PRIMARY KEY(id))");      
    }

    public void Dispose()
    {
      st.execSQL("DROP TABLE IF EXISTS TEST");
      for (int i = 0; i < 10; i++)
      {
        st.execSQL("DROP PROCEDURE IF EXISTS spTest" + i);
      }
    }

    [Fact]
    public void ExecuteScriptWithProcedures()
    {
      if (st.Version < new Version(5, 0)) return;

      statementCount = 0;
      string scriptText = String.Empty;
      for (int i = 0; i < 10; i++)
      {
        scriptText += String.Format(statementTemplate1, i, "$$");
      }
      MySqlScript script = new MySqlScript(scriptText);
      script.StatementExecuted += new MySqlStatementExecutedEventHandler(ExecuteScriptWithProcedures_QueryExecuted);
      script.Connection = st.conn;
      script.Delimiter = "$$";
      int count = script.Execute();
      Assert.Equal(10, count);

      MySqlCommand cmd = new MySqlCommand(
        String.Format(@"SELECT COUNT(*) FROM information_schema.routines WHERE
        routine_schema = '{0}' AND routine_name LIKE 'spTest%'",
        st.database0), st.conn);
      Assert.Equal(10, Convert.ToInt32(cmd.ExecuteScalar()));
    }

    void ExecuteScriptWithProcedures_QueryExecuted(object sender, MySqlScriptEventArgs e)
    {
      string stmt = String.Format(statementTemplate1, statementCount++, null);
      Assert.Equal(stmt, e.StatementText);
    }

    
    [Fact]
    public void ExecuteScriptWithInserts()
    {
      statementCount = 0;
      string scriptText = String.Empty;
      for (int i = 0; i < 10; i++)
      {
        scriptText += String.Format(statementTemplate2, i, ";");
      }
      MySqlScript script = new MySqlScript(scriptText);
      script.Connection = st.conn;
      script.StatementExecuted += new MySqlStatementExecutedEventHandler(ExecuteScriptWithInserts_StatementExecuted);
      int count = script.Execute();
      Assert.Equal(10, count);

      MySqlCommand cmd = new MySqlCommand("SELECT COUNT(*) FROM Test", st.conn);
      Assert.Equal(10, Convert.ToInt32(cmd.ExecuteScalar()));
    }

    void ExecuteScriptWithInserts_StatementExecuted(object sender, MySqlScriptEventArgs e)
    {
      string stmt = String.Format(statementTemplate2, statementCount++, null);
      Assert.Equal(stmt, e.StatementText);
    }

    [Fact]
    public void ExecuteScriptContinueOnError()
    {
      statementCount = 0;
      string scriptText = String.Empty;
      for (int i = 0; i < 5; i++)
        scriptText += String.Format(statementTemplate2, i, ";");
      scriptText += "bogus statement;";
      for (int i = 5; i < 10; i++)
        scriptText += String.Format(statementTemplate2, i, ";");
      MySqlScript script = new MySqlScript(scriptText);
      script.Connection = st.conn;
      script.Error += new MySqlScriptErrorEventHandler(ExecuteScript_ContinueOnError);
      int count = script.Execute();
      Assert.Equal((int)10, count);
      Assert.Equal((int)1, statementCount);

      MySqlCommand cmd = new MySqlCommand("SELECT COUNT(*) FROM Test", st.conn);
      Assert.Equal(10, Convert.ToInt32(cmd.ExecuteScalar()));
    }

    void ExecuteScript_ContinueOnError(object sender, MySqlScriptErrorEventArgs args)
    {
      args.Ignore = true;
      statementCount++;
    }

    [Fact]
    public void ExecuteScriptNotContinueOnError()
    {
      statementCount = 0;
      string scriptText = String.Empty;
      for (int i = 0; i < 5; i++)
        scriptText += String.Format(statementTemplate2, i, ";");
      scriptText += "bogus statement;";
      for (int i = 5; i < 10; i++)
        scriptText += String.Format(statementTemplate2, i, ";");
      MySqlScript script = new MySqlScript(scriptText);
      script.Connection = st.conn;
      script.Error += new MySqlScriptErrorEventHandler(ExecuteScript_NotContinueOnError);
      int count = script.Execute();
      Assert.Equal(5, count);
      Assert.Equal(1, statementCount);

      MySqlCommand cmd = new MySqlCommand("SELECT COUNT(*) FROM Test", st.conn);
      Assert.Equal(5, Convert.ToInt32(cmd.ExecuteScalar()));
    }

    void ExecuteScript_NotContinueOnError(object sender, MySqlScriptErrorEventArgs args)
    {
      args.Ignore = false;
      statementCount++;
    }

    [Fact]
    public void ExecuteScriptWithUserVariables()
    {
      string connStr = st.conn.ConnectionString.ToLowerInvariant();
      connStr = connStr.Replace("allow user variables=true",
        "allow user variables=false");
      using (MySqlConnection c = new MySqlConnection(connStr))
      {
        c.Open();
        string scriptText = "SET @myvar = 1";
        MySqlScript script = new MySqlScript(scriptText);
        script.Connection = c;
        int count = script.Execute();
        Assert.Equal(1, count);
      }
    }

    /// <summary>
    /// Bug #46429 use DELIMITER command in MySql.Data.MySqlClient.MySqlScript  
    /// </summary>
    [Fact]
    public void ScriptWithDelimiterStatements()
    {
      if (st.Version < new Version(5, 0)) return;

      StringBuilder sql = new StringBuilder();

      sql.AppendFormat("{0}DELIMITER $${0}", Environment.NewLine);
      sql.AppendFormat(statementTemplate1, 1, "$$");
      sql.AppendFormat("{0}DELIMITER //{0}", Environment.NewLine);
      sql.AppendFormat(statementTemplate1, 2, "//");

      MySqlScript s = new MySqlScript();
      s.Query = sql.ToString();
      s.Delimiter = "XX";
      s.Connection = st.conn;
      int count = s.Execute();
    }

    /// <summary>
    /// Bug #46429	use DELIMITER command in MySql.Data.MySqlClient.MySqlScript
    /// </summary>
    [Fact]
    public void DelimiterInScriptV2()
    {
      StringBuilder sql = new StringBuilder();

      sql.AppendLine("DELIMITER MySuperDelimiter");
      sql.AppendLine("CREATE PROCEDURE TestProcedure1()");
      sql.AppendLine("BEGIN");
      sql.AppendLine("  SELECT * FROM mysql.proc;");
      sql.AppendLine("END MySuperDelimiter");
      sql.AppendLine("CREATE PROCEDURE TestProcedure2()");
      sql.AppendLine("BEGIN");
      sql.AppendLine("  SELECT * FROM mysql.proc;");
      sql.AppendLine("END mysuperdelimiter");

      sql.AppendLine("DELIMITER ;");

      MySqlScript script = new MySqlScript(st.conn, sql.ToString());
      script.Execute();
    }


    /// <summary>
    /// Bug #50344	MySqlScript.Execute() throws InvalidOperationException
    /// </summary>
    [Fact]
    public void EmptyLastLineWithScriptExecute()
    {
      StringBuilder sb = new StringBuilder();
      sb.AppendLine("DROP FUNCTION IF EXISTS `BlaBla`;");
      sb.AppendLine("DELIMITER ;;");
      MySqlScript script = new MySqlScript(st.conn, sb.ToString());
      // InvalidOperationException : The CommandText property has not been properly initialized.
      script.Execute();
    }

    [Fact]
    public void DelimiterCommandDoesNotThrow()
    {
      MySqlScript script = new MySqlScript(st.conn, "DELIMITER ;");
      Assert.DoesNotThrow(delegate { script.Execute(); });
    }

#if NET_45_OR_GREATER
    #region Async
    [Fact]
    public async Task ExecuteScriptWithProceduresAsync()
    {
      if (st.Version < new Version(5, 0)) return;
      string spTpl = @"CREATE PROCEDURE `SEScriptWithProceduresAsyncSpTest{0}`() NOT DETERMINISTIC CONTAINS SQL SQL SECURITY DEFINER COMMENT ''  BEGIN SELECT 1,2,3; END{1}";
      statementCount = 0;
      string scriptText = String.Empty;
      for (int i = 0; i < 10; i++)
      {
        scriptText += String.Format(spTpl, i, "$$");
      }
      MySqlScript script = new MySqlScript(scriptText);
      script.StatementExecuted += new MySqlStatementExecutedEventHandler(delegate(object sender, MySqlScriptEventArgs e)
      {
        string stmt = String.Format(spTpl, statementCount++, null);
        Assert.Equal(stmt, e.StatementText);
      });
      script.Connection = st.conn;
      script.Delimiter = "$$";
      int count = await script.ExecuteAsync();
      Assert.Equal(10, count);

      MySqlCommand cmd = new MySqlCommand(
        String.Format(@"SELECT COUNT(*) FROM information_schema.routines WHERE routine_schema = '{0}' AND routine_name LIKE 'SEScriptWithProceduresAsyncSpTest%'", st.database0), st.conn);
      Assert.Equal(10, Convert.ToInt32(cmd.ExecuteScalar()));
    }

    [Fact]
    public async Task ExecuteScriptWithInsertsAsync()
    {
      st.execSQL("CREATE TABLE SEScriptWithInsertsAsyncTest (id int, name varchar(50))");
      string queryTpl = @"INSERT INTO SEScriptWithInsertsAsyncTest (id, name) VALUES ({0}, 'a "" na;me'){1}";
      statementCount = 0;
      string scriptText = String.Empty;
      for (int i = 0; i < 10; i++)
      {
        scriptText += String.Format(queryTpl, i, ";");
      }
      MySqlScript script = new MySqlScript(scriptText);
      script.Connection = st.conn;
      script.StatementExecuted += new MySqlStatementExecutedEventHandler(delegate(object sender, MySqlScriptEventArgs e)
      {
        string stmt = String.Format(queryTpl, statementCount++, null);
        Assert.Equal(stmt, e.StatementText);
      });
      int count = await script.ExecuteAsync();
      Assert.Equal(10, count);

      MySqlCommand cmd = new MySqlCommand("SELECT COUNT(*) FROM SEScriptWithInsertsAsyncTest", st.conn);
      Assert.Equal(10, Convert.ToInt32(cmd.ExecuteScalar()));
    }
    #endregion
#endif
  }
}
<|MERGE_RESOLUTION|>--- conflicted
+++ resolved
@@ -1,318 +1,314 @@
-<<<<<<< HEAD
-﻿// Copyright © 2013, 2014 Oracle and/or its affiliates. All rights reserved.
-=======
-﻿// Copyright © 2013, 2015 Oracle and/or its affiliates. All rights reserved.
->>>>>>> a25b7227
-//
-// MySQL Connector/NET is licensed under the terms of the GPLv2
-// <http://www.gnu.org/licenses/old-licenses/gpl-2.0.html>, like most 
-// MySQL Connectors. There are special exceptions to the terms and 
-// conditions of the GPLv2 as it is applied to this software, see the 
-// FLOSS License Exception
-// <http://www.mysql.com/about/legal/licensing/foss-exception.html>.
-//
-// This program is free software; you can redistribute it and/or modify 
-// it under the terms of the GNU General Public License as published 
-// by the Free Software Foundation; version 2 of the License.
-//
-// This program is distributed in the hope that it will be useful, but 
-// WITHOUT ANY WARRANTY; without even the implied warranty of MERCHANTABILITY 
-// or FITNESS FOR A PARTICULAR PURPOSE. See the GNU General Public License 
-// for more details.
-//
-// You should have received a copy of the GNU General Public License along 
-// with this program; if not, write to the Free Software Foundation, Inc., 
-// 51 Franklin St, Fifth Floor, Boston, MA 02110-1301  USA
-
-
-using System;
-using System.Collections.Generic;
-using System.Text;
-#if NET_45_OR_GREATER
-using System.Threading.Tasks;
-#endif
-using Xunit;
-
-namespace MySql.Data.MySqlClient.Tests
-{
-  public class ScriptExecution : IUseFixture<SetUpClass>, IDisposable
-  {
-    private SetUpClass st;
-    
-    private int statementCount;
-    private string statementTemplate1 = @"CREATE PROCEDURE `spTest{0}`() NOT DETERMINISTIC
-          CONTAINS SQL SQL SECURITY DEFINER COMMENT '' 
-          BEGIN
-            SELECT 1,2,3;
-          END{1}";
-    
-    private string statementTemplate2 = @"INSERT INTO Test (id, name) VALUES ({0}, 'a "" na;me'){1}";
-
-    public void SetFixture(SetUpClass data)
-    {
-      st = data;
-      st.execSQL("CREATE TABLE Test (id INT NOT NULL, name VARCHAR(250), PRIMARY KEY(id))");      
-    }
-
-    public void Dispose()
-    {
-      st.execSQL("DROP TABLE IF EXISTS TEST");
-      for (int i = 0; i < 10; i++)
-      {
-        st.execSQL("DROP PROCEDURE IF EXISTS spTest" + i);
-      }
-    }
-
-    [Fact]
-    public void ExecuteScriptWithProcedures()
-    {
-      if (st.Version < new Version(5, 0)) return;
-
-      statementCount = 0;
-      string scriptText = String.Empty;
-      for (int i = 0; i < 10; i++)
-      {
-        scriptText += String.Format(statementTemplate1, i, "$$");
-      }
-      MySqlScript script = new MySqlScript(scriptText);
-      script.StatementExecuted += new MySqlStatementExecutedEventHandler(ExecuteScriptWithProcedures_QueryExecuted);
-      script.Connection = st.conn;
-      script.Delimiter = "$$";
-      int count = script.Execute();
-      Assert.Equal(10, count);
-
-      MySqlCommand cmd = new MySqlCommand(
-        String.Format(@"SELECT COUNT(*) FROM information_schema.routines WHERE
-        routine_schema = '{0}' AND routine_name LIKE 'spTest%'",
-        st.database0), st.conn);
-      Assert.Equal(10, Convert.ToInt32(cmd.ExecuteScalar()));
-    }
-
-    void ExecuteScriptWithProcedures_QueryExecuted(object sender, MySqlScriptEventArgs e)
-    {
-      string stmt = String.Format(statementTemplate1, statementCount++, null);
-      Assert.Equal(stmt, e.StatementText);
-    }
-
-    
-    [Fact]
-    public void ExecuteScriptWithInserts()
-    {
-      statementCount = 0;
-      string scriptText = String.Empty;
-      for (int i = 0; i < 10; i++)
-      {
-        scriptText += String.Format(statementTemplate2, i, ";");
-      }
-      MySqlScript script = new MySqlScript(scriptText);
-      script.Connection = st.conn;
-      script.StatementExecuted += new MySqlStatementExecutedEventHandler(ExecuteScriptWithInserts_StatementExecuted);
-      int count = script.Execute();
-      Assert.Equal(10, count);
-
-      MySqlCommand cmd = new MySqlCommand("SELECT COUNT(*) FROM Test", st.conn);
-      Assert.Equal(10, Convert.ToInt32(cmd.ExecuteScalar()));
-    }
-
-    void ExecuteScriptWithInserts_StatementExecuted(object sender, MySqlScriptEventArgs e)
-    {
-      string stmt = String.Format(statementTemplate2, statementCount++, null);
-      Assert.Equal(stmt, e.StatementText);
-    }
-
-    [Fact]
-    public void ExecuteScriptContinueOnError()
-    {
-      statementCount = 0;
-      string scriptText = String.Empty;
-      for (int i = 0; i < 5; i++)
-        scriptText += String.Format(statementTemplate2, i, ";");
-      scriptText += "bogus statement;";
-      for (int i = 5; i < 10; i++)
-        scriptText += String.Format(statementTemplate2, i, ";");
-      MySqlScript script = new MySqlScript(scriptText);
-      script.Connection = st.conn;
-      script.Error += new MySqlScriptErrorEventHandler(ExecuteScript_ContinueOnError);
-      int count = script.Execute();
-      Assert.Equal((int)10, count);
-      Assert.Equal((int)1, statementCount);
-
-      MySqlCommand cmd = new MySqlCommand("SELECT COUNT(*) FROM Test", st.conn);
-      Assert.Equal(10, Convert.ToInt32(cmd.ExecuteScalar()));
-    }
-
-    void ExecuteScript_ContinueOnError(object sender, MySqlScriptErrorEventArgs args)
-    {
-      args.Ignore = true;
-      statementCount++;
-    }
-
-    [Fact]
-    public void ExecuteScriptNotContinueOnError()
-    {
-      statementCount = 0;
-      string scriptText = String.Empty;
-      for (int i = 0; i < 5; i++)
-        scriptText += String.Format(statementTemplate2, i, ";");
-      scriptText += "bogus statement;";
-      for (int i = 5; i < 10; i++)
-        scriptText += String.Format(statementTemplate2, i, ";");
-      MySqlScript script = new MySqlScript(scriptText);
-      script.Connection = st.conn;
-      script.Error += new MySqlScriptErrorEventHandler(ExecuteScript_NotContinueOnError);
-      int count = script.Execute();
-      Assert.Equal(5, count);
-      Assert.Equal(1, statementCount);
-
-      MySqlCommand cmd = new MySqlCommand("SELECT COUNT(*) FROM Test", st.conn);
-      Assert.Equal(5, Convert.ToInt32(cmd.ExecuteScalar()));
-    }
-
-    void ExecuteScript_NotContinueOnError(object sender, MySqlScriptErrorEventArgs args)
-    {
-      args.Ignore = false;
-      statementCount++;
-    }
-
-    [Fact]
-    public void ExecuteScriptWithUserVariables()
-    {
-      string connStr = st.conn.ConnectionString.ToLowerInvariant();
-      connStr = connStr.Replace("allow user variables=true",
-        "allow user variables=false");
-      using (MySqlConnection c = new MySqlConnection(connStr))
-      {
-        c.Open();
-        string scriptText = "SET @myvar = 1";
-        MySqlScript script = new MySqlScript(scriptText);
-        script.Connection = c;
-        int count = script.Execute();
-        Assert.Equal(1, count);
-      }
-    }
-
-    /// <summary>
-    /// Bug #46429 use DELIMITER command in MySql.Data.MySqlClient.MySqlScript  
-    /// </summary>
-    [Fact]
-    public void ScriptWithDelimiterStatements()
-    {
-      if (st.Version < new Version(5, 0)) return;
-
-      StringBuilder sql = new StringBuilder();
-
-      sql.AppendFormat("{0}DELIMITER $${0}", Environment.NewLine);
-      sql.AppendFormat(statementTemplate1, 1, "$$");
-      sql.AppendFormat("{0}DELIMITER //{0}", Environment.NewLine);
-      sql.AppendFormat(statementTemplate1, 2, "//");
-
-      MySqlScript s = new MySqlScript();
-      s.Query = sql.ToString();
-      s.Delimiter = "XX";
-      s.Connection = st.conn;
-      int count = s.Execute();
-    }
-
-    /// <summary>
-    /// Bug #46429	use DELIMITER command in MySql.Data.MySqlClient.MySqlScript
-    /// </summary>
-    [Fact]
-    public void DelimiterInScriptV2()
-    {
-      StringBuilder sql = new StringBuilder();
-
-      sql.AppendLine("DELIMITER MySuperDelimiter");
-      sql.AppendLine("CREATE PROCEDURE TestProcedure1()");
-      sql.AppendLine("BEGIN");
-      sql.AppendLine("  SELECT * FROM mysql.proc;");
-      sql.AppendLine("END MySuperDelimiter");
-      sql.AppendLine("CREATE PROCEDURE TestProcedure2()");
-      sql.AppendLine("BEGIN");
-      sql.AppendLine("  SELECT * FROM mysql.proc;");
-      sql.AppendLine("END mysuperdelimiter");
-
-      sql.AppendLine("DELIMITER ;");
-
-      MySqlScript script = new MySqlScript(st.conn, sql.ToString());
-      script.Execute();
-    }
-
-
-    /// <summary>
-    /// Bug #50344	MySqlScript.Execute() throws InvalidOperationException
-    /// </summary>
-    [Fact]
-    public void EmptyLastLineWithScriptExecute()
-    {
-      StringBuilder sb = new StringBuilder();
-      sb.AppendLine("DROP FUNCTION IF EXISTS `BlaBla`;");
-      sb.AppendLine("DELIMITER ;;");
-      MySqlScript script = new MySqlScript(st.conn, sb.ToString());
-      // InvalidOperationException : The CommandText property has not been properly initialized.
-      script.Execute();
-    }
-
-    [Fact]
-    public void DelimiterCommandDoesNotThrow()
-    {
-      MySqlScript script = new MySqlScript(st.conn, "DELIMITER ;");
-      Assert.DoesNotThrow(delegate { script.Execute(); });
-    }
-
-#if NET_45_OR_GREATER
-    #region Async
-    [Fact]
-    public async Task ExecuteScriptWithProceduresAsync()
-    {
-      if (st.Version < new Version(5, 0)) return;
-      string spTpl = @"CREATE PROCEDURE `SEScriptWithProceduresAsyncSpTest{0}`() NOT DETERMINISTIC CONTAINS SQL SQL SECURITY DEFINER COMMENT ''  BEGIN SELECT 1,2,3; END{1}";
-      statementCount = 0;
-      string scriptText = String.Empty;
-      for (int i = 0; i < 10; i++)
-      {
-        scriptText += String.Format(spTpl, i, "$$");
-      }
-      MySqlScript script = new MySqlScript(scriptText);
-      script.StatementExecuted += new MySqlStatementExecutedEventHandler(delegate(object sender, MySqlScriptEventArgs e)
-      {
-        string stmt = String.Format(spTpl, statementCount++, null);
-        Assert.Equal(stmt, e.StatementText);
-      });
-      script.Connection = st.conn;
-      script.Delimiter = "$$";
-      int count = await script.ExecuteAsync();
-      Assert.Equal(10, count);
-
-      MySqlCommand cmd = new MySqlCommand(
-        String.Format(@"SELECT COUNT(*) FROM information_schema.routines WHERE routine_schema = '{0}' AND routine_name LIKE 'SEScriptWithProceduresAsyncSpTest%'", st.database0), st.conn);
-      Assert.Equal(10, Convert.ToInt32(cmd.ExecuteScalar()));
-    }
-
-    [Fact]
-    public async Task ExecuteScriptWithInsertsAsync()
-    {
-      st.execSQL("CREATE TABLE SEScriptWithInsertsAsyncTest (id int, name varchar(50))");
-      string queryTpl = @"INSERT INTO SEScriptWithInsertsAsyncTest (id, name) VALUES ({0}, 'a "" na;me'){1}";
-      statementCount = 0;
-      string scriptText = String.Empty;
-      for (int i = 0; i < 10; i++)
-      {
-        scriptText += String.Format(queryTpl, i, ";");
-      }
-      MySqlScript script = new MySqlScript(scriptText);
-      script.Connection = st.conn;
-      script.StatementExecuted += new MySqlStatementExecutedEventHandler(delegate(object sender, MySqlScriptEventArgs e)
-      {
-        string stmt = String.Format(queryTpl, statementCount++, null);
-        Assert.Equal(stmt, e.StatementText);
-      });
-      int count = await script.ExecuteAsync();
-      Assert.Equal(10, count);
-
-      MySqlCommand cmd = new MySqlCommand("SELECT COUNT(*) FROM SEScriptWithInsertsAsyncTest", st.conn);
-      Assert.Equal(10, Convert.ToInt32(cmd.ExecuteScalar()));
-    }
-    #endregion
-#endif
-  }
-}
+﻿// Copyright © 2013, 2015 Oracle and/or its affiliates. All rights reserved.
+//
+// MySQL Connector/NET is licensed under the terms of the GPLv2
+// <http://www.gnu.org/licenses/old-licenses/gpl-2.0.html>, like most 
+// MySQL Connectors. There are special exceptions to the terms and 
+// conditions of the GPLv2 as it is applied to this software, see the 
+// FLOSS License Exception
+// <http://www.mysql.com/about/legal/licensing/foss-exception.html>.
+//
+// This program is free software; you can redistribute it and/or modify 
+// it under the terms of the GNU General Public License as published 
+// by the Free Software Foundation; version 2 of the License.
+//
+// This program is distributed in the hope that it will be useful, but 
+// WITHOUT ANY WARRANTY; without even the implied warranty of MERCHANTABILITY 
+// or FITNESS FOR A PARTICULAR PURPOSE. See the GNU General Public License 
+// for more details.
+//
+// You should have received a copy of the GNU General Public License along 
+// with this program; if not, write to the Free Software Foundation, Inc., 
+// 51 Franklin St, Fifth Floor, Boston, MA 02110-1301  USA
+
+
+using System;
+using System.Collections.Generic;
+using System.Text;
+#if NET_45_OR_GREATER
+using System.Threading.Tasks;
+#endif
+using Xunit;
+
+namespace MySql.Data.MySqlClient.Tests
+{
+  public class ScriptExecution : IUseFixture<SetUpClass>, IDisposable
+  {
+    private SetUpClass st;
+    
+    private int statementCount;
+    private string statementTemplate1 = @"CREATE PROCEDURE `spTest{0}`() NOT DETERMINISTIC
+          CONTAINS SQL SQL SECURITY DEFINER COMMENT '' 
+          BEGIN
+            SELECT 1,2,3;
+          END{1}";
+    
+    private string statementTemplate2 = @"INSERT INTO Test (id, name) VALUES ({0}, 'a "" na;me'){1}";
+
+    public void SetFixture(SetUpClass data)
+    {
+      st = data;
+      st.execSQL("CREATE TABLE Test (id INT NOT NULL, name VARCHAR(250), PRIMARY KEY(id))");      
+    }
+
+    public void Dispose()
+    {
+      st.execSQL("DROP TABLE IF EXISTS TEST");
+      for (int i = 0; i < 10; i++)
+      {
+        st.execSQL("DROP PROCEDURE IF EXISTS spTest" + i);
+      }
+    }
+
+    [Fact]
+    public void ExecuteScriptWithProcedures()
+    {
+      if (st.Version < new Version(5, 0)) return;
+
+      statementCount = 0;
+      string scriptText = String.Empty;
+      for (int i = 0; i < 10; i++)
+      {
+        scriptText += String.Format(statementTemplate1, i, "$$");
+      }
+      MySqlScript script = new MySqlScript(scriptText);
+      script.StatementExecuted += new MySqlStatementExecutedEventHandler(ExecuteScriptWithProcedures_QueryExecuted);
+      script.Connection = st.conn;
+      script.Delimiter = "$$";
+      int count = script.Execute();
+      Assert.Equal(10, count);
+
+      MySqlCommand cmd = new MySqlCommand(
+        String.Format(@"SELECT COUNT(*) FROM information_schema.routines WHERE
+        routine_schema = '{0}' AND routine_name LIKE 'spTest%'",
+        st.database0), st.conn);
+      Assert.Equal(10, Convert.ToInt32(cmd.ExecuteScalar()));
+    }
+
+    void ExecuteScriptWithProcedures_QueryExecuted(object sender, MySqlScriptEventArgs e)
+    {
+      string stmt = String.Format(statementTemplate1, statementCount++, null);
+      Assert.Equal(stmt, e.StatementText);
+    }
+
+    
+    [Fact]
+    public void ExecuteScriptWithInserts()
+    {
+      statementCount = 0;
+      string scriptText = String.Empty;
+      for (int i = 0; i < 10; i++)
+      {
+        scriptText += String.Format(statementTemplate2, i, ";");
+      }
+      MySqlScript script = new MySqlScript(scriptText);
+      script.Connection = st.conn;
+      script.StatementExecuted += new MySqlStatementExecutedEventHandler(ExecuteScriptWithInserts_StatementExecuted);
+      int count = script.Execute();
+      Assert.Equal(10, count);
+
+      MySqlCommand cmd = new MySqlCommand("SELECT COUNT(*) FROM Test", st.conn);
+      Assert.Equal(10, Convert.ToInt32(cmd.ExecuteScalar()));
+    }
+
+    void ExecuteScriptWithInserts_StatementExecuted(object sender, MySqlScriptEventArgs e)
+    {
+      string stmt = String.Format(statementTemplate2, statementCount++, null);
+      Assert.Equal(stmt, e.StatementText);
+    }
+
+    [Fact]
+    public void ExecuteScriptContinueOnError()
+    {
+      statementCount = 0;
+      string scriptText = String.Empty;
+      for (int i = 0; i < 5; i++)
+        scriptText += String.Format(statementTemplate2, i, ";");
+      scriptText += "bogus statement;";
+      for (int i = 5; i < 10; i++)
+        scriptText += String.Format(statementTemplate2, i, ";");
+      MySqlScript script = new MySqlScript(scriptText);
+      script.Connection = st.conn;
+      script.Error += new MySqlScriptErrorEventHandler(ExecuteScript_ContinueOnError);
+      int count = script.Execute();
+      Assert.Equal((int)10, count);
+      Assert.Equal((int)1, statementCount);
+
+      MySqlCommand cmd = new MySqlCommand("SELECT COUNT(*) FROM Test", st.conn);
+      Assert.Equal(10, Convert.ToInt32(cmd.ExecuteScalar()));
+    }
+
+    void ExecuteScript_ContinueOnError(object sender, MySqlScriptErrorEventArgs args)
+    {
+      args.Ignore = true;
+      statementCount++;
+    }
+
+    [Fact]
+    public void ExecuteScriptNotContinueOnError()
+    {
+      statementCount = 0;
+      string scriptText = String.Empty;
+      for (int i = 0; i < 5; i++)
+        scriptText += String.Format(statementTemplate2, i, ";");
+      scriptText += "bogus statement;";
+      for (int i = 5; i < 10; i++)
+        scriptText += String.Format(statementTemplate2, i, ";");
+      MySqlScript script = new MySqlScript(scriptText);
+      script.Connection = st.conn;
+      script.Error += new MySqlScriptErrorEventHandler(ExecuteScript_NotContinueOnError);
+      int count = script.Execute();
+      Assert.Equal(5, count);
+      Assert.Equal(1, statementCount);
+
+      MySqlCommand cmd = new MySqlCommand("SELECT COUNT(*) FROM Test", st.conn);
+      Assert.Equal(5, Convert.ToInt32(cmd.ExecuteScalar()));
+    }
+
+    void ExecuteScript_NotContinueOnError(object sender, MySqlScriptErrorEventArgs args)
+    {
+      args.Ignore = false;
+      statementCount++;
+    }
+
+    [Fact]
+    public void ExecuteScriptWithUserVariables()
+    {
+      string connStr = st.conn.ConnectionString.ToLowerInvariant();
+      connStr = connStr.Replace("allow user variables=true",
+        "allow user variables=false");
+      using (MySqlConnection c = new MySqlConnection(connStr))
+      {
+        c.Open();
+        string scriptText = "SET @myvar = 1";
+        MySqlScript script = new MySqlScript(scriptText);
+        script.Connection = c;
+        int count = script.Execute();
+        Assert.Equal(1, count);
+      }
+    }
+
+    /// <summary>
+    /// Bug #46429 use DELIMITER command in MySql.Data.MySqlClient.MySqlScript  
+    /// </summary>
+    [Fact]
+    public void ScriptWithDelimiterStatements()
+    {
+      if (st.Version < new Version(5, 0)) return;
+
+      StringBuilder sql = new StringBuilder();
+
+      sql.AppendFormat("{0}DELIMITER $${0}", Environment.NewLine);
+      sql.AppendFormat(statementTemplate1, 1, "$$");
+      sql.AppendFormat("{0}DELIMITER //{0}", Environment.NewLine);
+      sql.AppendFormat(statementTemplate1, 2, "//");
+
+      MySqlScript s = new MySqlScript();
+      s.Query = sql.ToString();
+      s.Delimiter = "XX";
+      s.Connection = st.conn;
+      int count = s.Execute();
+    }
+
+    /// <summary>
+    /// Bug #46429	use DELIMITER command in MySql.Data.MySqlClient.MySqlScript
+    /// </summary>
+    [Fact]
+    public void DelimiterInScriptV2()
+    {
+      StringBuilder sql = new StringBuilder();
+
+      sql.AppendLine("DELIMITER MySuperDelimiter");
+      sql.AppendLine("CREATE PROCEDURE TestProcedure1()");
+      sql.AppendLine("BEGIN");
+      sql.AppendLine("  SELECT * FROM mysql.proc;");
+      sql.AppendLine("END MySuperDelimiter");
+      sql.AppendLine("CREATE PROCEDURE TestProcedure2()");
+      sql.AppendLine("BEGIN");
+      sql.AppendLine("  SELECT * FROM mysql.proc;");
+      sql.AppendLine("END mysuperdelimiter");
+
+      sql.AppendLine("DELIMITER ;");
+
+      MySqlScript script = new MySqlScript(st.conn, sql.ToString());
+      script.Execute();
+    }
+
+
+    /// <summary>
+    /// Bug #50344	MySqlScript.Execute() throws InvalidOperationException
+    /// </summary>
+    [Fact]
+    public void EmptyLastLineWithScriptExecute()
+    {
+      StringBuilder sb = new StringBuilder();
+      sb.AppendLine("DROP FUNCTION IF EXISTS `BlaBla`;");
+      sb.AppendLine("DELIMITER ;;");
+      MySqlScript script = new MySqlScript(st.conn, sb.ToString());
+      // InvalidOperationException : The CommandText property has not been properly initialized.
+      script.Execute();
+    }
+
+    [Fact]
+    public void DelimiterCommandDoesNotThrow()
+    {
+      MySqlScript script = new MySqlScript(st.conn, "DELIMITER ;");
+      Assert.DoesNotThrow(delegate { script.Execute(); });
+    }
+
+#if NET_45_OR_GREATER
+    #region Async
+    [Fact]
+    public async Task ExecuteScriptWithProceduresAsync()
+    {
+      if (st.Version < new Version(5, 0)) return;
+      string spTpl = @"CREATE PROCEDURE `SEScriptWithProceduresAsyncSpTest{0}`() NOT DETERMINISTIC CONTAINS SQL SQL SECURITY DEFINER COMMENT ''  BEGIN SELECT 1,2,3; END{1}";
+      statementCount = 0;
+      string scriptText = String.Empty;
+      for (int i = 0; i < 10; i++)
+      {
+        scriptText += String.Format(spTpl, i, "$$");
+      }
+      MySqlScript script = new MySqlScript(scriptText);
+      script.StatementExecuted += new MySqlStatementExecutedEventHandler(delegate(object sender, MySqlScriptEventArgs e)
+      {
+        string stmt = String.Format(spTpl, statementCount++, null);
+        Assert.Equal(stmt, e.StatementText);
+      });
+      script.Connection = st.conn;
+      script.Delimiter = "$$";
+      int count = await script.ExecuteAsync();
+      Assert.Equal(10, count);
+
+      MySqlCommand cmd = new MySqlCommand(
+        String.Format(@"SELECT COUNT(*) FROM information_schema.routines WHERE routine_schema = '{0}' AND routine_name LIKE 'SEScriptWithProceduresAsyncSpTest%'", st.database0), st.conn);
+      Assert.Equal(10, Convert.ToInt32(cmd.ExecuteScalar()));
+    }
+
+    [Fact]
+    public async Task ExecuteScriptWithInsertsAsync()
+    {
+      st.execSQL("CREATE TABLE SEScriptWithInsertsAsyncTest (id int, name varchar(50))");
+      string queryTpl = @"INSERT INTO SEScriptWithInsertsAsyncTest (id, name) VALUES ({0}, 'a "" na;me'){1}";
+      statementCount = 0;
+      string scriptText = String.Empty;
+      for (int i = 0; i < 10; i++)
+      {
+        scriptText += String.Format(queryTpl, i, ";");
+      }
+      MySqlScript script = new MySqlScript(scriptText);
+      script.Connection = st.conn;
+      script.StatementExecuted += new MySqlStatementExecutedEventHandler(delegate(object sender, MySqlScriptEventArgs e)
+      {
+        string stmt = String.Format(queryTpl, statementCount++, null);
+        Assert.Equal(stmt, e.StatementText);
+      });
+      int count = await script.ExecuteAsync();
+      Assert.Equal(10, count);
+
+      MySqlCommand cmd = new MySqlCommand("SELECT COUNT(*) FROM SEScriptWithInsertsAsyncTest", st.conn);
+      Assert.Equal(10, Convert.ToInt32(cmd.ExecuteScalar()));
+    }
+    #endregion
+#endif
+  }
+}