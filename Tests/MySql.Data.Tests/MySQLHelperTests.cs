--- conflicted
+++ resolved
@@ -1,232 +1,181 @@
-<<<<<<< HEAD
-﻿// Copyright © 2013, 2014 Oracle and/or its affiliates. All rights reserved.
-=======
-﻿// Copyright © 2013, 2015 Oracle and/or its affiliates. All rights reserved.
->>>>>>> a25b7227
-//
-// MySQL Connector/NET is licensed under the terms of the GPLv2
-// <http://www.gnu.org/licenses/old-licenses/gpl-2.0.html>, like most 
-// MySQL Connectors. There are special exceptions to the terms and 
-// conditions of the GPLv2 as it is applied to this software, see the 
-// FLOSS License Exception
-// <http://www.mysql.com/about/legal/licensing/foss-exception.html>.
-//
-// This program is free software; you can redistribute it and/or modify 
-// it under the terms of the GNU General Public License as published 
-// by the Free Software Foundation; version 2 of the License.
-//
-// This program is distributed in the hope that it will be useful, but 
-// WITHOUT ANY WARRANTY; without even the implied warranty of MERCHANTABILITY 
-// or FITNESS FOR A PARTICULAR PURPOSE. See the GNU General Public License 
-// for more details.
-//
-// You should have received a copy of the GNU General Public License along 
-// with this program; if not, write to the Free Software Foundation, Inc., 
-// 51 Franklin St, Fifth Floor, Boston, MA 02110-1301  USA
-
-
-using System;
-using System.Collections.Generic;
-using System.Text;
-using Xunit;
-using System.Data;
-#if NET_45_OR_GREATER
-using System.Threading.Tasks;
-#endif
-
-namespace MySql.Data.MySqlClient.Tests
-{
-  public class MySQLHelperTests : IUseFixture<SetUpClass>, IDisposable
-  {
-    private SetUpClass st;
-
-    public void SetFixture(SetUpClass data)
-    {
-      st = data;      
-    }
-
-    public void Dispose()
-    {
-      st.execSQL("DROP TABLE IF EXISTS TEST");
-    }
-
-    /// <summary>
-    /// Bug #62585	MySql Connector/NET 6.4.3+ Doesn't escape quotation mark (U+0022)
-    /// </summary>
-    [Fact]
-    public void EscapeStringMethodCanEscapeQuotationMark()
-    {
-      st.execSQL("CREATE TABLE Test (id int NOT NULL, name VARCHAR(100))");
-
-      MySqlCommand cmd = new MySqlCommand("INSERT INTO test VALUES (1,\"firstname\")", st.conn);
-      cmd.ExecuteNonQuery();
-
-      cmd = new MySqlCommand("UPDATE test SET name = \"" + MySqlHelper.EscapeString("test\"name\"") + "\";", st.conn);
-      cmd.ExecuteNonQuery();
-
-      cmd.CommandText = "SELECT name FROM Test WHERE id=1";
-      string name = (string)cmd.ExecuteScalar();
-
-      Assert.True("test\"name\"" == name, "Update result with quotation mark");
-    }
-
-#if NET_45_OR_GREATER
-    #region Async
-    [Fact]
-    public async Task ExecuteNonQueryAsync()
-    {
-      if (st.Version < new Version(5, 0)) return;
-
-      st.execSQL("CREATE TABLE MSHNonQueryAsyncTest (id int)");
-      st.execSQL("CREATE PROCEDURE MSHNonQueryAsyncSpTest() BEGIN SET @x=0; REPEAT INSERT INTO MSHNonQueryAsyncTest VALUES(@x); SET @x=@x+1; UNTIL @x = 100 END REPEAT; END");
-
-<<<<<<< HEAD
-      int result = await MySqlHelper.ExecuteNonQueryAsync(st.conn, "call MSHNonQueryAsyncSpTest", null);
-      Assert.NotEqual(-1, result);
-
-      MySqlCommand cmd = new MySqlCommand("SELECT COUNT(*) FROM MSHNonQueryAsyncTest;", st.conn);
-      cmd.CommandType = System.Data.CommandType.Text;
-      object cnt = cmd.ExecuteScalar();
-      Assert.Equal(100, Convert.ToInt32(cnt));
-=======
-      try
-      {
-        System.Threading.Tasks.Task<int> result = MySqlHelper.ExecuteNonQueryAsync(st.conn, "call spTest", null);
-        Assert.NotEqual(-1, result.Result);
-
-        MySqlCommand cmd = new MySqlCommand("SELECT COUNT(*) FROM test;", st.conn);
-        cmd.CommandType = System.Data.CommandType.Text;
-        object cnt = cmd.ExecuteScalar();
-        Assert.Equal(100, Convert.ToInt32(cnt));
-      }
-      finally
-      {
-        st.execSQL("DROP PROCEDURE spTest");
-      }
->>>>>>> a25b7227
-    }
-
-    [Fact]
-    public async Task ExecuteDataSetAsync()
-    {
-<<<<<<< HEAD
-      st.execSQL("CREATE TABLE MSHDataSetAsyncTable1 (`key` INT, PRIMARY KEY(`key`))");
-      st.execSQL("CREATE TABLE MSHDataSetAsyncTable2 (`key` INT, PRIMARY KEY(`key`))");
-      st.execSQL("INSERT INTO MSHDataSetAsyncTable1 VALUES (1)");
-      st.execSQL("INSERT INTO MSHDataSetAsyncTable2 VALUES (1)");
-
-      string sql = "SELECT MSHDataSetAsyncTable1.key FROM MSHDataSetAsyncTable1 WHERE MSHDataSetAsyncTable1.key=1; " +
-                   "SELECT MSHDataSetAsyncTable2.key FROM MSHDataSetAsyncTable2 WHERE MSHDataSetAsyncTable2.key=1";
-      DataSet ds = await MySqlHelper.ExecuteDatasetAsync(st.conn, sql, null);
-      Assert.Equal(2, ds.Tables.Count);
-      Assert.Equal(1, ds.Tables[0].Rows.Count);
-      Assert.Equal(1, ds.Tables[1].Rows.Count);
-      Assert.Equal(1, ds.Tables[0].Rows[0]["key"]);
-      Assert.Equal(1, ds.Tables[1].Rows[0]["key"]);
-=======
-      st.execSQL("CREATE TABLE table1 (`key` INT, PRIMARY KEY(`key`))");
-      st.execSQL("CREATE TABLE table2 (`key` INT, PRIMARY KEY(`key`))");
-      st.execSQL("INSERT INTO table1 VALUES (1)");
-      st.execSQL("INSERT INTO table2 VALUES (1)");
-
-      try
-      {
-        string sql = "SELECT table1.key FROM table1 WHERE table1.key=1; " +
-                     "SELECT table2.key FROM table2 WHERE table2.key=1";
-        DataSet ds = MySqlHelper.ExecuteDatasetAsync(st.conn, sql, null).Result;
-        Assert.Equal(2, ds.Tables.Count);
-        Assert.Equal(1, ds.Tables[0].Rows.Count);
-        Assert.Equal(1, ds.Tables[1].Rows.Count);
-        Assert.Equal(1, ds.Tables[0].Rows[0]["key"]);
-        Assert.Equal(1, ds.Tables[1].Rows[0]["key"]);
-      }
-      finally
-      {
-        st.execSQL("DROP TABLE table1;DROP TABLE table2;");
-      }
->>>>>>> a25b7227
-    }
-
-    [Fact]
-    public async Task ExecuteReaderAsync()
-    {
-      if (st.Version < new Version(5, 0)) return;
-
-      if (st.conn.State != ConnectionState.Open)
-        st.conn.Open();
-
-      st.execSQL("CREATE TABLE MSHReaderAsyncTest (id int)");
-      st.execSQL("CREATE PROCEDURE MSHReaderAsyncSpTest() BEGIN INSERT INTO MSHReaderAsyncTest VALUES(1); SELECT SLEEP(2); SELECT 'done'; END");
-
-<<<<<<< HEAD
-      using (MySqlDataReader reader = await MySqlHelper.ExecuteReaderAsync(st.conn, "call MSHReaderAsyncSpTest"))
-      {
-        Assert.NotNull(reader);
-        Assert.True(reader.Read(), "can read");
-        Assert.True(reader.NextResult());
-        Assert.True(reader.Read());
-        Assert.Equal("done", reader.GetString(0));
-        reader.Close();
-
-        MySqlCommand cmd = new MySqlCommand("SELECT COUNT(*) FROM MSHReaderAsyncTest", st.conn);
-        cmd.CommandType = CommandType.Text;
-        object cnt = cmd.ExecuteScalar();
-        Assert.Equal(1, Convert.ToInt32(cnt));
-=======
-      try
-      {
-        using (MySqlDataReader reader = MySqlHelper.ExecuteReaderAsync(st.conn, "call sptest").Result)
-        {
-          Assert.NotNull(reader);
-          Assert.True(reader.Read(), "can read");
-          Assert.True(reader.NextResult());
-          Assert.True(reader.Read());
-          Assert.Equal("done", reader.GetString(0));
-          reader.Close();
-
-          MySqlCommand cmd = new MySqlCommand("SELECT COUNT(*) FROM test", st.conn);
-          cmd.CommandType = CommandType.Text;
-          object cnt = cmd.ExecuteScalar();
-          Assert.Equal(1, Convert.ToInt32(cnt));
-        }
-      }
-      finally
-      {
-        st.execSQL("DROP PROCEDURE spTest");
->>>>>>> a25b7227
-      }
-    }
-
-    [Fact]
-    public async Task ExecuteScalarAsync()
-    {
-      if (st.Version < new Version(5, 0)) return;
-
-      if (st.conn.connectionState != ConnectionState.Open)
-        st.conn.Open();
-
-<<<<<<< HEAD
-      st.execSQL("CREATE TABLE MSHScalarAsyncTable1 (`key` INT, PRIMARY KEY(`key`))");
-      st.execSQL("INSERT INTO MSHScalarAsyncTable1 VALUES (1)");
-
-      object result = await MySqlHelper.ExecuteScalarAsync(st.conn, "SELECT MSHScalarAsyncTable1.key FROM MSHScalarAsyncTable1 WHERE MSHScalarAsyncTable1.key=1;");
-      Assert.Equal(1, int.Parse(result.ToString()));
-=======
-      try
-      {
-        st.execSQL("CREATE TABLE table1 (`key` INT, PRIMARY KEY(`key`))");
-        st.execSQL("INSERT INTO table1 VALUES (1)");
-
-        object result = MySqlHelper.ExecuteScalarAsync(st.conn, "SELECT table1.key FROM table1 WHERE table1.key=1;").Result;
-        Assert.Equal(1, int.Parse(result.ToString()));
-      }
-      finally
-      {
-        st.execSQL("DROP TABLE table1");
-      }
->>>>>>> a25b7227
-    }
-    #endregion
-#endif
-  }
-}
+﻿// Copyright © 2013, 2015 Oracle and/or its affiliates. All rights reserved.
+//
+// MySQL Connector/NET is licensed under the terms of the GPLv2
+// <http://www.gnu.org/licenses/old-licenses/gpl-2.0.html>, like most 
+// MySQL Connectors. There are special exceptions to the terms and 
+// conditions of the GPLv2 as it is applied to this software, see the 
+// FLOSS License Exception
+// <http://www.mysql.com/about/legal/licensing/foss-exception.html>.
+//
+// This program is free software; you can redistribute it and/or modify 
+// it under the terms of the GNU General Public License as published 
+// by the Free Software Foundation; version 2 of the License.
+//
+// This program is distributed in the hope that it will be useful, but 
+// WITHOUT ANY WARRANTY; without even the implied warranty of MERCHANTABILITY 
+// or FITNESS FOR A PARTICULAR PURPOSE. See the GNU General Public License 
+// for more details.
+//
+// You should have received a copy of the GNU General Public License along 
+// with this program; if not, write to the Free Software Foundation, Inc., 
+// 51 Franklin St, Fifth Floor, Boston, MA 02110-1301  USA
+
+
+using System;
+using System.Collections.Generic;
+using System.Text;
+using Xunit;
+using System.Data;
+#if NET_45_OR_GREATER
+using System.Threading.Tasks;
+#endif
+
+namespace MySql.Data.MySqlClient.Tests
+{
+  public class MySQLHelperTests : IUseFixture<SetUpClass>, IDisposable
+  {
+    private SetUpClass st;
+
+    public void SetFixture(SetUpClass data)
+    {
+      st = data;      
+    }
+
+    public void Dispose()
+    {
+      st.execSQL("DROP TABLE IF EXISTS TEST");
+    }
+
+    /// <summary>
+    /// Bug #62585	MySql Connector/NET 6.4.3+ Doesn't escape quotation mark (U+0022)
+    /// </summary>
+    [Fact]
+    public void EscapeStringMethodCanEscapeQuotationMark()
+    {
+      st.execSQL("CREATE TABLE Test (id int NOT NULL, name VARCHAR(100))");
+
+      MySqlCommand cmd = new MySqlCommand("INSERT INTO test VALUES (1,\"firstname\")", st.conn);
+      cmd.ExecuteNonQuery();
+
+      cmd = new MySqlCommand("UPDATE test SET name = \"" + MySqlHelper.EscapeString("test\"name\"") + "\";", st.conn);
+      cmd.ExecuteNonQuery();
+
+      cmd.CommandText = "SELECT name FROM Test WHERE id=1";
+      string name = (string)cmd.ExecuteScalar();
+
+      Assert.True("test\"name\"" == name, "Update result with quotation mark");
+    }
+
+#if NET_45_OR_GREATER
+    #region Async
+    [Fact]
+    public async Task ExecuteNonQueryAsync()
+    {
+      if (st.Version < new Version(5, 0)) return;
+
+      st.execSQL("CREATE TABLE MSHNonQueryAsyncTest (id int)");
+      st.execSQL("CREATE PROCEDURE MSHNonQueryAsyncSpTest() BEGIN SET @x=0; REPEAT INSERT INTO MSHNonQueryAsyncTest VALUES(@x); SET @x=@x+1; UNTIL @x = 100 END REPEAT; END");
+
+      try
+      {
+        int result = await MySqlHelper.ExecuteNonQueryAsync(st.conn, "call MSHNonQueryAsyncSpTest", null);
+        Assert.NotEqual(-1, result);
+
+        MySqlCommand cmd = new MySqlCommand("SELECT COUNT(*) FROM MSHNonQueryAsyncTest;", st.conn);
+        cmd.CommandType = System.Data.CommandType.Text;
+        object cnt = cmd.ExecuteScalar();
+        Assert.Equal(100, Convert.ToInt32(cnt));
+      }
+      finally
+      {
+        st.execSQL("DROP PROCEDURE MSHNonQueryAsyncSpTest");
+        st.execSQL("DROP TABLE MSHNonQueryAsyncTest");
+      }
+    }
+
+    [Fact]
+    public async Task ExecuteDataSetAsync()
+    {
+      st.execSQL("CREATE TABLE MSHDataSetAsyncTable1 (`key` INT, PRIMARY KEY(`key`))");
+      st.execSQL("CREATE TABLE MSHDataSetAsyncTable2 (`key` INT, PRIMARY KEY(`key`))");
+      st.execSQL("INSERT INTO MSHDataSetAsyncTable1 VALUES (1)");
+      st.execSQL("INSERT INTO MSHDataSetAsyncTable2 VALUES (1)");
+
+      try
+      {
+        string sql = "SELECT MSHDataSetAsyncTable1.key FROM MSHDataSetAsyncTable1 WHERE MSHDataSetAsyncTable1.key=1; " +
+                     "SELECT MSHDataSetAsyncTable2.key FROM MSHDataSetAsyncTable2 WHERE MSHDataSetAsyncTable2.key=1";
+        DataSet ds = await MySqlHelper.ExecuteDatasetAsync(st.conn, sql, null);
+        Assert.Equal(2, ds.Tables.Count);
+        Assert.Equal(1, ds.Tables[0].Rows.Count);
+        Assert.Equal(1, ds.Tables[1].Rows.Count);
+        Assert.Equal(1, ds.Tables[0].Rows[0]["key"]);
+        Assert.Equal(1, ds.Tables[1].Rows[0]["key"]);
+      }
+      finally
+      {
+        st.execSQL("DROP TABLE MSHDataSetAsyncTable1");
+        st.execSQL("DROP TABLE MSHDataSetAsyncTable2");
+      }
+    }
+
+    [Fact]
+    public async Task ExecuteReaderAsync()
+    {
+      if (st.Version < new Version(5, 0)) return;
+
+      if (st.conn.State != ConnectionState.Open)
+        st.conn.Open();
+
+      st.execSQL("CREATE TABLE MSHReaderAsyncTest (id int)");
+      st.execSQL("CREATE PROCEDURE MSHReaderAsyncSpTest() BEGIN INSERT INTO MSHReaderAsyncTest VALUES(1); SELECT SLEEP(2); SELECT 'done'; END");
+
+      try
+      {
+        using (MySqlDataReader reader = await MySqlHelper.ExecuteReaderAsync(st.conn, "call MSHReaderAsyncSpTest"))
+        {
+          Assert.NotNull(reader);
+          Assert.True(reader.Read(), "can read");
+          Assert.True(reader.NextResult());
+          Assert.True(reader.Read());
+          Assert.Equal("done", reader.GetString(0));
+          reader.Close();
+
+          MySqlCommand cmd = new MySqlCommand("SELECT COUNT(*) FROM MSHReaderAsyncTest", st.conn);
+          cmd.CommandType = CommandType.Text;
+          object cnt = cmd.ExecuteScalar();
+          Assert.Equal(1, Convert.ToInt32(cnt));
+        }
+      }
+      finally
+      {
+        st.execSQL("DROP PROCEDURE MSHReaderAsyncSpTest");
+        st.execSQL("DROP TABLE MSHReaderAsyncTest");
+      }
+    }
+
+    [Fact]
+    public async Task ExecuteScalarAsync()
+    {
+      if (st.Version < new Version(5, 0)) return;
+
+      if (st.conn.connectionState != ConnectionState.Open)
+        st.conn.Open();
+
+      st.execSQL("CREATE TABLE MSHScalarAsyncTable1 (`key` INT, PRIMARY KEY(`key`))");
+      st.execSQL("INSERT INTO MSHScalarAsyncTable1 VALUES (1)");
+
+      try
+      {
+        object result = await MySqlHelper.ExecuteScalarAsync(st.conn, "SELECT MSHScalarAsyncTable1.key FROM MSHScalarAsyncTable1 WHERE MSHScalarAsyncTable1.key=1;");
+        Assert.Equal(1, int.Parse(result.ToString()));
+      }
+      finally
+      {
+        st.execSQL("DROP TABLE MSHScalarAsyncTable1");
+      }
+    }
+    #endregion
+#endif
+  }
+}