--- conflicted
+++ resolved
@@ -81,18 +81,18 @@
   <Choose>
     <When Condition="$(Framework) &gt;= 4.5">
       <ItemGroup>
-        <Reference Include="EntityFramework, Version=6.0.0.0, Culture=neutral, PublicKeyToken=b77a5c561934e089, processorArchitecture=MSIL">
-          <HintPath>..\..\packages\EntityFramework.6.1.3\lib\net45\EntityFramework.dll</HintPath>
-          <Private>True</Private>
-        </Reference>
+		<Reference Include="EntityFramework, Version=6.0.0.0, Culture=neutral, PublicKeyToken=b77a5c561934e089, processorArchitecture=MSIL">
+		  <HintPath>..\..\packages\EntityFramework.6.1.3\lib\net45\EntityFramework.dll</HintPath>
+		  <Private>True</Private>
+		</Reference>
       </ItemGroup>
-    </When>
+	</When>
     <Otherwise>
       <ItemGroup>
-        <Reference Include="EntityFramework, Version=6.0.0.0, Culture=neutral, PublicKeyToken=b77a5c561934e089, processorArchitecture=MSIL">
-          <HintPath>..\..\packages\EntityFramework.6.1.3\lib\net40\EntityFramework.dll</HintPath>
-          <Private>True</Private>
-        </Reference>
+		<Reference Include="EntityFramework, Version=6.0.0.0, Culture=neutral, PublicKeyToken=b77a5c561934e089, processorArchitecture=MSIL">
+		  <HintPath>..\..\packages\EntityFramework.6.1.3\lib\net40\EntityFramework.dll</HintPath>
+		  <Private>True</Private>
+		</Reference>
       </ItemGroup>
     </Otherwise>
   </Choose>
@@ -317,11 +317,7 @@
     </Reference>
   </ItemGroup>
   <ItemGroup>
-<<<<<<< HEAD
-    <Service Include="{82A7F48D-3B50-4B1E-B82E-3ADA8210C358}" />
-=======
     <Service Include="{508349B6-6B84-4DF5-91F0-309BEEBAD82D}" />
->>>>>>> 698bcbde
   </ItemGroup>
   <Import Project="$(MSBuildBinPath)\Microsoft.CSharp.targets" />
   <!-- To modify your build process, add your task inside one of the targets below and uncomment it. 
