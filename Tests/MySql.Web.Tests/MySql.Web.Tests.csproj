﻿<?xml version="1.0" encoding="utf-8"?>
<Project ToolsVersion="4.0" DefaultTargets="Build" xmlns="http://schemas.microsoft.com/developer/msbuild/2003">
  <PropertyGroup>
    <Configuration Condition=" '$(Configuration)' == '' ">Debug</Configuration>
    <Platform Condition=" '$(Platform)' == '' ">AnyCPU</Platform>
    <SolutionDir Condition="$(SolutionDir) == '' Or $(SolutionDir) == '*Undefined*'">..\..\</SolutionDir>
    <RestorePackages>true</RestorePackages>
  </PropertyGroup>
<<<<<<< HEAD
  <Choose>
    <When Condition=" '$(VisualStudioVersion)' == '14.0'">
      <PropertyGroup>
        <ProductVersion>9.0.30729</ProductVersion>
        <SchemaVersion>2.0</SchemaVersion>
        <Framework>4.6</Framework>
        <TargetFrameworkVersion>v4.6</TargetFrameworkVersion>
        <DefineConstants>NET_40_OR_GREATER;NET_45_OR_GREATER;NET_451_OR_GREATER;NET_46_OR_GREATER;</DefineConstants>
        <!--
        <DefineConstants>NET_40_OR_GREATER</DefineConstants>
		<DefineConstants>NET_45_OR_GREATER</DefineConstants> -->
      </PropertyGroup>
    </When>
    <When Condition=" '$(VisualStudioVersion)' == '12.0'">
      <PropertyGroup>
        <ProductVersion>9.0.30729</ProductVersion>
        <SchemaVersion>2.0</SchemaVersion>
        <Framework>4.5.1</Framework>
        <TargetFrameworkVersion>v4.5.1</TargetFrameworkVersion>
        <DefineConstants>NET_40_OR_GREATER;NET_45_OR_GREATER;NET_451_OR_GREATER;</DefineConstants>
        <!--
        <DefineConstants>NET_40_OR_GREATER</DefineConstants>
		<DefineConstants>NET_45_OR_GREATER</DefineConstants> -->
      </PropertyGroup>
    </When>
    <When Condition=" '$(VisualStudioVersion)' == '11.0'">
      <PropertyGroup>
        <ProductVersion>9.0.30729</ProductVersion>
        <SchemaVersion>2.0</SchemaVersion>
        <Framework>4.5</Framework>
        <TargetFrameworkVersion>v4.5</TargetFrameworkVersion>
        <DefineConstants>NET_40_OR_GREATER;NET_45_OR_GREATER</DefineConstants>
      </PropertyGroup>
    </When>
    <When Condition=" '$(VisualStudioVersion)' == '10.0'">
      <PropertyGroup>
        <ProductVersion>9.0.30729</ProductVersion>
        <SchemaVersion>2.0</SchemaVersion>
        <Framework>4.0</Framework>
        <TargetFrameworkVersion>v4.0</TargetFrameworkVersion>
        <DefineConstants>NET_40_OR_GREATER</DefineConstants>
      </PropertyGroup>
    </When>
    <Otherwise>
      <!-- When Condition=" '$(VisualStudioVersion)' == ''" > -->
      <PropertyGroup>
        <ProductVersion>9.0.30729</ProductVersion>
        <SchemaVersion>2.0</SchemaVersion>
        <Framework>3.5</Framework>
        <TargetFrameworkVersion>v3.5</TargetFrameworkVersion>
      </PropertyGroup>
    </Otherwise>
  </Choose>
=======
>>>>>>> 9e8748dc
  <PropertyGroup>
    <ProductVersion>9.0.30729</ProductVersion>
    <ProjectGuid>{83462D15-E576-4079-BBC9-9EE1CF0B24DD}</ProjectGuid>
    <OutputType>Library</OutputType>
    <AppDesignerFolder>Properties</AppDesignerFolder>
    <RootNamespace>MySql.Web.Tests</RootNamespace>
    <AssemblyName>MySql.Web.Tests</AssemblyName>
    <IsWebBootstrapper>false</IsWebBootstrapper>
    <TargetFrameworkProfile />
    <PublishUrl>publish\</PublishUrl>
    <Install>true</Install>
    <InstallFrom>Disk</InstallFrom>
    <UpdateEnabled>false</UpdateEnabled>
    <UpdateMode>Foreground</UpdateMode>
    <UpdateInterval>7</UpdateInterval>
    <UpdateIntervalUnits>Days</UpdateIntervalUnits>
    <UpdatePeriodically>false</UpdatePeriodically>
    <UpdateRequired>false</UpdateRequired>
    <MapFileExtensions>true</MapFileExtensions>
    <ApplicationRevision>0</ApplicationRevision>
    <ApplicationVersion>1.0.0.%2a</ApplicationVersion>
    <UseApplicationTrust>false</UseApplicationTrust>
    <BootstrapperEnabled>true</BootstrapperEnabled>
  </PropertyGroup>
  <Choose>
    <When Condition="$(VisualStudioVersion) &gt;= 11.0">
      <PropertyGroup>
        <ProductVersion>9.0.30729</ProductVersion>
        <SchemaVersion>2.0</SchemaVersion>
        <Framework>4.5</Framework>
        <TargetFrameworkVersion>v4.5</TargetFrameworkVersion>
        <DefineConstants>NET_40_OR_GREATER;NET_45_OR_GREATER;</DefineConstants>
      </PropertyGroup>
    </When>
    <Otherwise>
      <PropertyGroup>
        <ProductVersion>9.0.30729</ProductVersion>
        <SchemaVersion>2.0</SchemaVersion>
        <Framework>4.0</Framework>
        <TargetFrameworkVersion>v4.0</TargetFrameworkVersion>
        <DefineConstants>NET_40_OR_GREATER</DefineConstants>
      </PropertyGroup>
    </Otherwise>
  </Choose>
  <PropertyGroup Condition=" '$(Configuration)|$(Platform)' == 'Debug|AnyCPU' ">
    <DebugSymbols>true</DebugSymbols>
    <DebugType>full</DebugType>
    <Optimize>false</Optimize>
    <OutputPath>bin\$(TargetFrameworkVersion)\Debug\</OutputPath>
    <BaseIntermediateOutputPath>obj\$(TargetFrameworkVersion)\Debug\</BaseIntermediateOutputPath>
    <DefineConstants>$(DefineConstants);DEBUG;TRACE</DefineConstants>
    <ErrorReport>prompt</ErrorReport>
    <WarningLevel>4</WarningLevel>
    <CodeAnalysisRuleSet>AllRules.ruleset</CodeAnalysisRuleSet>
  </PropertyGroup>
  <PropertyGroup Condition=" '$(Configuration)|$(Platform)' == 'Release|AnyCPU' ">
    <DebugType>pdbonly</DebugType>
    <Optimize>true</Optimize>
    <OutputPath>bin\$(TargetFrameworkVersion)\Release\</OutputPath>
    <BaseIntermediateOutputPath>obj\$(TargetFrameworkVersion)\Release\</BaseIntermediateOutputPath>
    <DefineConstants>$(DefineConstants);TRACE</DefineConstants>
    <ErrorReport>prompt</ErrorReport>
    <WarningLevel>4</WarningLevel>
    <CodeAnalysisRuleSet>AllRules.ruleset</CodeAnalysisRuleSet>
  </PropertyGroup>
  <ItemGroup>
    <Reference Include="System" />
    <Reference Include="System.Configuration" />
    <Reference Include="System.Web" />
    <Reference Include="System.Web.ApplicationServices" />
    <Reference Include="System.Xml.Linq" />
    <Reference Include="System.Data.DataSetExtensions" />
    <Reference Include="System.Data" />
    <Reference Include="System.Xml" />
<<<<<<< HEAD
    <Reference Include="WebMatrix.WebData, Version=2.0.0.0, Culture=neutral, PublicKeyToken=31bf3856ad364e35, processorArchitecture=MSIL" />
=======
    <Reference Include="System.Web.ApplicationServices" />
>>>>>>> 9e8748dc
    <Reference Include="xunit, Version=1.9.2.1705, Culture=neutral, PublicKeyToken=8d05b1bb7a6fdb6c, processorArchitecture=MSIL">
      <HintPath>..\..\packages\xunit.1.9.2\lib\net20\xunit.dll</HintPath>
      <Private>True</Private>
    </Reference>
  </ItemGroup>
  <ItemGroup>
    <Compile Include="..\..\Source\MySql.Data\Properties\VersionInfo.cs">
      <Link>Properties\VersionInfo.cs</Link>
    </Compile>
    <Compile Include="PersonalizationTests.cs" />
    <Compile Include="ProfileTests.cs" />
    <Compile Include="Properties\AssemblyInfo.cs" />
    <Compile Include="RoleManagement.cs" />
    <Compile Include="SchemaManagerTests.cs" />
    <Compile Include="SchemaTests.cs" />
    <Compile Include="SessionLocking\Global.asax.cs">
      <DependentUpon>Global.asax</DependentUpon>
    </Compile>
    <Compile Include="SessionLocking\InitSessionLocking.aspx.cs">
      <DependentUpon>InitSessionLocking.aspx</DependentUpon>
      <SubType>ASPXCodeBehind</SubType>
    </Compile>
    <Compile Include="SessionLocking\InitSessionLocking.aspx.designer.cs">
      <DependentUpon>InitSessionLocking.aspx.cs</DependentUpon>
    </Compile>
    <Compile Include="SessionLocking\read.aspx.cs">
      <DependentUpon>read.aspx</DependentUpon>
      <SubType>ASPXCodeBehind</SubType>
    </Compile>
    <Compile Include="SessionLocking\read.aspx.designer.cs">
      <DependentUpon>read.aspx.cs</DependentUpon>
    </Compile>
    <Compile Include="SessionLocking\write.aspx.cs">
      <DependentUpon>write.aspx</DependentUpon>
      <SubType>ASPXCodeBehind</SubType>
    </Compile>
    <Compile Include="SessionLocking\write.aspx.designer.cs">
      <DependentUpon>write.aspx.cs</DependentUpon>
    </Compile>
    <Compile Include="SessionLocking\write2.aspx.cs">
      <DependentUpon>write2.aspx</DependentUpon>
      <SubType>ASPXCodeBehind</SubType>
    </Compile>
    <Compile Include="SessionLocking\write2.aspx.designer.cs">
      <DependentUpon>write2.aspx.cs</DependentUpon>
    </Compile>
    <Compile Include="SessionTests.cs" />
    <Compile Include="SetUpWeb.cs" />
	<Compile Include="SiteMapTests.cs" />
    <Compile Include="SimpleMembership.cs" Condition="('$(VisualStudioVersion)' == '10.0') or ('$(VisualStudioVersion)' == '11.0') or ('$(VisualStudioVersion)' == '12.0')" />
    <Compile Include="TestProfile.cs" />
    <Compile Include="UserManagement.cs" />
  </ItemGroup>
  <ItemGroup>
    <ProjectReference Include="..\..\Source\MySql.Data\MySql.Data.csproj">
      <Project>{E9DF5ED1-4CBD-4226-B931-9A51610AC14D}</Project>
      <Name>MySql.Data</Name>
    </ProjectReference>
    <ProjectReference Include="..\MySql.Data.Tests\MySql.Data.Tests.csproj">
      <Project>{F29E5B3D-7F76-4CF9-BF5E-8E3A1377B1E4}</Project>
      <Name>MySql.Data.Tests</Name>
    </ProjectReference>
    <ProjectReference Include="..\..\Source\MySql.Web\MySql.Web.csproj">
      <Project>{C28B1166-1380-445D-AEC1-8A18B990DD18}</Project>
      <Name>MySql.Web</Name>
    </ProjectReference>
  </ItemGroup>
  <ItemGroup>
    <None Include="App.config">
      <SubType>Designer</SubType>
    </None>
    <None Include="packages.config" />
    <None Include="SessionLockingBuild.bat" />
    <None Include="SessionLocking\Web.config" />
  </ItemGroup>
  <ItemGroup>
    <Content Include="SessionLocking\Global.asax" />
    <Content Include="SessionLocking\InitSessionLocking.aspx" />
    <Content Include="SessionLocking\read.aspx" />
    <Content Include="SessionLocking\write.aspx" />
    <Content Include="SessionLocking\write2.aspx" />
  </ItemGroup>
  <Import Project="$(MSBuildToolsPath)\Microsoft.CSharp.targets" />
  <PropertyGroup>
    <PreBuildEvent>call "$(ProjectDir)SessionLockingBuild.bat" "$(ProjectDir)SessionLocking" "$(ProjectDir)$(OutDir)SessionLocking"</PreBuildEvent>
  </PropertyGroup>
  <!-- To modify your build process, add your task inside one of the targets below and uncomment it. 
       Other similar extension points exist, see Microsoft.Common.targets.
  <Target Name="BeforeBuild">
  </Target>
  <Target Name="AfterBuild">
  </Target>
  -->
</Project><|MERGE_RESOLUTION|>--- conflicted
+++ resolved
@@ -1,237 +1,177 @@
-﻿<?xml version="1.0" encoding="utf-8"?>
-<Project ToolsVersion="4.0" DefaultTargets="Build" xmlns="http://schemas.microsoft.com/developer/msbuild/2003">
-  <PropertyGroup>
-    <Configuration Condition=" '$(Configuration)' == '' ">Debug</Configuration>
-    <Platform Condition=" '$(Platform)' == '' ">AnyCPU</Platform>
-    <SolutionDir Condition="$(SolutionDir) == '' Or $(SolutionDir) == '*Undefined*'">..\..\</SolutionDir>
-    <RestorePackages>true</RestorePackages>
-  </PropertyGroup>
-<<<<<<< HEAD
-  <Choose>
-    <When Condition=" '$(VisualStudioVersion)' == '14.0'">
-      <PropertyGroup>
-        <ProductVersion>9.0.30729</ProductVersion>
-        <SchemaVersion>2.0</SchemaVersion>
-        <Framework>4.6</Framework>
-        <TargetFrameworkVersion>v4.6</TargetFrameworkVersion>
-        <DefineConstants>NET_40_OR_GREATER;NET_45_OR_GREATER;NET_451_OR_GREATER;NET_46_OR_GREATER;</DefineConstants>
-        <!--
-        <DefineConstants>NET_40_OR_GREATER</DefineConstants>
-		<DefineConstants>NET_45_OR_GREATER</DefineConstants> -->
-      </PropertyGroup>
-    </When>
-    <When Condition=" '$(VisualStudioVersion)' == '12.0'">
-      <PropertyGroup>
-        <ProductVersion>9.0.30729</ProductVersion>
-        <SchemaVersion>2.0</SchemaVersion>
-        <Framework>4.5.1</Framework>
-        <TargetFrameworkVersion>v4.5.1</TargetFrameworkVersion>
-        <DefineConstants>NET_40_OR_GREATER;NET_45_OR_GREATER;NET_451_OR_GREATER;</DefineConstants>
-        <!--
-        <DefineConstants>NET_40_OR_GREATER</DefineConstants>
-		<DefineConstants>NET_45_OR_GREATER</DefineConstants> -->
-      </PropertyGroup>
-    </When>
-    <When Condition=" '$(VisualStudioVersion)' == '11.0'">
-      <PropertyGroup>
-        <ProductVersion>9.0.30729</ProductVersion>
-        <SchemaVersion>2.0</SchemaVersion>
-        <Framework>4.5</Framework>
-        <TargetFrameworkVersion>v4.5</TargetFrameworkVersion>
-        <DefineConstants>NET_40_OR_GREATER;NET_45_OR_GREATER</DefineConstants>
-      </PropertyGroup>
-    </When>
-    <When Condition=" '$(VisualStudioVersion)' == '10.0'">
-      <PropertyGroup>
-        <ProductVersion>9.0.30729</ProductVersion>
-        <SchemaVersion>2.0</SchemaVersion>
-        <Framework>4.0</Framework>
-        <TargetFrameworkVersion>v4.0</TargetFrameworkVersion>
-        <DefineConstants>NET_40_OR_GREATER</DefineConstants>
-      </PropertyGroup>
-    </When>
-    <Otherwise>
-      <!-- When Condition=" '$(VisualStudioVersion)' == ''" > -->
-      <PropertyGroup>
-        <ProductVersion>9.0.30729</ProductVersion>
-        <SchemaVersion>2.0</SchemaVersion>
-        <Framework>3.5</Framework>
-        <TargetFrameworkVersion>v3.5</TargetFrameworkVersion>
-      </PropertyGroup>
-    </Otherwise>
-  </Choose>
-=======
->>>>>>> 9e8748dc
-  <PropertyGroup>
-    <ProductVersion>9.0.30729</ProductVersion>
-    <ProjectGuid>{83462D15-E576-4079-BBC9-9EE1CF0B24DD}</ProjectGuid>
-    <OutputType>Library</OutputType>
-    <AppDesignerFolder>Properties</AppDesignerFolder>
-    <RootNamespace>MySql.Web.Tests</RootNamespace>
-    <AssemblyName>MySql.Web.Tests</AssemblyName>
-    <IsWebBootstrapper>false</IsWebBootstrapper>
-    <TargetFrameworkProfile />
-    <PublishUrl>publish\</PublishUrl>
-    <Install>true</Install>
-    <InstallFrom>Disk</InstallFrom>
-    <UpdateEnabled>false</UpdateEnabled>
-    <UpdateMode>Foreground</UpdateMode>
-    <UpdateInterval>7</UpdateInterval>
-    <UpdateIntervalUnits>Days</UpdateIntervalUnits>
-    <UpdatePeriodically>false</UpdatePeriodically>
-    <UpdateRequired>false</UpdateRequired>
-    <MapFileExtensions>true</MapFileExtensions>
-    <ApplicationRevision>0</ApplicationRevision>
-    <ApplicationVersion>1.0.0.%2a</ApplicationVersion>
-    <UseApplicationTrust>false</UseApplicationTrust>
-    <BootstrapperEnabled>true</BootstrapperEnabled>
-  </PropertyGroup>
-  <Choose>
-    <When Condition="$(VisualStudioVersion) &gt;= 11.0">
-      <PropertyGroup>
-        <ProductVersion>9.0.30729</ProductVersion>
-        <SchemaVersion>2.0</SchemaVersion>
-        <Framework>4.5</Framework>
-        <TargetFrameworkVersion>v4.5</TargetFrameworkVersion>
-        <DefineConstants>NET_40_OR_GREATER;NET_45_OR_GREATER;</DefineConstants>
-      </PropertyGroup>
-    </When>
-    <Otherwise>
-      <PropertyGroup>
-        <ProductVersion>9.0.30729</ProductVersion>
-        <SchemaVersion>2.0</SchemaVersion>
-        <Framework>4.0</Framework>
-        <TargetFrameworkVersion>v4.0</TargetFrameworkVersion>
-        <DefineConstants>NET_40_OR_GREATER</DefineConstants>
-      </PropertyGroup>
-    </Otherwise>
-  </Choose>
-  <PropertyGroup Condition=" '$(Configuration)|$(Platform)' == 'Debug|AnyCPU' ">
-    <DebugSymbols>true</DebugSymbols>
-    <DebugType>full</DebugType>
-    <Optimize>false</Optimize>
-    <OutputPath>bin\$(TargetFrameworkVersion)\Debug\</OutputPath>
-    <BaseIntermediateOutputPath>obj\$(TargetFrameworkVersion)\Debug\</BaseIntermediateOutputPath>
-    <DefineConstants>$(DefineConstants);DEBUG;TRACE</DefineConstants>
-    <ErrorReport>prompt</ErrorReport>
-    <WarningLevel>4</WarningLevel>
-    <CodeAnalysisRuleSet>AllRules.ruleset</CodeAnalysisRuleSet>
-  </PropertyGroup>
-  <PropertyGroup Condition=" '$(Configuration)|$(Platform)' == 'Release|AnyCPU' ">
-    <DebugType>pdbonly</DebugType>
-    <Optimize>true</Optimize>
-    <OutputPath>bin\$(TargetFrameworkVersion)\Release\</OutputPath>
-    <BaseIntermediateOutputPath>obj\$(TargetFrameworkVersion)\Release\</BaseIntermediateOutputPath>
-    <DefineConstants>$(DefineConstants);TRACE</DefineConstants>
-    <ErrorReport>prompt</ErrorReport>
-    <WarningLevel>4</WarningLevel>
-    <CodeAnalysisRuleSet>AllRules.ruleset</CodeAnalysisRuleSet>
-  </PropertyGroup>
-  <ItemGroup>
-    <Reference Include="System" />
-    <Reference Include="System.Configuration" />
-    <Reference Include="System.Web" />
-    <Reference Include="System.Web.ApplicationServices" />
-    <Reference Include="System.Xml.Linq" />
-    <Reference Include="System.Data.DataSetExtensions" />
-    <Reference Include="System.Data" />
-    <Reference Include="System.Xml" />
-<<<<<<< HEAD
-    <Reference Include="WebMatrix.WebData, Version=2.0.0.0, Culture=neutral, PublicKeyToken=31bf3856ad364e35, processorArchitecture=MSIL" />
-=======
-    <Reference Include="System.Web.ApplicationServices" />
->>>>>>> 9e8748dc
-    <Reference Include="xunit, Version=1.9.2.1705, Culture=neutral, PublicKeyToken=8d05b1bb7a6fdb6c, processorArchitecture=MSIL">
-      <HintPath>..\..\packages\xunit.1.9.2\lib\net20\xunit.dll</HintPath>
-      <Private>True</Private>
-    </Reference>
-  </ItemGroup>
-  <ItemGroup>
-    <Compile Include="..\..\Source\MySql.Data\Properties\VersionInfo.cs">
-      <Link>Properties\VersionInfo.cs</Link>
-    </Compile>
-    <Compile Include="PersonalizationTests.cs" />
-    <Compile Include="ProfileTests.cs" />
-    <Compile Include="Properties\AssemblyInfo.cs" />
-    <Compile Include="RoleManagement.cs" />
-    <Compile Include="SchemaManagerTests.cs" />
-    <Compile Include="SchemaTests.cs" />
-    <Compile Include="SessionLocking\Global.asax.cs">
-      <DependentUpon>Global.asax</DependentUpon>
-    </Compile>
-    <Compile Include="SessionLocking\InitSessionLocking.aspx.cs">
-      <DependentUpon>InitSessionLocking.aspx</DependentUpon>
-      <SubType>ASPXCodeBehind</SubType>
-    </Compile>
-    <Compile Include="SessionLocking\InitSessionLocking.aspx.designer.cs">
-      <DependentUpon>InitSessionLocking.aspx.cs</DependentUpon>
-    </Compile>
-    <Compile Include="SessionLocking\read.aspx.cs">
-      <DependentUpon>read.aspx</DependentUpon>
-      <SubType>ASPXCodeBehind</SubType>
-    </Compile>
-    <Compile Include="SessionLocking\read.aspx.designer.cs">
-      <DependentUpon>read.aspx.cs</DependentUpon>
-    </Compile>
-    <Compile Include="SessionLocking\write.aspx.cs">
-      <DependentUpon>write.aspx</DependentUpon>
-      <SubType>ASPXCodeBehind</SubType>
-    </Compile>
-    <Compile Include="SessionLocking\write.aspx.designer.cs">
-      <DependentUpon>write.aspx.cs</DependentUpon>
-    </Compile>
-    <Compile Include="SessionLocking\write2.aspx.cs">
-      <DependentUpon>write2.aspx</DependentUpon>
-      <SubType>ASPXCodeBehind</SubType>
-    </Compile>
-    <Compile Include="SessionLocking\write2.aspx.designer.cs">
-      <DependentUpon>write2.aspx.cs</DependentUpon>
-    </Compile>
-    <Compile Include="SessionTests.cs" />
-    <Compile Include="SetUpWeb.cs" />
-	<Compile Include="SiteMapTests.cs" />
-    <Compile Include="SimpleMembership.cs" Condition="('$(VisualStudioVersion)' == '10.0') or ('$(VisualStudioVersion)' == '11.0') or ('$(VisualStudioVersion)' == '12.0')" />
-    <Compile Include="TestProfile.cs" />
-    <Compile Include="UserManagement.cs" />
-  </ItemGroup>
-  <ItemGroup>
-    <ProjectReference Include="..\..\Source\MySql.Data\MySql.Data.csproj">
-      <Project>{E9DF5ED1-4CBD-4226-B931-9A51610AC14D}</Project>
-      <Name>MySql.Data</Name>
-    </ProjectReference>
-    <ProjectReference Include="..\MySql.Data.Tests\MySql.Data.Tests.csproj">
-      <Project>{F29E5B3D-7F76-4CF9-BF5E-8E3A1377B1E4}</Project>
-      <Name>MySql.Data.Tests</Name>
-    </ProjectReference>
-    <ProjectReference Include="..\..\Source\MySql.Web\MySql.Web.csproj">
-      <Project>{C28B1166-1380-445D-AEC1-8A18B990DD18}</Project>
-      <Name>MySql.Web</Name>
-    </ProjectReference>
-  </ItemGroup>
-  <ItemGroup>
-    <None Include="App.config">
-      <SubType>Designer</SubType>
-    </None>
-    <None Include="packages.config" />
-    <None Include="SessionLockingBuild.bat" />
-    <None Include="SessionLocking\Web.config" />
-  </ItemGroup>
-  <ItemGroup>
-    <Content Include="SessionLocking\Global.asax" />
-    <Content Include="SessionLocking\InitSessionLocking.aspx" />
-    <Content Include="SessionLocking\read.aspx" />
-    <Content Include="SessionLocking\write.aspx" />
-    <Content Include="SessionLocking\write2.aspx" />
-  </ItemGroup>
-  <Import Project="$(MSBuildToolsPath)\Microsoft.CSharp.targets" />
-  <PropertyGroup>
-    <PreBuildEvent>call "$(ProjectDir)SessionLockingBuild.bat" "$(ProjectDir)SessionLocking" "$(ProjectDir)$(OutDir)SessionLocking"</PreBuildEvent>
-  </PropertyGroup>
-  <!-- To modify your build process, add your task inside one of the targets below and uncomment it. 
-       Other similar extension points exist, see Microsoft.Common.targets.
-  <Target Name="BeforeBuild">
-  </Target>
-  <Target Name="AfterBuild">
-  </Target>
-  -->
+﻿<?xml version="1.0" encoding="utf-8"?>
+<Project ToolsVersion="4.0" DefaultTargets="Build" xmlns="http://schemas.microsoft.com/developer/msbuild/2003">
+  <PropertyGroup>
+    <Configuration Condition=" '$(Configuration)' == '' ">Debug</Configuration>
+    <Platform Condition=" '$(Platform)' == '' ">AnyCPU</Platform>
+    <SolutionDir Condition="$(SolutionDir) == '' Or $(SolutionDir) == '*Undefined*'">..\..\</SolutionDir>
+    <RestorePackages>true</RestorePackages>
+  </PropertyGroup>
+  <PropertyGroup>
+    <ProductVersion>9.0.30729</ProductVersion>
+    <ProjectGuid>{83462D15-E576-4079-BBC9-9EE1CF0B24DD}</ProjectGuid>
+    <OutputType>Library</OutputType>
+    <AppDesignerFolder>Properties</AppDesignerFolder>
+    <RootNamespace>MySql.Web.Tests</RootNamespace>
+    <AssemblyName>MySql.Web.Tests</AssemblyName>
+    <IsWebBootstrapper>false</IsWebBootstrapper>
+    <TargetFrameworkProfile />
+    <PublishUrl>publish\</PublishUrl>
+    <Install>true</Install>
+    <InstallFrom>Disk</InstallFrom>
+    <UpdateEnabled>false</UpdateEnabled>
+    <UpdateMode>Foreground</UpdateMode>
+    <UpdateInterval>7</UpdateInterval>
+    <UpdateIntervalUnits>Days</UpdateIntervalUnits>
+    <UpdatePeriodically>false</UpdatePeriodically>
+    <UpdateRequired>false</UpdateRequired>
+    <MapFileExtensions>true</MapFileExtensions>
+    <ApplicationRevision>0</ApplicationRevision>
+    <ApplicationVersion>1.0.0.%2a</ApplicationVersion>
+    <UseApplicationTrust>false</UseApplicationTrust>
+    <BootstrapperEnabled>true</BootstrapperEnabled>
+  </PropertyGroup>
+  <Choose>
+    <When Condition="$(VisualStudioVersion) &gt;= 11.0">
+      <PropertyGroup>
+        <ProductVersion>9.0.30729</ProductVersion>
+        <SchemaVersion>2.0</SchemaVersion>
+        <Framework>4.5</Framework>
+        <TargetFrameworkVersion>v4.5</TargetFrameworkVersion>
+        <DefineConstants>NET_40_OR_GREATER;NET_45_OR_GREATER;</DefineConstants>
+      </PropertyGroup>
+    </When>
+    <Otherwise>
+      <PropertyGroup>
+        <ProductVersion>9.0.30729</ProductVersion>
+        <SchemaVersion>2.0</SchemaVersion>
+        <Framework>4.0</Framework>
+        <TargetFrameworkVersion>v4.0</TargetFrameworkVersion>
+        <DefineConstants>NET_40_OR_GREATER</DefineConstants>
+      </PropertyGroup>
+    </Otherwise>
+  </Choose>
+  <PropertyGroup Condition=" '$(Configuration)|$(Platform)' == 'Debug|AnyCPU' ">
+    <DebugSymbols>true</DebugSymbols>
+    <DebugType>full</DebugType>
+    <Optimize>false</Optimize>
+    <OutputPath>bin\$(TargetFrameworkVersion)\Debug\</OutputPath>
+    <BaseIntermediateOutputPath>obj\$(TargetFrameworkVersion)\Debug\</BaseIntermediateOutputPath>
+    <DefineConstants>$(DefineConstants);DEBUG;TRACE</DefineConstants>
+    <ErrorReport>prompt</ErrorReport>
+    <WarningLevel>4</WarningLevel>
+    <CodeAnalysisRuleSet>AllRules.ruleset</CodeAnalysisRuleSet>
+  </PropertyGroup>
+  <PropertyGroup Condition=" '$(Configuration)|$(Platform)' == 'Release|AnyCPU' ">
+    <DebugType>pdbonly</DebugType>
+    <Optimize>true</Optimize>
+    <OutputPath>bin\$(TargetFrameworkVersion)\Release\</OutputPath>
+    <BaseIntermediateOutputPath>obj\$(TargetFrameworkVersion)\Release\</BaseIntermediateOutputPath>
+    <DefineConstants>$(DefineConstants);TRACE</DefineConstants>
+    <ErrorReport>prompt</ErrorReport>
+    <WarningLevel>4</WarningLevel>
+    <CodeAnalysisRuleSet>AllRules.ruleset</CodeAnalysisRuleSet>
+  </PropertyGroup>
+  <ItemGroup>
+    <Reference Include="System" />
+    <Reference Include="System.Configuration" />
+    <Reference Include="System.Web" />
+    <Reference Include="System.Web.ApplicationServices" />
+    <Reference Include="System.Xml.Linq" />
+    <Reference Include="System.Data.DataSetExtensions" />
+    <Reference Include="System.Data" />
+    <Reference Include="System.Xml" />
+    <Reference Include="WebMatrix.WebData, Version=2.0.0.0, Culture=neutral, PublicKeyToken=31bf3856ad364e35, processorArchitecture=MSIL" />
+    <Reference Include="xunit, Version=1.9.2.1705, Culture=neutral, PublicKeyToken=8d05b1bb7a6fdb6c, processorArchitecture=MSIL">
+      <HintPath>..\..\packages\xunit.1.9.2\lib\net20\xunit.dll</HintPath>
+      <Private>True</Private>
+    </Reference>
+  </ItemGroup>
+  <ItemGroup>
+    <Compile Include="..\..\Source\MySql.Data\Properties\VersionInfo.cs">
+      <Link>Properties\VersionInfo.cs</Link>
+    </Compile>
+    <Compile Include="PersonalizationTests.cs" />
+    <Compile Include="ProfileTests.cs" />
+    <Compile Include="Properties\AssemblyInfo.cs" />
+    <Compile Include="RoleManagement.cs" />
+    <Compile Include="SchemaManagerTests.cs" />
+    <Compile Include="SchemaTests.cs" />
+    <Compile Include="SessionLocking\Global.asax.cs">
+      <DependentUpon>Global.asax</DependentUpon>
+    </Compile>
+    <Compile Include="SessionLocking\InitSessionLocking.aspx.cs">
+      <DependentUpon>InitSessionLocking.aspx</DependentUpon>
+      <SubType>ASPXCodeBehind</SubType>
+    </Compile>
+    <Compile Include="SessionLocking\InitSessionLocking.aspx.designer.cs">
+      <DependentUpon>InitSessionLocking.aspx.cs</DependentUpon>
+    </Compile>
+    <Compile Include="SessionLocking\read.aspx.cs">
+      <DependentUpon>read.aspx</DependentUpon>
+      <SubType>ASPXCodeBehind</SubType>
+    </Compile>
+    <Compile Include="SessionLocking\read.aspx.designer.cs">
+      <DependentUpon>read.aspx.cs</DependentUpon>
+    </Compile>
+    <Compile Include="SessionLocking\write.aspx.cs">
+      <DependentUpon>write.aspx</DependentUpon>
+      <SubType>ASPXCodeBehind</SubType>
+    </Compile>
+    <Compile Include="SessionLocking\write.aspx.designer.cs">
+      <DependentUpon>write.aspx.cs</DependentUpon>
+    </Compile>
+    <Compile Include="SessionLocking\write2.aspx.cs">
+      <DependentUpon>write2.aspx</DependentUpon>
+      <SubType>ASPXCodeBehind</SubType>
+    </Compile>
+    <Compile Include="SessionLocking\write2.aspx.designer.cs">
+      <DependentUpon>write2.aspx.cs</DependentUpon>
+    </Compile>
+    <Compile Include="SessionTests.cs" />
+    <Compile Include="SetUpWeb.cs" />
+	<Compile Include="SiteMapTests.cs" />
+    <Compile Include="SimpleMembership.cs" Condition="('$(VisualStudioVersion)' == '10.0') or ('$(VisualStudioVersion)' == '11.0') or ('$(VisualStudioVersion)' == '12.0')" />
+    <Compile Include="TestProfile.cs" />
+    <Compile Include="UserManagement.cs" />
+  </ItemGroup>
+  <ItemGroup>
+    <ProjectReference Include="..\..\Source\MySql.Data\MySql.Data.csproj">
+      <Project>{E9DF5ED1-4CBD-4226-B931-9A51610AC14D}</Project>
+      <Name>MySql.Data</Name>
+    </ProjectReference>
+    <ProjectReference Include="..\MySql.Data.Tests\MySql.Data.Tests.csproj">
+      <Project>{F29E5B3D-7F76-4CF9-BF5E-8E3A1377B1E4}</Project>
+      <Name>MySql.Data.Tests</Name>
+    </ProjectReference>
+    <ProjectReference Include="..\..\Source\MySql.Web\MySql.Web.csproj">
+      <Project>{C28B1166-1380-445D-AEC1-8A18B990DD18}</Project>
+      <Name>MySql.Web</Name>
+    </ProjectReference>
+  </ItemGroup>
+  <ItemGroup>
+    <None Include="App.config">
+      <SubType>Designer</SubType>
+    </None>
+    <None Include="packages.config" />
+    <None Include="SessionLockingBuild.bat" />
+    <None Include="SessionLocking\Web.config" />
+  </ItemGroup>
+  <ItemGroup>
+    <Content Include="SessionLocking\Global.asax" />
+    <Content Include="SessionLocking\InitSessionLocking.aspx" />
+    <Content Include="SessionLocking\read.aspx" />
+    <Content Include="SessionLocking\write.aspx" />
+    <Content Include="SessionLocking\write2.aspx" />
+  </ItemGroup>
+  <Import Project="$(MSBuildToolsPath)\Microsoft.CSharp.targets" />
+  <PropertyGroup>
+    <PreBuildEvent>call "$(ProjectDir)SessionLockingBuild.bat" "$(ProjectDir)SessionLocking" "$(ProjectDir)$(OutDir)SessionLocking"</PreBuildEvent>
+  </PropertyGroup>
+  <!-- To modify your build process, add your task inside one of the targets below and uncomment it. 
+       Other similar extension points exist, see Microsoft.Common.targets.
+  <Target Name="BeforeBuild">
+  </Target>
+  <Target Name="AfterBuild">
+  </Target>
+  -->
 </Project>