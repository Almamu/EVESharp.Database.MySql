﻿<?xml version="1.0" encoding="utf-8"?>
<root>
  <!-- 
    Microsoft ResX Schema 
    
    Version 2.0
    
    The primary goals of this format is to allow a simple XML format 
    that is mostly human readable. The generation and parsing of the 
    various data types are done through the TypeConverter classes 
    associated with the data types.
    
    Example:
    
    ... ado.net/XML headers & schema ...
    <resheader name="resmimetype">text/microsoft-resx</resheader>
    <resheader name="version">2.0</resheader>
    <resheader name="reader">System.Resources.ResXResourceReader, System.Windows.Forms, ...</resheader>
    <resheader name="writer">System.Resources.ResXResourceWriter, System.Windows.Forms, ...</resheader>
    <data name="Name1"><value>this is my long string</value><comment>this is a comment</comment></data>
    <data name="Color1" type="System.Drawing.Color, System.Drawing">Blue</data>
    <data name="Bitmap1" mimetype="application/x-microsoft.net.object.binary.base64">
        <value>[base64 mime encoded serialized .NET Framework object]</value>
    </data>
    <data name="Icon1" type="System.Drawing.Icon, System.Drawing" mimetype="application/x-microsoft.net.object.bytearray.base64">
        <value>[base64 mime encoded string representing a byte array form of the .NET Framework object]</value>
        <comment>This is a comment</comment>
    </data>
                
    There are any number of "resheader" rows that contain simple 
    name/value pairs.
    
    Each data row contains a name, and value. The row also contains a 
    type or mimetype. Type corresponds to a .NET class that support 
    text/value conversion through the TypeConverter architecture. 
    Classes that don't support this are serialized and stored with the 
    mimetype set.
    
    The mimetype is used for serialized objects, and tells the 
    ResXResourceReader how to depersist the object. This is currently not 
    extensible. For a given mimetype the value must be set accordingly:
    
    Note - application/x-microsoft.net.object.binary.base64 is the format 
    that the ResXResourceWriter will generate, however the reader can 
    read any of the formats listed below.
    
    mimetype: application/x-microsoft.net.object.binary.base64
    value   : The object must be serialized with 
            : System.Runtime.Serialization.Formatters.Binary.BinaryFormatter
            : and then encoded with base64 encoding.
    
    mimetype: application/x-microsoft.net.object.soap.base64
    value   : The object must be serialized with 
            : System.Runtime.Serialization.Formatters.Soap.SoapFormatter
            : and then encoded with base64 encoding.

    mimetype: application/x-microsoft.net.object.bytearray.base64
    value   : The object must be serialized into a byte array 
            : using a System.ComponentModel.TypeConverter
            : and then encoded with base64 encoding.
    -->
  <xsd:schema id="root" xmlns="" xmlns:xsd="http://www.w3.org/2001/XMLSchema" xmlns:msdata="urn:schemas-microsoft-com:xml-msdata">
    <xsd:import namespace="http://www.w3.org/XML/1998/namespace" />
    <xsd:element name="root" msdata:IsDataSet="true">
      <xsd:complexType>
        <xsd:choice maxOccurs="unbounded">
          <xsd:element name="metadata">
            <xsd:complexType>
              <xsd:sequence>
                <xsd:element name="value" type="xsd:string" minOccurs="0" />
              </xsd:sequence>
              <xsd:attribute name="name" use="required" type="xsd:string" />
              <xsd:attribute name="type" type="xsd:string" />
              <xsd:attribute name="mimetype" type="xsd:string" />
              <xsd:attribute ref="xml:space" />
            </xsd:complexType>
          </xsd:element>
          <xsd:element name="assembly">
            <xsd:complexType>
              <xsd:attribute name="alias" type="xsd:string" />
              <xsd:attribute name="name" type="xsd:string" />
            </xsd:complexType>
          </xsd:element>
          <xsd:element name="data">
            <xsd:complexType>
              <xsd:sequence>
                <xsd:element name="value" type="xsd:string" minOccurs="0" msdata:Ordinal="1" />
                <xsd:element name="comment" type="xsd:string" minOccurs="0" msdata:Ordinal="2" />
              </xsd:sequence>
              <xsd:attribute name="name" type="xsd:string" use="required" msdata:Ordinal="1" />
              <xsd:attribute name="type" type="xsd:string" msdata:Ordinal="3" />
              <xsd:attribute name="mimetype" type="xsd:string" msdata:Ordinal="4" />
              <xsd:attribute ref="xml:space" />
            </xsd:complexType>
          </xsd:element>
          <xsd:element name="resheader">
            <xsd:complexType>
              <xsd:sequence>
                <xsd:element name="value" type="xsd:string" minOccurs="0" msdata:Ordinal="1" />
              </xsd:sequence>
              <xsd:attribute name="name" type="xsd:string" use="required" />
            </xsd:complexType>
          </xsd:element>
        </xsd:choice>
      </xsd:complexType>
    </xsd:element>
  </xsd:schema>
  <resheader name="resmimetype">
    <value>text/microsoft-resx</value>
  </resheader>
  <resheader name="version">
    <value>2.0</value>
  </resheader>
  <resheader name="reader">
    <value>System.Resources.ResXResourceReader, System.Windows.Forms, Version=4.0.0.0, Culture=neutral, PublicKeyToken=b77a5c561934e089</value>
  </resheader>
  <resheader name="writer">
    <value>System.Resources.ResXResourceWriter, System.Windows.Forms, Version=4.0.0.0, Culture=neutral, PublicKeyToken=b77a5c561934e089</value>
  </resheader>
  <data name="CountGroupBy" xml:space="preserve">
    <value>SELECT
1 AS `C1`, 
`Project3`.`nCdSite`, 
`Project3`.`C1` AS `C2`
FROM (SELECT
`visitante`.`nCdSite`, 
COUNT(DISTINCT `visitante`.`sDsIp`) AS `C1`
FROM `visitante`
 GROUP BY 
`visitante`.`nCdSite`) AS `Project3`</value>
  </data>
  <data name="CountGroupBy2EF5" xml:space="preserve">
    <value>
SELECT
1 AS `C1`, 
`Project3`.`nCdSite`, 
`Project3`.`C1` AS `C2`
FROM (SELECT
`Extent5`.`nCdSite`, 
COUNT(DISTINCT `Extent5`.`sDsIp`) AS `C1`
FROM `pagina` AS `Extent3` INNER JOIN `visitante` AS `Extent4` ON `Extent3`.`nCdVisitante` = `Extent4`.`nCdVisitante` LEFT OUTER JOIN `visitante` AS `Extent5` ON `Extent3`.`nCdVisitante` = `Extent5`.`nCdVisitante`
 GROUP BY 
`Extent5`.`nCdSite`) AS `Project3`
  </value>
  </data>
  <data name="CountGroupBy2" xml:space="preserve">
    <value>SELECT
1 AS `C1`, 
`Project3`.`nCdSite`, 
`Project3`.`C1` AS `C2`
FROM (SELECT
`Extent4`.`nCdSite`, 
COUNT(DISTINCT `Extent4`.`sDsIp`) AS `C1`
FROM `pagina` AS `Extent3` INNER JOIN `visitante` AS `Extent4` ON `Extent3`.`nCdVisitante` = `Extent4`.`nCdVisitante`
 GROUP BY 
`Extent4`.`nCdSite`) AS `Project3`</value>
  </data>
  <data name="CountGroupByEF5" xml:space="preserve">
    <value>SELECT
1 AS `C1`, 
`Project3`.`nCdSite`, 
`Project3`.`C1` AS `C2`
FROM (SELECT
`visitante`.`nCdSite`, 
COUNT(DISTINCT `visitante`.`sDsIp`) AS `C1`
FROM `visitante`
 GROUP BY 
`visitante`.`nCdSite`) AS `Project3`</value>
  </data>
  <data name="NestedOrderBy" xml:space="preserve">
    <value>SELECT
  `Project1`.`ID`, 
  `Project1`.`Title`, 
  `Project1`.`ReleaseDate`, 
  `Project1`.`Genre`, 
  `Project1`.`Price`, 
  `Project1`.`Data`, 
  `Project1`.`Director_ID`
  FROM `Movies` AS `Project1`
   WHERE `Project1`.`ReleaseDate` &gt;= @p__linq__0
   ORDER BY 
  `Project1`.`ReleaseDate` DESC LIMIT 2</value>
  </data>
  <data name="QueryWithOrderByTakeContains" xml:space="preserve">
    <value>SELECT
`Project1`.`ID`, 
`Project1`.`Title`, 
`Project1`.`ReleaseDate`, 
`Project1`.`Genre`, 
`Project1`.`Price`, 
`Project1`.`Data`, 
`Project1`.`Director_ID`
FROM `Movies` AS `Project1`
 WHERE `Project1`.`Title` LIKE '%p__linq__0%'
 ORDER BY 
`Project1`.`ID` DESC LIMIT 10</value>
  </data>
  <data name="ShipQueryMalformedDueMultipleProjecttionsCorrected" xml:space="preserve">
    <value>SELECT
`Project1`.`HarborId`, 
`Project1`.`Description`, 
`Project1`.`C2` AS `C1`, 
`Project1`.`ShipId`, 
`Project1`.`HarborId1`, 
`Project1`.`Description1`, 
`Project1`.`C1` AS `C2`, 
`Project1`.`CrewMemberId`, 
`Project1`.`ShipId1`, 
`Project1`.`RankId`, 
`Project1`.`ClearanceId`, 
`Project1`.`Description2`, 
`Project1`.`RankId1`, 
`Project1`.`Description3`, 
`Project1`.`ClearanceId1`, 
`Project1`.`Description4`
FROM (SELECT
`Extent1`.`HarborId`, 
`Extent1`.`Description`, 
`Join3`.`ShipId`, 
`Join3`.`HarborId` AS `HarborId1`, 
`Join3`.`Description` AS `Description1`, 
`Join3`.`CrewMemberId`, 
`Join3`.`SHIPID1` AS `ShipId1`, 
`Join3`.`RankId`, 
`Join3`.`ClearanceId`, 
`Join3`.`DESCRIPTION1` AS `Description2`, 
`Join3`.`RANKID1` AS `RankId1`, 
`Join3`.`DESCRIPTION11` AS `Description3`, 
`Join3`.`CLEARANCEID1` AS `ClearanceId1`, 
`Join3`.`DESCRIPTION2` AS `Description4`, 
CASE WHEN (`Join3`.`ShipId` IS  NULL) THEN (NULL)  WHEN (`Join3`.`CrewMemberId` IS  NULL) THEN (NULL)  ELSE (1) END AS `C1`, 
CASE WHEN (`Join3`.`ShipId` IS  NULL) THEN (NULL)  ELSE (1) END AS `C2`
FROM `Harbors` AS `Extent1` LEFT OUTER JOIN (SELECT
`Extent2`.`ShipId`, 
`Extent2`.`HarborId`, 
`Extent2`.`Description`, 
`Join2`.`CrewMemberId`, 
`Join2`.`ShipId` AS `SHIPID1`, 
`Join2`.`RankId`, 
`Join2`.`ClearanceId`, 
`Join2`.`Description` AS `DESCRIPTION1`, 
`Join2`.`RANKID1`, 
`Join2`.`DESCRIPTION1` AS `DESCRIPTION11`, 
`Join2`.`CLEARANCEID1`, 
`Join2`.`DESCRIPTION2`
FROM `Ships` AS `Extent2` LEFT OUTER JOIN (SELECT
`Extent3`.`CrewMemberId`, 
`Extent3`.`ShipId`, 
`Extent3`.`RankId`, 
`Extent3`.`ClearanceId`, 
`Extent3`.`Description`, 
`Extent4`.`RankId` AS `RANKID1`, 
`Extent4`.`Description` AS `DESCRIPTION1`, 
`Extent5`.`ClearanceId` AS `CLEARANCEID1`, 
`Extent5`.`Description` AS `DESCRIPTION2`
FROM `CrewMembers` AS `Extent3` INNER JOIN `Ranks` AS `Extent4` ON `Extent3`.`RankId` = `Extent4`.`RankId` LEFT OUTER JOIN `Clearances` AS `Extent5` ON `Extent3`.`ClearanceId` = `Extent5`.`ClearanceId`) AS `Join2` ON `Extent2`.`ShipId` = `Join2`.`ShipId`) AS `Join3` ON `Extent1`.`HarborId` = `Join3`.`HarborId`) AS `Project1`
 ORDER BY 
`Project1`.`HarborId` ASC, 
`Project1`.`C2` ASC, 
`Project1`.`ShipId` ASC, 
`Project1`.`C1` ASC</value>
  </data>
  <data name="ShipQueryMalformedDueMultipleProjecttionsCorrectedEF6" xml:space="preserve">
    <value>SELECT
`Project1`.`HarborId`, 
`Project1`.`Description`, 
`Project1`.`C2` AS `C1`, 
`Project1`.`ShipId`, 
`Project1`.`HarborId1`, 
`Project1`.`Description1`, 
`Project1`.`C1` AS `C2`, 
`Project1`.`CrewMemberId`, 
`Project1`.`ShipId1`, 
`Project1`.`RankId`, 
`Project1`.`ClearanceId`, 
`Project1`.`Description2`, 
`Project1`.`RankId1`, 
`Project1`.`Description3`, 
`Project1`.`ClearanceId1`, 
`Project1`.`Description4`
FROM (SELECT
`Extent1`.`HarborId`, 
`Extent1`.`Description`, 
`Join3`.`ShipId`, 
`Join3`.`HarborId` AS `HarborId1`, 
`Join3`.`Description` AS `Description1`, 
`Join3`.`CrewMemberId`, 
`Join3`.`SHIPID1` AS `ShipId1`, 
`Join3`.`RankId`, 
`Join3`.`ClearanceId`, 
`Join3`.`DESCRIPTION1` AS `Description2`, 
`Join3`.`RANKID1` AS `RankId1`, 
`Join3`.`DESCRIPTION11` AS `Description3`, 
`Join3`.`CLEARANCEID1` AS `ClearanceId1`, 
`Join3`.`DESCRIPTION2` AS `Description4`, 
CASE WHEN (`Join3`.`ShipId` IS  NULL) THEN (NULL)  WHEN (`Join3`.`CrewMemberId` IS  NULL) THEN (NULL)  ELSE (1) END AS `C1`, 
CASE WHEN (`Join3`.`ShipId` IS  NULL) THEN (NULL)  ELSE (1) END AS `C2`
FROM `Harbors` AS `Extent1` LEFT OUTER JOIN (SELECT
`Extent2`.`ShipId`, 
`Extent2`.`HarborId`, 
`Extent2`.`Description`, 
`Join2`.`CrewMemberId`, 
`Join2`.`ShipId` AS `SHIPID1`, 
`Join2`.`RankId`, 
`Join2`.`ClearanceId`, 
`Join2`.`Description` AS `DESCRIPTION1`, 
`Join2`.`RANKID1`, 
`Join2`.`DESCRIPTION1` AS `DESCRIPTION11`, 
`Join2`.`CLEARANCEID1`, 
`Join2`.`DESCRIPTION2`
FROM `Ships` AS `Extent2` LEFT OUTER JOIN (SELECT
`Extent3`.`CrewMemberId`, 
`Extent3`.`ShipId`, 
`Extent3`.`RankId`, 
`Extent3`.`ClearanceId`, 
`Extent3`.`Description`, 
`Extent4`.`RankId` AS `RANKID1`, 
`Extent4`.`Description` AS `DESCRIPTION1`, 
`Extent5`.`ClearanceId` AS `CLEARANCEID1`, 
`Extent5`.`Description` AS `DESCRIPTION2`
FROM `CrewMembers` AS `Extent3` INNER JOIN `Ranks` AS `Extent4` ON `Extent3`.`RankId` = `Extent4`.`RankId` INNER JOIN `Clearances` AS `Extent5` ON `Extent3`.`ClearanceId` = `Extent5`.`ClearanceId`) AS `Join2` ON `Extent2`.`ShipId` = `Join2`.`ShipId`) AS `Join3` ON `Extent1`.`HarborId` = `Join3`.`HarborId`) AS `Project1`
 ORDER BY 
`Project1`.`HarborId` ASC, 
`Project1`.`C2` ASC, 
`Project1`.`ShipId` ASC, 
`Project1`.`C1` ASC</value>
  </data>
  <data name="UpdateWithSelect" xml:space="preserve">
    <value>UPDATE `MovieReleases` SET `Name`='Director\'s Cut' WHERE (`Id` = 1) AND (`Name` = 'Commercial'); SELECT `Timestamp` FROM `MovieReleases`  WHERE  row_count() &gt; 0 and (`Id` = 1) AND (`Name` = 'Director\'s Cut')</value>
  </data>
  <data name="UnknownProjectC1" xml:space="preserve">
    <value>SELECT
  `Project1`.`ID` AS `C1`
  FROM `Movies` AS `Project1`
   WHERE (`Project1`.`ID`) = @p__linq__0
   ORDER BY 
  `Project1`.`ID` ASC</value>
  </data>
<<<<<<< HEAD
  <data name="UnknownProjectC1EF6" xml:space="preserve">
    <value>SELECT
`Project1`.`ID` AS `C1`
FROM `Movies` AS `Project1`
 WHERE (((`Project1`.`ID`) = @p__linq__0) AND (NOT ((`Project1`.`ID` IS  NULL) OR (@p__linq__0 IS  NULL)))) OR ((`Project1`.`ID` IS  NULL) AND (@p__linq__0 IS  NULL))
 ORDER BY 
`Project1`.`ID` ASC</value>
  </data>
=======
>>>>>>> 5bb9a72c
  <data name="QueryWithContains" xml:space="preserve">
    <value>SELECT
  `Extent1`.`ID`, 
  `Extent1`.`Title`, 
  `Extent1`.`ReleaseDate`, 
  `Extent1`.`Genre`, 
  `Extent1`.`Price`, 
  `Extent1`.`Data`, 
  `Extent1`.`Director_ID`
  FROM `Movies` AS `Extent1`
   WHERE `Extent1`.`Title` LIKE '%p__linq__0%'</value>
  </data>
  <data name="QueryWithEndsWith" xml:space="preserve">
    <value>SELECT
  `Extent1`.`ID`, 
  `Extent1`.`Title`, 
  `Extent1`.`ReleaseDate`, 
  `Extent1`.`Genre`, 
  `Extent1`.`Price`, 
  `Extent1`.`Data`, 
  `Extent1`.`Director_ID`
  FROM `Movies` AS `Extent1`
   WHERE `Extent1`.`Title` LIKE '%p__linq__0'</value>
  </data>
  <data name="QueryWithStartsWith" xml:space="preserve">
    <value>SELECT
  `Extent1`.`ID`, 
  `Extent1`.`Title`, 
  `Extent1`.`ReleaseDate`, 
  `Extent1`.`Genre`, 
  `Extent1`.`Price`, 
  `Extent1`.`Data`, 
  `Extent1`.`Director_ID`
  FROM `Movies` AS `Extent1`
   WHERE `Extent1`.`Title` LIKE 'p__linq__0%'</value>
  </data>
<<<<<<< HEAD
  <data name="TestContainsListWitConstant" xml:space="preserve">
    <value>SELECT
  `Extent1`.`ID`, 
  `Extent1`.`Title`, 
  `Extent1`.`ReleaseDate`, 
  `Extent1`.`Genre`, 
  `Extent1`.`Price`, 
  `Extent1`.`Data`, 
  `Extent1`.`Director_ID`
  FROM `Movies` AS `Extent1`
   WHERE (@gp1 IN ( @gp2 )) AND (@gp3 IS NOT NULL)</value>
  </data>
  <data name="TestContainsListWithCast" xml:space="preserve">
    <value>SELECT
  `Extent1`.`ID`, 
  `Extent1`.`Title`, 
  `Extent1`.`ReleaseDate`, 
  `Extent1`.`Genre`, 
  `Extent1`.`Price`, 
  `Extent1`.`Data`, 
  `Extent1`.`Director_ID`
  FROM `Movies` AS `Extent1`
   WHERE (`Extent1`.`ID` IN ( 1,2,3 )) AND (`Extent1`.`ID` IS NOT NULL)</value>
  </data>
  <data name="TestContainsListWithParameterReference" xml:space="preserve">
    <value>SELECT
  `Extent1`.`ID`, 
  `Extent1`.`Title`, 
  `Extent1`.`ReleaseDate`, 
  `Extent1`.`Genre`, 
  `Extent1`.`Price`, 
  `Extent1`.`Data`, 
  `Extent1`.`Director_ID`
  FROM `Movies` AS `Extent1`
   WHERE (@p__linq__0 IN ( 1,2,3 )) AND (@p__linq__0 IS NOT NULL)</value>
  </data>
<data name="TestContainsListWitConstantEF5" xml:space="preserve">
=======
  <data name="TestContainsListWitConstantEF5" xml:space="preserve">
>>>>>>> 5bb9a72c
    <value>SELECT
`Extent1`.`ID`, 
`Extent1`.`Title`, 
`Extent1`.`ReleaseDate`, 
`Extent1`.`Genre`, 
`Extent1`.`Price`, 
`Extent1`.`Data`, 
`Extent1`.`Director_ID`
FROM `Movies` AS `Extent1`
 WHERE @gp1 = @gp2</value>
  </data>
  <data name="TestContainsListWithCastEF5" xml:space="preserve">
    <value>SELECT
`Extent1`.`ID`, 
`Extent1`.`Title`, 
`Extent1`.`ReleaseDate`, 
`Extent1`.`Genre`, 
`Extent1`.`Price`, 
`Extent1`.`Data`, 
`Extent1`.`Director_ID`
FROM `Movies` AS `Extent1`
 WHERE `Extent1`.`ID` IN ( 1,2,3 )</value>
  </data>
  <data name="TestContainsListWithParameterReferenceEF5" xml:space="preserve">
    <value>SELECT
`Extent1`.`ID`, 
`Extent1`.`Title`, 
`Extent1`.`ReleaseDate`, 
`Extent1`.`Genre`, 
`Extent1`.`Price`, 
`Extent1`.`Data`, 
`Extent1`.`Director_ID`
FROM `Movies` AS `Extent1`
 WHERE ((1 = @p__linq__0) OR (2 = @p__linq__0)) OR (3 = @p__linq__0)</value>
  </data>
  <data name="FirstOrDefaultNestedWithOrderBy" xml:space="preserve">
    <value>SELECT
  `Apply1`.`customer_id`, 
  `Extent5`.`country`
  FROM (SELECT
  `Extent1`.`customer_id`, 
  `Extent1`.`store_id`, 
  `Extent1`.`first_name`, 
  `Extent1`.`last_name`, 
  `Extent1`.`email`, 
  `Extent1`.`address_id`, 
  `Extent1`.`active`, 
  `Extent1`.`create_date`, 
  `Extent1`.`last_update`, 
  (SELECT
  `Project1`.`address_id`
  FROM `address` AS `Project1`
   WHERE `Project1`.`address_id` = `Extent1`.`address_id`
   ORDER BY 
  `Project1`.`address_id` DESC LIMIT 1) AS `ADDRESS_ID1`, 
  (SELECT
  `Project1`.`city_id`
  FROM `address` AS `Project1`
   WHERE `Project1`.`address_id` = `Extent1`.`address_id`
   ORDER BY 
  `Project1`.`address_id` DESC LIMIT 1) AS `city_id`
  FROM `customer` AS `Extent1`) AS `Apply1` INNER JOIN `store` AS `Extent3` ON `Apply1`.`store_id` = 
    `Extent3`.`store_id` LEFT OUTER JOIN `city` AS `Extent4` ON `Apply1`.`city_id` = `Extent4`.`city_id` 
    LEFT OUTER JOIN `country` AS `Extent5` ON `Extent4`.`country_id` = `Extent5`.`country_id`
   ORDER BY 
  `Apply1`.`customer_id` DESC</value>
  </data>
  <data name="ReplaceNameVisitorQuery" xml:space="preserve">
    <value>SELECT
  `Project2`.`customer_id`, 
  `Project2`.`store_id`, 
  `Project2`.`first_name`, 
  `Project2`.`last_name`, 
  `Project2`.`email`, 
  `Project2`.`address_id`, 
  `Project2`.`active`, 
  `Project2`.`create_date`, 
  `Project2`.`last_update`
  FROM `customer` AS `Project2`
   WHERE EXISTS(SELECT
  1 AS `C1`
  FROM `rental` AS `Extent2`
   WHERE (`Project2`.`customer_id` = `Extent2`.`customer_id`) AND (`Extent2`.`rental_date` &lt; @p__linq__0))
   ORDER BY 
  `Project2`.`customer_id` ASC</value>
  </data>
</root><|MERGE_RESOLUTION|>--- conflicted
+++ resolved
@@ -1,513 +1,506 @@
-﻿<?xml version="1.0" encoding="utf-8"?>
-<root>
-  <!-- 
-    Microsoft ResX Schema 
-    
-    Version 2.0
-    
-    The primary goals of this format is to allow a simple XML format 
-    that is mostly human readable. The generation and parsing of the 
-    various data types are done through the TypeConverter classes 
-    associated with the data types.
-    
-    Example:
-    
-    ... ado.net/XML headers & schema ...
-    <resheader name="resmimetype">text/microsoft-resx</resheader>
-    <resheader name="version">2.0</resheader>
-    <resheader name="reader">System.Resources.ResXResourceReader, System.Windows.Forms, ...</resheader>
-    <resheader name="writer">System.Resources.ResXResourceWriter, System.Windows.Forms, ...</resheader>
-    <data name="Name1"><value>this is my long string</value><comment>this is a comment</comment></data>
-    <data name="Color1" type="System.Drawing.Color, System.Drawing">Blue</data>
-    <data name="Bitmap1" mimetype="application/x-microsoft.net.object.binary.base64">
-        <value>[base64 mime encoded serialized .NET Framework object]</value>
-    </data>
-    <data name="Icon1" type="System.Drawing.Icon, System.Drawing" mimetype="application/x-microsoft.net.object.bytearray.base64">
-        <value>[base64 mime encoded string representing a byte array form of the .NET Framework object]</value>
-        <comment>This is a comment</comment>
-    </data>
-                
-    There are any number of "resheader" rows that contain simple 
-    name/value pairs.
-    
-    Each data row contains a name, and value. The row also contains a 
-    type or mimetype. Type corresponds to a .NET class that support 
-    text/value conversion through the TypeConverter architecture. 
-    Classes that don't support this are serialized and stored with the 
-    mimetype set.
-    
-    The mimetype is used for serialized objects, and tells the 
-    ResXResourceReader how to depersist the object. This is currently not 
-    extensible. For a given mimetype the value must be set accordingly:
-    
-    Note - application/x-microsoft.net.object.binary.base64 is the format 
-    that the ResXResourceWriter will generate, however the reader can 
-    read any of the formats listed below.
-    
-    mimetype: application/x-microsoft.net.object.binary.base64
-    value   : The object must be serialized with 
-            : System.Runtime.Serialization.Formatters.Binary.BinaryFormatter
-            : and then encoded with base64 encoding.
-    
-    mimetype: application/x-microsoft.net.object.soap.base64
-    value   : The object must be serialized with 
-            : System.Runtime.Serialization.Formatters.Soap.SoapFormatter
-            : and then encoded with base64 encoding.
-
-    mimetype: application/x-microsoft.net.object.bytearray.base64
-    value   : The object must be serialized into a byte array 
-            : using a System.ComponentModel.TypeConverter
-            : and then encoded with base64 encoding.
-    -->
-  <xsd:schema id="root" xmlns="" xmlns:xsd="http://www.w3.org/2001/XMLSchema" xmlns:msdata="urn:schemas-microsoft-com:xml-msdata">
-    <xsd:import namespace="http://www.w3.org/XML/1998/namespace" />
-    <xsd:element name="root" msdata:IsDataSet="true">
-      <xsd:complexType>
-        <xsd:choice maxOccurs="unbounded">
-          <xsd:element name="metadata">
-            <xsd:complexType>
-              <xsd:sequence>
-                <xsd:element name="value" type="xsd:string" minOccurs="0" />
-              </xsd:sequence>
-              <xsd:attribute name="name" use="required" type="xsd:string" />
-              <xsd:attribute name="type" type="xsd:string" />
-              <xsd:attribute name="mimetype" type="xsd:string" />
-              <xsd:attribute ref="xml:space" />
-            </xsd:complexType>
-          </xsd:element>
-          <xsd:element name="assembly">
-            <xsd:complexType>
-              <xsd:attribute name="alias" type="xsd:string" />
-              <xsd:attribute name="name" type="xsd:string" />
-            </xsd:complexType>
-          </xsd:element>
-          <xsd:element name="data">
-            <xsd:complexType>
-              <xsd:sequence>
-                <xsd:element name="value" type="xsd:string" minOccurs="0" msdata:Ordinal="1" />
-                <xsd:element name="comment" type="xsd:string" minOccurs="0" msdata:Ordinal="2" />
-              </xsd:sequence>
-              <xsd:attribute name="name" type="xsd:string" use="required" msdata:Ordinal="1" />
-              <xsd:attribute name="type" type="xsd:string" msdata:Ordinal="3" />
-              <xsd:attribute name="mimetype" type="xsd:string" msdata:Ordinal="4" />
-              <xsd:attribute ref="xml:space" />
-            </xsd:complexType>
-          </xsd:element>
-          <xsd:element name="resheader">
-            <xsd:complexType>
-              <xsd:sequence>
-                <xsd:element name="value" type="xsd:string" minOccurs="0" msdata:Ordinal="1" />
-              </xsd:sequence>
-              <xsd:attribute name="name" type="xsd:string" use="required" />
-            </xsd:complexType>
-          </xsd:element>
-        </xsd:choice>
-      </xsd:complexType>
-    </xsd:element>
-  </xsd:schema>
-  <resheader name="resmimetype">
-    <value>text/microsoft-resx</value>
-  </resheader>
-  <resheader name="version">
-    <value>2.0</value>
-  </resheader>
-  <resheader name="reader">
-    <value>System.Resources.ResXResourceReader, System.Windows.Forms, Version=4.0.0.0, Culture=neutral, PublicKeyToken=b77a5c561934e089</value>
-  </resheader>
-  <resheader name="writer">
-    <value>System.Resources.ResXResourceWriter, System.Windows.Forms, Version=4.0.0.0, Culture=neutral, PublicKeyToken=b77a5c561934e089</value>
-  </resheader>
-  <data name="CountGroupBy" xml:space="preserve">
-    <value>SELECT
-1 AS `C1`, 
-`Project3`.`nCdSite`, 
-`Project3`.`C1` AS `C2`
-FROM (SELECT
-`visitante`.`nCdSite`, 
-COUNT(DISTINCT `visitante`.`sDsIp`) AS `C1`
-FROM `visitante`
- GROUP BY 
-`visitante`.`nCdSite`) AS `Project3`</value>
-  </data>
-  <data name="CountGroupBy2EF5" xml:space="preserve">
-    <value>
-SELECT
-1 AS `C1`, 
-`Project3`.`nCdSite`, 
-`Project3`.`C1` AS `C2`
-FROM (SELECT
-`Extent5`.`nCdSite`, 
-COUNT(DISTINCT `Extent5`.`sDsIp`) AS `C1`
-FROM `pagina` AS `Extent3` INNER JOIN `visitante` AS `Extent4` ON `Extent3`.`nCdVisitante` = `Extent4`.`nCdVisitante` LEFT OUTER JOIN `visitante` AS `Extent5` ON `Extent3`.`nCdVisitante` = `Extent5`.`nCdVisitante`
- GROUP BY 
-`Extent5`.`nCdSite`) AS `Project3`
-  </value>
-  </data>
-  <data name="CountGroupBy2" xml:space="preserve">
-    <value>SELECT
-1 AS `C1`, 
-`Project3`.`nCdSite`, 
-`Project3`.`C1` AS `C2`
-FROM (SELECT
-`Extent4`.`nCdSite`, 
-COUNT(DISTINCT `Extent4`.`sDsIp`) AS `C1`
-FROM `pagina` AS `Extent3` INNER JOIN `visitante` AS `Extent4` ON `Extent3`.`nCdVisitante` = `Extent4`.`nCdVisitante`
- GROUP BY 
-`Extent4`.`nCdSite`) AS `Project3`</value>
-  </data>
-  <data name="CountGroupByEF5" xml:space="preserve">
-    <value>SELECT
-1 AS `C1`, 
-`Project3`.`nCdSite`, 
-`Project3`.`C1` AS `C2`
-FROM (SELECT
-`visitante`.`nCdSite`, 
-COUNT(DISTINCT `visitante`.`sDsIp`) AS `C1`
-FROM `visitante`
- GROUP BY 
-`visitante`.`nCdSite`) AS `Project3`</value>
-  </data>
-  <data name="NestedOrderBy" xml:space="preserve">
-    <value>SELECT
-  `Project1`.`ID`, 
-  `Project1`.`Title`, 
-  `Project1`.`ReleaseDate`, 
-  `Project1`.`Genre`, 
-  `Project1`.`Price`, 
-  `Project1`.`Data`, 
-  `Project1`.`Director_ID`
-  FROM `Movies` AS `Project1`
-   WHERE `Project1`.`ReleaseDate` &gt;= @p__linq__0
-   ORDER BY 
-  `Project1`.`ReleaseDate` DESC LIMIT 2</value>
-  </data>
-  <data name="QueryWithOrderByTakeContains" xml:space="preserve">
-    <value>SELECT
-`Project1`.`ID`, 
-`Project1`.`Title`, 
-`Project1`.`ReleaseDate`, 
-`Project1`.`Genre`, 
-`Project1`.`Price`, 
-`Project1`.`Data`, 
-`Project1`.`Director_ID`
-FROM `Movies` AS `Project1`
- WHERE `Project1`.`Title` LIKE '%p__linq__0%'
- ORDER BY 
-`Project1`.`ID` DESC LIMIT 10</value>
-  </data>
-  <data name="ShipQueryMalformedDueMultipleProjecttionsCorrected" xml:space="preserve">
-    <value>SELECT
-`Project1`.`HarborId`, 
-`Project1`.`Description`, 
-`Project1`.`C2` AS `C1`, 
-`Project1`.`ShipId`, 
-`Project1`.`HarborId1`, 
-`Project1`.`Description1`, 
-`Project1`.`C1` AS `C2`, 
-`Project1`.`CrewMemberId`, 
-`Project1`.`ShipId1`, 
-`Project1`.`RankId`, 
-`Project1`.`ClearanceId`, 
-`Project1`.`Description2`, 
-`Project1`.`RankId1`, 
-`Project1`.`Description3`, 
-`Project1`.`ClearanceId1`, 
-`Project1`.`Description4`
-FROM (SELECT
-`Extent1`.`HarborId`, 
-`Extent1`.`Description`, 
-`Join3`.`ShipId`, 
-`Join3`.`HarborId` AS `HarborId1`, 
-`Join3`.`Description` AS `Description1`, 
-`Join3`.`CrewMemberId`, 
-`Join3`.`SHIPID1` AS `ShipId1`, 
-`Join3`.`RankId`, 
-`Join3`.`ClearanceId`, 
-`Join3`.`DESCRIPTION1` AS `Description2`, 
-`Join3`.`RANKID1` AS `RankId1`, 
-`Join3`.`DESCRIPTION11` AS `Description3`, 
-`Join3`.`CLEARANCEID1` AS `ClearanceId1`, 
-`Join3`.`DESCRIPTION2` AS `Description4`, 
-CASE WHEN (`Join3`.`ShipId` IS  NULL) THEN (NULL)  WHEN (`Join3`.`CrewMemberId` IS  NULL) THEN (NULL)  ELSE (1) END AS `C1`, 
-CASE WHEN (`Join3`.`ShipId` IS  NULL) THEN (NULL)  ELSE (1) END AS `C2`
-FROM `Harbors` AS `Extent1` LEFT OUTER JOIN (SELECT
-`Extent2`.`ShipId`, 
-`Extent2`.`HarborId`, 
-`Extent2`.`Description`, 
-`Join2`.`CrewMemberId`, 
-`Join2`.`ShipId` AS `SHIPID1`, 
-`Join2`.`RankId`, 
-`Join2`.`ClearanceId`, 
-`Join2`.`Description` AS `DESCRIPTION1`, 
-`Join2`.`RANKID1`, 
-`Join2`.`DESCRIPTION1` AS `DESCRIPTION11`, 
-`Join2`.`CLEARANCEID1`, 
-`Join2`.`DESCRIPTION2`
-FROM `Ships` AS `Extent2` LEFT OUTER JOIN (SELECT
-`Extent3`.`CrewMemberId`, 
-`Extent3`.`ShipId`, 
-`Extent3`.`RankId`, 
-`Extent3`.`ClearanceId`, 
-`Extent3`.`Description`, 
-`Extent4`.`RankId` AS `RANKID1`, 
-`Extent4`.`Description` AS `DESCRIPTION1`, 
-`Extent5`.`ClearanceId` AS `CLEARANCEID1`, 
-`Extent5`.`Description` AS `DESCRIPTION2`
-FROM `CrewMembers` AS `Extent3` INNER JOIN `Ranks` AS `Extent4` ON `Extent3`.`RankId` = `Extent4`.`RankId` LEFT OUTER JOIN `Clearances` AS `Extent5` ON `Extent3`.`ClearanceId` = `Extent5`.`ClearanceId`) AS `Join2` ON `Extent2`.`ShipId` = `Join2`.`ShipId`) AS `Join3` ON `Extent1`.`HarborId` = `Join3`.`HarborId`) AS `Project1`
- ORDER BY 
-`Project1`.`HarborId` ASC, 
-`Project1`.`C2` ASC, 
-`Project1`.`ShipId` ASC, 
-`Project1`.`C1` ASC</value>
-  </data>
-  <data name="ShipQueryMalformedDueMultipleProjecttionsCorrectedEF6" xml:space="preserve">
-    <value>SELECT
-`Project1`.`HarborId`, 
-`Project1`.`Description`, 
-`Project1`.`C2` AS `C1`, 
-`Project1`.`ShipId`, 
-`Project1`.`HarborId1`, 
-`Project1`.`Description1`, 
-`Project1`.`C1` AS `C2`, 
-`Project1`.`CrewMemberId`, 
-`Project1`.`ShipId1`, 
-`Project1`.`RankId`, 
-`Project1`.`ClearanceId`, 
-`Project1`.`Description2`, 
-`Project1`.`RankId1`, 
-`Project1`.`Description3`, 
-`Project1`.`ClearanceId1`, 
-`Project1`.`Description4`
-FROM (SELECT
-`Extent1`.`HarborId`, 
-`Extent1`.`Description`, 
-`Join3`.`ShipId`, 
-`Join3`.`HarborId` AS `HarborId1`, 
-`Join3`.`Description` AS `Description1`, 
-`Join3`.`CrewMemberId`, 
-`Join3`.`SHIPID1` AS `ShipId1`, 
-`Join3`.`RankId`, 
-`Join3`.`ClearanceId`, 
-`Join3`.`DESCRIPTION1` AS `Description2`, 
-`Join3`.`RANKID1` AS `RankId1`, 
-`Join3`.`DESCRIPTION11` AS `Description3`, 
-`Join3`.`CLEARANCEID1` AS `ClearanceId1`, 
-`Join3`.`DESCRIPTION2` AS `Description4`, 
-CASE WHEN (`Join3`.`ShipId` IS  NULL) THEN (NULL)  WHEN (`Join3`.`CrewMemberId` IS  NULL) THEN (NULL)  ELSE (1) END AS `C1`, 
-CASE WHEN (`Join3`.`ShipId` IS  NULL) THEN (NULL)  ELSE (1) END AS `C2`
-FROM `Harbors` AS `Extent1` LEFT OUTER JOIN (SELECT
-`Extent2`.`ShipId`, 
-`Extent2`.`HarborId`, 
-`Extent2`.`Description`, 
-`Join2`.`CrewMemberId`, 
-`Join2`.`ShipId` AS `SHIPID1`, 
-`Join2`.`RankId`, 
-`Join2`.`ClearanceId`, 
-`Join2`.`Description` AS `DESCRIPTION1`, 
-`Join2`.`RANKID1`, 
-`Join2`.`DESCRIPTION1` AS `DESCRIPTION11`, 
-`Join2`.`CLEARANCEID1`, 
-`Join2`.`DESCRIPTION2`
-FROM `Ships` AS `Extent2` LEFT OUTER JOIN (SELECT
-`Extent3`.`CrewMemberId`, 
-`Extent3`.`ShipId`, 
-`Extent3`.`RankId`, 
-`Extent3`.`ClearanceId`, 
-`Extent3`.`Description`, 
-`Extent4`.`RankId` AS `RANKID1`, 
-`Extent4`.`Description` AS `DESCRIPTION1`, 
-`Extent5`.`ClearanceId` AS `CLEARANCEID1`, 
-`Extent5`.`Description` AS `DESCRIPTION2`
-FROM `CrewMembers` AS `Extent3` INNER JOIN `Ranks` AS `Extent4` ON `Extent3`.`RankId` = `Extent4`.`RankId` INNER JOIN `Clearances` AS `Extent5` ON `Extent3`.`ClearanceId` = `Extent5`.`ClearanceId`) AS `Join2` ON `Extent2`.`ShipId` = `Join2`.`ShipId`) AS `Join3` ON `Extent1`.`HarborId` = `Join3`.`HarborId`) AS `Project1`
- ORDER BY 
-`Project1`.`HarborId` ASC, 
-`Project1`.`C2` ASC, 
-`Project1`.`ShipId` ASC, 
-`Project1`.`C1` ASC</value>
-  </data>
-  <data name="UpdateWithSelect" xml:space="preserve">
-    <value>UPDATE `MovieReleases` SET `Name`='Director\'s Cut' WHERE (`Id` = 1) AND (`Name` = 'Commercial'); SELECT `Timestamp` FROM `MovieReleases`  WHERE  row_count() &gt; 0 and (`Id` = 1) AND (`Name` = 'Director\'s Cut')</value>
-  </data>
-  <data name="UnknownProjectC1" xml:space="preserve">
-    <value>SELECT
-  `Project1`.`ID` AS `C1`
-  FROM `Movies` AS `Project1`
-   WHERE (`Project1`.`ID`) = @p__linq__0
-   ORDER BY 
-  `Project1`.`ID` ASC</value>
-  </data>
-<<<<<<< HEAD
-  <data name="UnknownProjectC1EF6" xml:space="preserve">
-    <value>SELECT
-`Project1`.`ID` AS `C1`
-FROM `Movies` AS `Project1`
- WHERE (((`Project1`.`ID`) = @p__linq__0) AND (NOT ((`Project1`.`ID` IS  NULL) OR (@p__linq__0 IS  NULL)))) OR ((`Project1`.`ID` IS  NULL) AND (@p__linq__0 IS  NULL))
- ORDER BY 
-`Project1`.`ID` ASC</value>
-  </data>
-=======
->>>>>>> 5bb9a72c
-  <data name="QueryWithContains" xml:space="preserve">
-    <value>SELECT
-  `Extent1`.`ID`, 
-  `Extent1`.`Title`, 
-  `Extent1`.`ReleaseDate`, 
-  `Extent1`.`Genre`, 
-  `Extent1`.`Price`, 
-  `Extent1`.`Data`, 
-  `Extent1`.`Director_ID`
-  FROM `Movies` AS `Extent1`
-   WHERE `Extent1`.`Title` LIKE '%p__linq__0%'</value>
-  </data>
-  <data name="QueryWithEndsWith" xml:space="preserve">
-    <value>SELECT
-  `Extent1`.`ID`, 
-  `Extent1`.`Title`, 
-  `Extent1`.`ReleaseDate`, 
-  `Extent1`.`Genre`, 
-  `Extent1`.`Price`, 
-  `Extent1`.`Data`, 
-  `Extent1`.`Director_ID`
-  FROM `Movies` AS `Extent1`
-   WHERE `Extent1`.`Title` LIKE '%p__linq__0'</value>
-  </data>
-  <data name="QueryWithStartsWith" xml:space="preserve">
-    <value>SELECT
-  `Extent1`.`ID`, 
-  `Extent1`.`Title`, 
-  `Extent1`.`ReleaseDate`, 
-  `Extent1`.`Genre`, 
-  `Extent1`.`Price`, 
-  `Extent1`.`Data`, 
-  `Extent1`.`Director_ID`
-  FROM `Movies` AS `Extent1`
-   WHERE `Extent1`.`Title` LIKE 'p__linq__0%'</value>
-  </data>
-<<<<<<< HEAD
-  <data name="TestContainsListWitConstant" xml:space="preserve">
-    <value>SELECT
-  `Extent1`.`ID`, 
-  `Extent1`.`Title`, 
-  `Extent1`.`ReleaseDate`, 
-  `Extent1`.`Genre`, 
-  `Extent1`.`Price`, 
-  `Extent1`.`Data`, 
-  `Extent1`.`Director_ID`
-  FROM `Movies` AS `Extent1`
-   WHERE (@gp1 IN ( @gp2 )) AND (@gp3 IS NOT NULL)</value>
-  </data>
-  <data name="TestContainsListWithCast" xml:space="preserve">
-    <value>SELECT
-  `Extent1`.`ID`, 
-  `Extent1`.`Title`, 
-  `Extent1`.`ReleaseDate`, 
-  `Extent1`.`Genre`, 
-  `Extent1`.`Price`, 
-  `Extent1`.`Data`, 
-  `Extent1`.`Director_ID`
-  FROM `Movies` AS `Extent1`
-   WHERE (`Extent1`.`ID` IN ( 1,2,3 )) AND (`Extent1`.`ID` IS NOT NULL)</value>
-  </data>
-  <data name="TestContainsListWithParameterReference" xml:space="preserve">
-    <value>SELECT
-  `Extent1`.`ID`, 
-  `Extent1`.`Title`, 
-  `Extent1`.`ReleaseDate`, 
-  `Extent1`.`Genre`, 
-  `Extent1`.`Price`, 
-  `Extent1`.`Data`, 
-  `Extent1`.`Director_ID`
-  FROM `Movies` AS `Extent1`
-   WHERE (@p__linq__0 IN ( 1,2,3 )) AND (@p__linq__0 IS NOT NULL)</value>
-  </data>
-<data name="TestContainsListWitConstantEF5" xml:space="preserve">
-=======
-  <data name="TestContainsListWitConstantEF5" xml:space="preserve">
->>>>>>> 5bb9a72c
-    <value>SELECT
-`Extent1`.`ID`, 
-`Extent1`.`Title`, 
-`Extent1`.`ReleaseDate`, 
-`Extent1`.`Genre`, 
-`Extent1`.`Price`, 
-`Extent1`.`Data`, 
-`Extent1`.`Director_ID`
-FROM `Movies` AS `Extent1`
- WHERE @gp1 = @gp2</value>
-  </data>
-  <data name="TestContainsListWithCastEF5" xml:space="preserve">
-    <value>SELECT
-`Extent1`.`ID`, 
-`Extent1`.`Title`, 
-`Extent1`.`ReleaseDate`, 
-`Extent1`.`Genre`, 
-`Extent1`.`Price`, 
-`Extent1`.`Data`, 
-`Extent1`.`Director_ID`
-FROM `Movies` AS `Extent1`
- WHERE `Extent1`.`ID` IN ( 1,2,3 )</value>
-  </data>
-  <data name="TestContainsListWithParameterReferenceEF5" xml:space="preserve">
-    <value>SELECT
-`Extent1`.`ID`, 
-`Extent1`.`Title`, 
-`Extent1`.`ReleaseDate`, 
-`Extent1`.`Genre`, 
-`Extent1`.`Price`, 
-`Extent1`.`Data`, 
-`Extent1`.`Director_ID`
-FROM `Movies` AS `Extent1`
- WHERE ((1 = @p__linq__0) OR (2 = @p__linq__0)) OR (3 = @p__linq__0)</value>
-  </data>
-  <data name="FirstOrDefaultNestedWithOrderBy" xml:space="preserve">
-    <value>SELECT
-  `Apply1`.`customer_id`, 
-  `Extent5`.`country`
-  FROM (SELECT
-  `Extent1`.`customer_id`, 
-  `Extent1`.`store_id`, 
-  `Extent1`.`first_name`, 
-  `Extent1`.`last_name`, 
-  `Extent1`.`email`, 
-  `Extent1`.`address_id`, 
-  `Extent1`.`active`, 
-  `Extent1`.`create_date`, 
-  `Extent1`.`last_update`, 
-  (SELECT
-  `Project1`.`address_id`
-  FROM `address` AS `Project1`
-   WHERE `Project1`.`address_id` = `Extent1`.`address_id`
-   ORDER BY 
-  `Project1`.`address_id` DESC LIMIT 1) AS `ADDRESS_ID1`, 
-  (SELECT
-  `Project1`.`city_id`
-  FROM `address` AS `Project1`
-   WHERE `Project1`.`address_id` = `Extent1`.`address_id`
-   ORDER BY 
-  `Project1`.`address_id` DESC LIMIT 1) AS `city_id`
-  FROM `customer` AS `Extent1`) AS `Apply1` INNER JOIN `store` AS `Extent3` ON `Apply1`.`store_id` = 
-    `Extent3`.`store_id` LEFT OUTER JOIN `city` AS `Extent4` ON `Apply1`.`city_id` = `Extent4`.`city_id` 
-    LEFT OUTER JOIN `country` AS `Extent5` ON `Extent4`.`country_id` = `Extent5`.`country_id`
-   ORDER BY 
-  `Apply1`.`customer_id` DESC</value>
-  </data>
-  <data name="ReplaceNameVisitorQuery" xml:space="preserve">
-    <value>SELECT
-  `Project2`.`customer_id`, 
-  `Project2`.`store_id`, 
-  `Project2`.`first_name`, 
-  `Project2`.`last_name`, 
-  `Project2`.`email`, 
-  `Project2`.`address_id`, 
-  `Project2`.`active`, 
-  `Project2`.`create_date`, 
-  `Project2`.`last_update`
-  FROM `customer` AS `Project2`
-   WHERE EXISTS(SELECT
-  1 AS `C1`
-  FROM `rental` AS `Extent2`
-   WHERE (`Project2`.`customer_id` = `Extent2`.`customer_id`) AND (`Extent2`.`rental_date` &lt; @p__linq__0))
-   ORDER BY 
-  `Project2`.`customer_id` ASC</value>
-  </data>
+﻿<?xml version="1.0" encoding="utf-8"?>
+<root>
+  <!-- 
+    Microsoft ResX Schema 
+    
+    Version 2.0
+    
+    The primary goals of this format is to allow a simple XML format 
+    that is mostly human readable. The generation and parsing of the 
+    various data types are done through the TypeConverter classes 
+    associated with the data types.
+    
+    Example:
+    
+    ... ado.net/XML headers & schema ...
+    <resheader name="resmimetype">text/microsoft-resx</resheader>
+    <resheader name="version">2.0</resheader>
+    <resheader name="reader">System.Resources.ResXResourceReader, System.Windows.Forms, ...</resheader>
+    <resheader name="writer">System.Resources.ResXResourceWriter, System.Windows.Forms, ...</resheader>
+    <data name="Name1"><value>this is my long string</value><comment>this is a comment</comment></data>
+    <data name="Color1" type="System.Drawing.Color, System.Drawing">Blue</data>
+    <data name="Bitmap1" mimetype="application/x-microsoft.net.object.binary.base64">
+        <value>[base64 mime encoded serialized .NET Framework object]</value>
+    </data>
+    <data name="Icon1" type="System.Drawing.Icon, System.Drawing" mimetype="application/x-microsoft.net.object.bytearray.base64">
+        <value>[base64 mime encoded string representing a byte array form of the .NET Framework object]</value>
+        <comment>This is a comment</comment>
+    </data>
+                
+    There are any number of "resheader" rows that contain simple 
+    name/value pairs.
+    
+    Each data row contains a name, and value. The row also contains a 
+    type or mimetype. Type corresponds to a .NET class that support 
+    text/value conversion through the TypeConverter architecture. 
+    Classes that don't support this are serialized and stored with the 
+    mimetype set.
+    
+    The mimetype is used for serialized objects, and tells the 
+    ResXResourceReader how to depersist the object. This is currently not 
+    extensible. For a given mimetype the value must be set accordingly:
+    
+    Note - application/x-microsoft.net.object.binary.base64 is the format 
+    that the ResXResourceWriter will generate, however the reader can 
+    read any of the formats listed below.
+    
+    mimetype: application/x-microsoft.net.object.binary.base64
+    value   : The object must be serialized with 
+            : System.Runtime.Serialization.Formatters.Binary.BinaryFormatter
+            : and then encoded with base64 encoding.
+    
+    mimetype: application/x-microsoft.net.object.soap.base64
+    value   : The object must be serialized with 
+            : System.Runtime.Serialization.Formatters.Soap.SoapFormatter
+            : and then encoded with base64 encoding.
+
+    mimetype: application/x-microsoft.net.object.bytearray.base64
+    value   : The object must be serialized into a byte array 
+            : using a System.ComponentModel.TypeConverter
+            : and then encoded with base64 encoding.
+    -->
+  <xsd:schema id="root" xmlns="" xmlns:xsd="http://www.w3.org/2001/XMLSchema" xmlns:msdata="urn:schemas-microsoft-com:xml-msdata">
+    <xsd:import namespace="http://www.w3.org/XML/1998/namespace" />
+    <xsd:element name="root" msdata:IsDataSet="true">
+      <xsd:complexType>
+        <xsd:choice maxOccurs="unbounded">
+          <xsd:element name="metadata">
+            <xsd:complexType>
+              <xsd:sequence>
+                <xsd:element name="value" type="xsd:string" minOccurs="0" />
+              </xsd:sequence>
+              <xsd:attribute name="name" use="required" type="xsd:string" />
+              <xsd:attribute name="type" type="xsd:string" />
+              <xsd:attribute name="mimetype" type="xsd:string" />
+              <xsd:attribute ref="xml:space" />
+            </xsd:complexType>
+          </xsd:element>
+          <xsd:element name="assembly">
+            <xsd:complexType>
+              <xsd:attribute name="alias" type="xsd:string" />
+              <xsd:attribute name="name" type="xsd:string" />
+            </xsd:complexType>
+          </xsd:element>
+          <xsd:element name="data">
+            <xsd:complexType>
+              <xsd:sequence>
+                <xsd:element name="value" type="xsd:string" minOccurs="0" msdata:Ordinal="1" />
+                <xsd:element name="comment" type="xsd:string" minOccurs="0" msdata:Ordinal="2" />
+              </xsd:sequence>
+              <xsd:attribute name="name" type="xsd:string" use="required" msdata:Ordinal="1" />
+              <xsd:attribute name="type" type="xsd:string" msdata:Ordinal="3" />
+              <xsd:attribute name="mimetype" type="xsd:string" msdata:Ordinal="4" />
+              <xsd:attribute ref="xml:space" />
+            </xsd:complexType>
+          </xsd:element>
+          <xsd:element name="resheader">
+            <xsd:complexType>
+              <xsd:sequence>
+                <xsd:element name="value" type="xsd:string" minOccurs="0" msdata:Ordinal="1" />
+              </xsd:sequence>
+              <xsd:attribute name="name" type="xsd:string" use="required" />
+            </xsd:complexType>
+          </xsd:element>
+        </xsd:choice>
+      </xsd:complexType>
+    </xsd:element>
+  </xsd:schema>
+  <resheader name="resmimetype">
+    <value>text/microsoft-resx</value>
+  </resheader>
+  <resheader name="version">
+    <value>2.0</value>
+  </resheader>
+  <resheader name="reader">
+    <value>System.Resources.ResXResourceReader, System.Windows.Forms, Version=4.0.0.0, Culture=neutral, PublicKeyToken=b77a5c561934e089</value>
+  </resheader>
+  <resheader name="writer">
+    <value>System.Resources.ResXResourceWriter, System.Windows.Forms, Version=4.0.0.0, Culture=neutral, PublicKeyToken=b77a5c561934e089</value>
+  </resheader>
+  <data name="CountGroupBy" xml:space="preserve">
+    <value>SELECT
+1 AS `C1`, 
+`Project3`.`nCdSite`, 
+`Project3`.`C1` AS `C2`
+FROM (SELECT
+`visitante`.`nCdSite`, 
+COUNT(DISTINCT `visitante`.`sDsIp`) AS `C1`
+FROM `visitante`
+ GROUP BY 
+`visitante`.`nCdSite`) AS `Project3`</value>
+  </data>
+  <data name="CountGroupBy2EF5" xml:space="preserve">
+    <value>
+SELECT
+1 AS `C1`, 
+`Project3`.`nCdSite`, 
+`Project3`.`C1` AS `C2`
+FROM (SELECT
+`Extent5`.`nCdSite`, 
+COUNT(DISTINCT `Extent5`.`sDsIp`) AS `C1`
+FROM `pagina` AS `Extent3` INNER JOIN `visitante` AS `Extent4` ON `Extent3`.`nCdVisitante` = `Extent4`.`nCdVisitante` LEFT OUTER JOIN `visitante` AS `Extent5` ON `Extent3`.`nCdVisitante` = `Extent5`.`nCdVisitante`
+ GROUP BY 
+`Extent5`.`nCdSite`) AS `Project3`
+  </value>
+  </data>
+  <data name="CountGroupBy2" xml:space="preserve">
+    <value>SELECT
+1 AS `C1`, 
+`Project3`.`nCdSite`, 
+`Project3`.`C1` AS `C2`
+FROM (SELECT
+`Extent4`.`nCdSite`, 
+COUNT(DISTINCT `Extent4`.`sDsIp`) AS `C1`
+FROM `pagina` AS `Extent3` INNER JOIN `visitante` AS `Extent4` ON `Extent3`.`nCdVisitante` = `Extent4`.`nCdVisitante`
+ GROUP BY 
+`Extent4`.`nCdSite`) AS `Project3`</value>
+  </data>
+  <data name="CountGroupByEF5" xml:space="preserve">
+    <value>SELECT
+1 AS `C1`, 
+`Project3`.`nCdSite`, 
+`Project3`.`C1` AS `C2`
+FROM (SELECT
+`visitante`.`nCdSite`, 
+COUNT(DISTINCT `visitante`.`sDsIp`) AS `C1`
+FROM `visitante`
+ GROUP BY 
+`visitante`.`nCdSite`) AS `Project3`</value>
+  </data>
+  <data name="NestedOrderBy" xml:space="preserve">
+    <value>SELECT
+  `Project1`.`ID`, 
+  `Project1`.`Title`, 
+  `Project1`.`ReleaseDate`, 
+  `Project1`.`Genre`, 
+  `Project1`.`Price`, 
+  `Project1`.`Data`, 
+  `Project1`.`Director_ID`
+  FROM `Movies` AS `Project1`
+   WHERE `Project1`.`ReleaseDate` &gt;= @p__linq__0
+   ORDER BY 
+  `Project1`.`ReleaseDate` DESC LIMIT 2</value>
+  </data>
+  <data name="QueryWithOrderByTakeContains" xml:space="preserve">
+    <value>SELECT
+`Project1`.`ID`, 
+`Project1`.`Title`, 
+`Project1`.`ReleaseDate`, 
+`Project1`.`Genre`, 
+`Project1`.`Price`, 
+`Project1`.`Data`, 
+`Project1`.`Director_ID`
+FROM `Movies` AS `Project1`
+ WHERE `Project1`.`Title` LIKE '%p__linq__0%'
+ ORDER BY 
+`Project1`.`ID` DESC LIMIT 10</value>
+  </data>
+  <data name="ShipQueryMalformedDueMultipleProjecttionsCorrected" xml:space="preserve">
+    <value>SELECT
+`Project1`.`HarborId`, 
+`Project1`.`Description`, 
+`Project1`.`C2` AS `C1`, 
+`Project1`.`ShipId`, 
+`Project1`.`HarborId1`, 
+`Project1`.`Description1`, 
+`Project1`.`C1` AS `C2`, 
+`Project1`.`CrewMemberId`, 
+`Project1`.`ShipId1`, 
+`Project1`.`RankId`, 
+`Project1`.`ClearanceId`, 
+`Project1`.`Description2`, 
+`Project1`.`RankId1`, 
+`Project1`.`Description3`, 
+`Project1`.`ClearanceId1`, 
+`Project1`.`Description4`
+FROM (SELECT
+`Extent1`.`HarborId`, 
+`Extent1`.`Description`, 
+`Join3`.`ShipId`, 
+`Join3`.`HarborId` AS `HarborId1`, 
+`Join3`.`Description` AS `Description1`, 
+`Join3`.`CrewMemberId`, 
+`Join3`.`SHIPID1` AS `ShipId1`, 
+`Join3`.`RankId`, 
+`Join3`.`ClearanceId`, 
+`Join3`.`DESCRIPTION1` AS `Description2`, 
+`Join3`.`RANKID1` AS `RankId1`, 
+`Join3`.`DESCRIPTION11` AS `Description3`, 
+`Join3`.`CLEARANCEID1` AS `ClearanceId1`, 
+`Join3`.`DESCRIPTION2` AS `Description4`, 
+CASE WHEN (`Join3`.`ShipId` IS  NULL) THEN (NULL)  WHEN (`Join3`.`CrewMemberId` IS  NULL) THEN (NULL)  ELSE (1) END AS `C1`, 
+CASE WHEN (`Join3`.`ShipId` IS  NULL) THEN (NULL)  ELSE (1) END AS `C2`
+FROM `Harbors` AS `Extent1` LEFT OUTER JOIN (SELECT
+`Extent2`.`ShipId`, 
+`Extent2`.`HarborId`, 
+`Extent2`.`Description`, 
+`Join2`.`CrewMemberId`, 
+`Join2`.`ShipId` AS `SHIPID1`, 
+`Join2`.`RankId`, 
+`Join2`.`ClearanceId`, 
+`Join2`.`Description` AS `DESCRIPTION1`, 
+`Join2`.`RANKID1`, 
+`Join2`.`DESCRIPTION1` AS `DESCRIPTION11`, 
+`Join2`.`CLEARANCEID1`, 
+`Join2`.`DESCRIPTION2`
+FROM `Ships` AS `Extent2` LEFT OUTER JOIN (SELECT
+`Extent3`.`CrewMemberId`, 
+`Extent3`.`ShipId`, 
+`Extent3`.`RankId`, 
+`Extent3`.`ClearanceId`, 
+`Extent3`.`Description`, 
+`Extent4`.`RankId` AS `RANKID1`, 
+`Extent4`.`Description` AS `DESCRIPTION1`, 
+`Extent5`.`ClearanceId` AS `CLEARANCEID1`, 
+`Extent5`.`Description` AS `DESCRIPTION2`
+FROM `CrewMembers` AS `Extent3` INNER JOIN `Ranks` AS `Extent4` ON `Extent3`.`RankId` = `Extent4`.`RankId` LEFT OUTER JOIN `Clearances` AS `Extent5` ON `Extent3`.`ClearanceId` = `Extent5`.`ClearanceId`) AS `Join2` ON `Extent2`.`ShipId` = `Join2`.`ShipId`) AS `Join3` ON `Extent1`.`HarborId` = `Join3`.`HarborId`) AS `Project1`
+ ORDER BY 
+`Project1`.`HarborId` ASC, 
+`Project1`.`C2` ASC, 
+`Project1`.`ShipId` ASC, 
+`Project1`.`C1` ASC</value>
+  </data>
+  <data name="ShipQueryMalformedDueMultipleProjecttionsCorrectedEF6" xml:space="preserve">
+    <value>SELECT
+`Project1`.`HarborId`, 
+`Project1`.`Description`, 
+`Project1`.`C2` AS `C1`, 
+`Project1`.`ShipId`, 
+`Project1`.`HarborId1`, 
+`Project1`.`Description1`, 
+`Project1`.`C1` AS `C2`, 
+`Project1`.`CrewMemberId`, 
+`Project1`.`ShipId1`, 
+`Project1`.`RankId`, 
+`Project1`.`ClearanceId`, 
+`Project1`.`Description2`, 
+`Project1`.`RankId1`, 
+`Project1`.`Description3`, 
+`Project1`.`ClearanceId1`, 
+`Project1`.`Description4`
+FROM (SELECT
+`Extent1`.`HarborId`, 
+`Extent1`.`Description`, 
+`Join3`.`ShipId`, 
+`Join3`.`HarborId` AS `HarborId1`, 
+`Join3`.`Description` AS `Description1`, 
+`Join3`.`CrewMemberId`, 
+`Join3`.`SHIPID1` AS `ShipId1`, 
+`Join3`.`RankId`, 
+`Join3`.`ClearanceId`, 
+`Join3`.`DESCRIPTION1` AS `Description2`, 
+`Join3`.`RANKID1` AS `RankId1`, 
+`Join3`.`DESCRIPTION11` AS `Description3`, 
+`Join3`.`CLEARANCEID1` AS `ClearanceId1`, 
+`Join3`.`DESCRIPTION2` AS `Description4`, 
+CASE WHEN (`Join3`.`ShipId` IS  NULL) THEN (NULL)  WHEN (`Join3`.`CrewMemberId` IS  NULL) THEN (NULL)  ELSE (1) END AS `C1`, 
+CASE WHEN (`Join3`.`ShipId` IS  NULL) THEN (NULL)  ELSE (1) END AS `C2`
+FROM `Harbors` AS `Extent1` LEFT OUTER JOIN (SELECT
+`Extent2`.`ShipId`, 
+`Extent2`.`HarborId`, 
+`Extent2`.`Description`, 
+`Join2`.`CrewMemberId`, 
+`Join2`.`ShipId` AS `SHIPID1`, 
+`Join2`.`RankId`, 
+`Join2`.`ClearanceId`, 
+`Join2`.`Description` AS `DESCRIPTION1`, 
+`Join2`.`RANKID1`, 
+`Join2`.`DESCRIPTION1` AS `DESCRIPTION11`, 
+`Join2`.`CLEARANCEID1`, 
+`Join2`.`DESCRIPTION2`
+FROM `Ships` AS `Extent2` LEFT OUTER JOIN (SELECT
+`Extent3`.`CrewMemberId`, 
+`Extent3`.`ShipId`, 
+`Extent3`.`RankId`, 
+`Extent3`.`ClearanceId`, 
+`Extent3`.`Description`, 
+`Extent4`.`RankId` AS `RANKID1`, 
+`Extent4`.`Description` AS `DESCRIPTION1`, 
+`Extent5`.`ClearanceId` AS `CLEARANCEID1`, 
+`Extent5`.`Description` AS `DESCRIPTION2`
+FROM `CrewMembers` AS `Extent3` INNER JOIN `Ranks` AS `Extent4` ON `Extent3`.`RankId` = `Extent4`.`RankId` INNER JOIN `Clearances` AS `Extent5` ON `Extent3`.`ClearanceId` = `Extent5`.`ClearanceId`) AS `Join2` ON `Extent2`.`ShipId` = `Join2`.`ShipId`) AS `Join3` ON `Extent1`.`HarborId` = `Join3`.`HarborId`) AS `Project1`
+ ORDER BY 
+`Project1`.`HarborId` ASC, 
+`Project1`.`C2` ASC, 
+`Project1`.`ShipId` ASC, 
+`Project1`.`C1` ASC</value>
+  </data>
+  <data name="UpdateWithSelect" xml:space="preserve">
+    <value>UPDATE `MovieReleases` SET `Name`='Director\'s Cut' WHERE (`Id` = 1) AND (`Name` = 'Commercial'); SELECT `Timestamp` FROM `MovieReleases`  WHERE  row_count() &gt; 0 and (`Id` = 1) AND (`Name` = 'Director\'s Cut')</value>
+  </data>
+  <data name="UnknownProjectC1" xml:space="preserve">
+    <value>SELECT
+  `Project1`.`ID` AS `C1`
+  FROM `Movies` AS `Project1`
+   WHERE (`Project1`.`ID`) = @p__linq__0
+   ORDER BY 
+  `Project1`.`ID` ASC</value>
+  </data>
+  <data name="UnknownProjectC1EF6" xml:space="preserve">
+    <value>SELECT
+`Project1`.`ID` AS `C1`
+FROM `Movies` AS `Project1`
+ WHERE (((`Project1`.`ID`) = @p__linq__0) AND (NOT ((`Project1`.`ID` IS  NULL) OR (@p__linq__0 IS  NULL)))) OR ((`Project1`.`ID` IS  NULL) AND (@p__linq__0 IS  NULL))
+ ORDER BY 
+`Project1`.`ID` ASC</value>
+  </data>
+  <data name="QueryWithContains" xml:space="preserve">
+    <value>SELECT
+  `Extent1`.`ID`, 
+  `Extent1`.`Title`, 
+  `Extent1`.`ReleaseDate`, 
+  `Extent1`.`Genre`, 
+  `Extent1`.`Price`, 
+  `Extent1`.`Data`, 
+  `Extent1`.`Director_ID`
+  FROM `Movies` AS `Extent1`
+   WHERE `Extent1`.`Title` LIKE '%p__linq__0%'</value>
+  </data>
+  <data name="QueryWithEndsWith" xml:space="preserve">
+    <value>SELECT
+  `Extent1`.`ID`, 
+  `Extent1`.`Title`, 
+  `Extent1`.`ReleaseDate`, 
+  `Extent1`.`Genre`, 
+  `Extent1`.`Price`, 
+  `Extent1`.`Data`, 
+  `Extent1`.`Director_ID`
+  FROM `Movies` AS `Extent1`
+   WHERE `Extent1`.`Title` LIKE '%p__linq__0'</value>
+  </data>
+  <data name="QueryWithStartsWith" xml:space="preserve">
+    <value>SELECT
+  `Extent1`.`ID`, 
+  `Extent1`.`Title`, 
+  `Extent1`.`ReleaseDate`, 
+  `Extent1`.`Genre`, 
+  `Extent1`.`Price`, 
+  `Extent1`.`Data`, 
+  `Extent1`.`Director_ID`
+  FROM `Movies` AS `Extent1`
+   WHERE `Extent1`.`Title` LIKE 'p__linq__0%'</value>
+  </data>
+  <data name="TestContainsListWitConstant" xml:space="preserve">
+    <value>SELECT
+  `Extent1`.`ID`, 
+  `Extent1`.`Title`, 
+  `Extent1`.`ReleaseDate`, 
+  `Extent1`.`Genre`, 
+  `Extent1`.`Price`, 
+  `Extent1`.`Data`, 
+  `Extent1`.`Director_ID`
+  FROM `Movies` AS `Extent1`
+   WHERE (@gp1 IN ( @gp2 )) AND (@gp3 IS NOT NULL)</value>
+  </data>
+  <data name="TestContainsListWithCast" xml:space="preserve">
+    <value>SELECT
+  `Extent1`.`ID`, 
+  `Extent1`.`Title`, 
+  `Extent1`.`ReleaseDate`, 
+  `Extent1`.`Genre`, 
+  `Extent1`.`Price`, 
+  `Extent1`.`Data`, 
+  `Extent1`.`Director_ID`
+  FROM `Movies` AS `Extent1`
+   WHERE (`Extent1`.`ID` IN ( 1,2,3 )) AND (`Extent1`.`ID` IS NOT NULL)</value>
+  </data>
+  <data name="TestContainsListWithParameterReference" xml:space="preserve">
+    <value>SELECT
+  `Extent1`.`ID`, 
+  `Extent1`.`Title`, 
+  `Extent1`.`ReleaseDate`, 
+  `Extent1`.`Genre`, 
+  `Extent1`.`Price`, 
+  `Extent1`.`Data`, 
+  `Extent1`.`Director_ID`
+  FROM `Movies` AS `Extent1`
+   WHERE (@p__linq__0 IN ( 1,2,3 )) AND (@p__linq__0 IS NOT NULL)</value>
+  </data>
+<data name="TestContainsListWitConstantEF5" xml:space="preserve">
+    <value>SELECT
+`Extent1`.`ID`, 
+`Extent1`.`Title`, 
+`Extent1`.`ReleaseDate`, 
+`Extent1`.`Genre`, 
+`Extent1`.`Price`, 
+`Extent1`.`Data`, 
+`Extent1`.`Director_ID`
+FROM `Movies` AS `Extent1`
+ WHERE @gp1 = @gp2</value>
+  </data>
+  <data name="TestContainsListWithCastEF5" xml:space="preserve">
+    <value>SELECT
+`Extent1`.`ID`, 
+`Extent1`.`Title`, 
+`Extent1`.`ReleaseDate`, 
+`Extent1`.`Genre`, 
+`Extent1`.`Price`, 
+`Extent1`.`Data`, 
+`Extent1`.`Director_ID`
+FROM `Movies` AS `Extent1`
+ WHERE `Extent1`.`ID` IN ( 1,2,3 )</value>
+  </data>
+  <data name="TestContainsListWithParameterReferenceEF5" xml:space="preserve">
+    <value>SELECT
+`Extent1`.`ID`, 
+`Extent1`.`Title`, 
+`Extent1`.`ReleaseDate`, 
+`Extent1`.`Genre`, 
+`Extent1`.`Price`, 
+`Extent1`.`Data`, 
+`Extent1`.`Director_ID`
+FROM `Movies` AS `Extent1`
+ WHERE ((1 = @p__linq__0) OR (2 = @p__linq__0)) OR (3 = @p__linq__0)</value>
+  </data>
+  <data name="FirstOrDefaultNestedWithOrderBy" xml:space="preserve">
+    <value>SELECT
+  `Apply1`.`customer_id`, 
+  `Extent5`.`country`
+  FROM (SELECT
+  `Extent1`.`customer_id`, 
+  `Extent1`.`store_id`, 
+  `Extent1`.`first_name`, 
+  `Extent1`.`last_name`, 
+  `Extent1`.`email`, 
+  `Extent1`.`address_id`, 
+  `Extent1`.`active`, 
+  `Extent1`.`create_date`, 
+  `Extent1`.`last_update`, 
+  (SELECT
+  `Project1`.`address_id`
+  FROM `address` AS `Project1`
+   WHERE `Project1`.`address_id` = `Extent1`.`address_id`
+   ORDER BY 
+  `Project1`.`address_id` DESC LIMIT 1) AS `ADDRESS_ID1`, 
+  (SELECT
+  `Project1`.`city_id`
+  FROM `address` AS `Project1`
+   WHERE `Project1`.`address_id` = `Extent1`.`address_id`
+   ORDER BY 
+  `Project1`.`address_id` DESC LIMIT 1) AS `city_id`
+  FROM `customer` AS `Extent1`) AS `Apply1` INNER JOIN `store` AS `Extent3` ON `Apply1`.`store_id` = 
+    `Extent3`.`store_id` LEFT OUTER JOIN `city` AS `Extent4` ON `Apply1`.`city_id` = `Extent4`.`city_id` 
+    LEFT OUTER JOIN `country` AS `Extent5` ON `Extent4`.`country_id` = `Extent5`.`country_id`
+   ORDER BY 
+  `Apply1`.`customer_id` DESC</value>
+  </data>
+  <data name="ReplaceNameVisitorQuery" xml:space="preserve">
+    <value>SELECT
+  `Project2`.`customer_id`, 
+  `Project2`.`store_id`, 
+  `Project2`.`first_name`, 
+  `Project2`.`last_name`, 
+  `Project2`.`email`, 
+  `Project2`.`address_id`, 
+  `Project2`.`active`, 
+  `Project2`.`create_date`, 
+  `Project2`.`last_update`
+  FROM `customer` AS `Project2`
+   WHERE EXISTS(SELECT
+  1 AS `C1`
+  FROM `rental` AS `Extent2`
+   WHERE (`Project2`.`customer_id` = `Extent2`.`customer_id`) AND (`Extent2`.`rental_date` &lt; @p__linq__0))
+   ORDER BY 
+  `Project2`.`customer_id` ASC</value>
+  </data>
 </root>