--- conflicted
+++ resolved
@@ -1,175 +1,171 @@
-﻿<?xml version="1.0" encoding="utf-8"?>
-<Project DefaultTargets="Build" xmlns="http://schemas.microsoft.com/developer/msbuild/2003" ToolsVersion="4.0">
-  <PropertyGroup>
-    <Configuration Condition=" '$(Configuration)' == '' ">Debug</Configuration>
-    <Platform Condition=" '$(Platform)' == '' ">AnyCPU</Platform>
-    <ProductVersion>9.0.30729</ProductVersion>
-    <SchemaVersion>2.0</SchemaVersion>
-    <ProjectGuid>{C28B1166-1380-445D-AEC1-8A18B990DD18}</ProjectGuid>
-    <OutputType>Library</OutputType>
-    <AppDesignerFolder>Properties</AppDesignerFolder>
-    <RootNamespace>MySql.Web</RootNamespace>
-    <AssemblyName>MySql.Web</AssemblyName>
-    <SignAssembly>false</SignAssembly>
-    <AssemblyOriginatorKeyFile>
-    </AssemblyOriginatorKeyFile>
-    <FileUpgradeFlags>
-    </FileUpgradeFlags>
-    <OldToolsVersion>3.5</OldToolsVersion>
-    <UpgradeBackupLocation>
-    </UpgradeBackupLocation>
-    <IsWebBootstrapper>false</IsWebBootstrapper>
-    <TargetFrameworkProfile />
-    <PublishUrl>publish\</PublishUrl>
-    <Install>true</Install>
-    <InstallFrom>Disk</InstallFrom>
-    <UpdateEnabled>false</UpdateEnabled>
-    <UpdateMode>Foreground</UpdateMode>
-    <UpdateInterval>7</UpdateInterval>
-    <UpdateIntervalUnits>Days</UpdateIntervalUnits>
-    <UpdatePeriodically>false</UpdatePeriodically>
-    <UpdateRequired>false</UpdateRequired>
-    <MapFileExtensions>true</MapFileExtensions>
-    <ApplicationRevision>0</ApplicationRevision>
-    <ApplicationVersion>1.0.0.%2a</ApplicationVersion>
-    <UseApplicationTrust>false</UseApplicationTrust>
-    <BootstrapperEnabled>true</BootstrapperEnabled>
-  </PropertyGroup>
-  <Choose>
-    <When Condition="$(VisualStudioVersion) &gt;= 11.0">
-      <PropertyGroup>
-        <ProductVersion>9.0.30729</ProductVersion>
-        <SchemaVersion>2.0</SchemaVersion>
-        <Framework>4.5</Framework>
-        <TargetFrameworkVersion>v4.5</TargetFrameworkVersion>
-        <DefineConstants>NET_40_OR_GREATER;NET_45_OR_GREATER;</DefineConstants>
-      </PropertyGroup>
-    </When>
-    <Otherwise>
-      <PropertyGroup>
-        <ProductVersion>9.0.30729</ProductVersion>
-        <SchemaVersion>2.0</SchemaVersion>
-        <Framework>4.0</Framework>
-        <TargetFrameworkVersion>v4.0</TargetFrameworkVersion>
-        <DefineConstants>NET_40_OR_GREATER</DefineConstants>
-      </PropertyGroup>
-    </Otherwise>
-  </Choose>
-  <PropertyGroup Condition=" '$(Configuration)|$(Platform)' == 'Debug|AnyCPU' ">
-    <DebugSymbols>true</DebugSymbols>
-    <DebugType>full</DebugType>
-    <BaseOutputPath>$(TargetFrameworkVersion)\</BaseOutputPath>
-    <BaseIntermediateOutputPath>obj\$(TargetFrameworkVersion)\</BaseIntermediateOutputPath>
-    <IntermediateOutputPath>obj\$(TargetFrameworkVersion)\</IntermediateOutputPath>
-    <Optimize>false</Optimize>
-    <OutputPath>bin\$(TargetFrameworkVersion)\Debug\</OutputPath>
-    <BaseIntermediateOutputPath>obj\$(TargetFrameworkVersion)\Debug\</BaseIntermediateOutputPath>
-    <DefineConstants>$(DefineConstants);DEBUG;TRACE</DefineConstants>
-    <ErrorReport>prompt</ErrorReport>
-    <WarningLevel>4</WarningLevel>
-    <NoWarn>1699</NoWarn>
-    <DocumentationFile>
-    </DocumentationFile>
-    <CodeAnalysisRuleSet>AllRules.ruleset</CodeAnalysisRuleSet>
-  </PropertyGroup>
-  <PropertyGroup Condition=" '$(Configuration)|$(Platform)' == 'Release|AnyCPU' ">
-    <DebugType>pdbonly</DebugType>
-    <Optimize>true</Optimize>
-    <BaseOutputPath>$(TargetFrameworkVersion)\</BaseOutputPath>
-    <BaseIntermediateOutputPath>obj\$(TargetFrameworkVersion)\</BaseIntermediateOutputPath>
-    <IntermediateOutputPath>obj\$(TargetFrameworkVersion)\</IntermediateOutputPath>
-    <OutputPath>bin\$(TargetFrameworkVersion)\Release\</OutputPath>
-    <BaseIntermediateOutputPath>obj\$(TargetFrameworkVersion)\Release\</BaseIntermediateOutputPath>
-    <DefineConstants>$(DefineConstants);TRACE</DefineConstants>
-    <ErrorReport>prompt</ErrorReport>
-    <WarningLevel>4</WarningLevel>
-    <NoWarn>1699</NoWarn>
-    <DocumentationFile>bin\release\webdocs.xml</DocumentationFile>
-    <CodeAnalysisRuleSet>AllRules.ruleset</CodeAnalysisRuleSet>
-  </PropertyGroup>
-  <ItemGroup>
-    <Reference Include="Microsoft.Data.Schema, Version=10.0.0.0, Culture=neutral, PublicKeyToken=b03f5f7f11d50a3a" />
-    <Reference Include="Microsoft.Data.Schema.UnitTesting, Version=10.0.0.0, Culture=neutral, PublicKeyToken=b03f5f7f11d50a3a" />
-    <Reference Include="Microsoft.VisualStudio.QualityTools.UnitTestFramework, Version=10.0.0.0, Culture=neutral, PublicKeyToken=b03f5f7f11d50a3a" />
-    <Reference Include="System" />
-    <Reference Include="System.configuration" />
-    <Reference Include="System.Configuration.Install" />
-    <Reference Include="System.Data" />
-    <Reference Include="System.Management" />
-    <Reference Include="System.Web" />
-<<<<<<< HEAD
-    <Reference Include="System.Web.ApplicationServices" Condition="'$(Framework)' != '2.0'"/>
-    <Reference Include="System.Web.WebPages, Version=2.0.0.0, Culture=neutral, PublicKeyToken=31bf3856ad364e35, processorArchitecture=MSIL" />
-=======
-    <Reference Include="System.Web.ApplicationServices" />
->>>>>>> 9e8748dc
-    <Reference Include="System.Xml" />
-    <Reference Include="WebMatrix.WebData, Version=2.0.0.0, Culture=neutral, PublicKeyToken=31bf3856ad364e35, processorArchitecture=MSIL" Condition="('$(Framework)' == '4.0') or ('$(Framework)' == '4.5') or ('$(Framework)' == '4.5.1')" />
-  </ItemGroup>
-  <ItemGroup>
-    <Compile Include="..\MySql.Data\Properties\VersionInfo.cs">
-      <Link>Properties\VersionInfo.cs</Link>
-    </Compile>
-    <Compile Include="Application.cs" />
-    <Compile Include="Install.cs">
-      <SubType>Component</SubType>
-    </Compile>
-    <Compile Include="MembershipProvider.cs" />
-	<Compile Include="PersonalizationConnectionHelper.cs" />
-    <Compile Include="PersonalizationProvider.cs" />
-    <Compile Include="PersonalizationProviderProcedures.cs" />
-    <Compile Include="MySqlDatabaseWrapper.cs" Condition="('$(Framework)' == '4.0') or ('$(Framework)' == '4.5') or ('$(Framework)' == '4.5.1')" />
-    <Compile Include="MySqlWebSecurity.cs" Condition="('$(Framework)' == '4.0') or ('$(Framework)' == '4.5') or ('$(Framework)' == '4.5.1')" />
-    <Compile Include="ProfileProvider.cs" />
-    <Compile Include="Properties\AssemblyInfo.cs" />
-    <Compile Include="Properties\Resources.Designer.cs">
-      <AutoGen>True</AutoGen>
-      <DesignTime>True</DesignTime>
-      <DependentUpon>Resources.resx</DependentUpon>
-      <AutoGen>True</AutoGen>
-      <DesignTime>True</DesignTime>
-    </Compile>
-    <Compile Include="RoleProvider.cs" />
-    <Compile Include="Runtime.cs" />
-    <Compile Include="SchemaManager.cs" />
-    <Compile Include="SessionProvider.cs" />
-    <Compile Include="SiteMapProvider.cs" />
-    <Compile Include="SimpleMembershipProvider.cs" Condition="('$(Framework)' == '4.0') or ('$(Framework)' == '4.5') or ('$(Framework)' == '4.5.1')" />
-    <Compile Include="SimpleRoleProvider.cs" Condition="('$(Framework)' == '4.0') or ('$(Framework)' == '4.5') or ('$(Framework)' == '4.5.1')" />
-  </ItemGroup>
-  <ItemGroup>
-    <EmbeddedResource Include="Properties\Resources.resx">
-      <SubType>Designer</SubType>
-      <Generator>PublicResXFileCodeGenerator</Generator>
-      <LastGenOutput>Resources.Designer.cs</LastGenOutput>
-    </EmbeddedResource>
-  </ItemGroup>
-  <ItemGroup>
-    <None Include="Properties\schema6.sql" />
-    <None Include="Properties\schema1.sql" />
-    <None Include="Properties\schema4.sql" />
-    <None Include="Properties\schema2.sql" />
-    <None Include="Properties\schema3.sql" />
-    <None Include="Properties\schema5.sql" />
-    <None Include="Properties\schema7.sql" />
-  </ItemGroup>
-  <ItemGroup>
-    <ProjectReference Include="..\MySql.Data\MySql.Data.csproj">
-      <Project>{E9DF5ED1-4CBD-4226-B931-9A51610AC14D}</Project>
-      <Name>MySql.Data</Name>
-    </ProjectReference>
-  </ItemGroup>
-  <ItemGroup>
-    <Content Include="Properties\schema10.sql" />
-    <Content Include="Properties\schema8.sql" />
-    <Content Include="Properties\schema9.sql" />
-  </ItemGroup>
-  <Import Project="$(MSBuildBinPath)\Microsoft.CSharp.targets" />
-  <!-- To modify your build process, add your task inside one of the targets below and uncomment it. 
-       Other similar extension points exist, see Microsoft.Common.targets.
-  <Target Name="BeforeBuild">
-  </Target>
-  <Target Name="AfterBuild">
-  </Target>
-  -->
+﻿<?xml version="1.0" encoding="utf-8"?>
+<Project DefaultTargets="Build" xmlns="http://schemas.microsoft.com/developer/msbuild/2003" ToolsVersion="4.0">
+  <PropertyGroup>
+    <Configuration Condition=" '$(Configuration)' == '' ">Debug</Configuration>
+    <Platform Condition=" '$(Platform)' == '' ">AnyCPU</Platform>
+    <ProductVersion>9.0.30729</ProductVersion>
+    <SchemaVersion>2.0</SchemaVersion>
+    <ProjectGuid>{C28B1166-1380-445D-AEC1-8A18B990DD18}</ProjectGuid>
+    <OutputType>Library</OutputType>
+    <AppDesignerFolder>Properties</AppDesignerFolder>
+    <RootNamespace>MySql.Web</RootNamespace>
+    <AssemblyName>MySql.Web</AssemblyName>
+    <SignAssembly>false</SignAssembly>
+    <AssemblyOriginatorKeyFile>
+    </AssemblyOriginatorKeyFile>
+    <FileUpgradeFlags>
+    </FileUpgradeFlags>
+    <OldToolsVersion>3.5</OldToolsVersion>
+    <UpgradeBackupLocation>
+    </UpgradeBackupLocation>
+    <IsWebBootstrapper>false</IsWebBootstrapper>
+    <TargetFrameworkProfile />
+    <PublishUrl>publish\</PublishUrl>
+    <Install>true</Install>
+    <InstallFrom>Disk</InstallFrom>
+    <UpdateEnabled>false</UpdateEnabled>
+    <UpdateMode>Foreground</UpdateMode>
+    <UpdateInterval>7</UpdateInterval>
+    <UpdateIntervalUnits>Days</UpdateIntervalUnits>
+    <UpdatePeriodically>false</UpdatePeriodically>
+    <UpdateRequired>false</UpdateRequired>
+    <MapFileExtensions>true</MapFileExtensions>
+    <ApplicationRevision>0</ApplicationRevision>
+    <ApplicationVersion>1.0.0.%2a</ApplicationVersion>
+    <UseApplicationTrust>false</UseApplicationTrust>
+    <BootstrapperEnabled>true</BootstrapperEnabled>
+  </PropertyGroup>
+  <Choose>
+    <When Condition="$(VisualStudioVersion) &gt;= 11.0">
+      <PropertyGroup>
+        <ProductVersion>9.0.30729</ProductVersion>
+        <SchemaVersion>2.0</SchemaVersion>
+        <Framework>4.5</Framework>
+        <TargetFrameworkVersion>v4.5</TargetFrameworkVersion>
+        <DefineConstants>NET_40_OR_GREATER;NET_45_OR_GREATER;</DefineConstants>
+      </PropertyGroup>
+    </When>
+    <Otherwise>
+      <PropertyGroup>
+        <ProductVersion>9.0.30729</ProductVersion>
+        <SchemaVersion>2.0</SchemaVersion>
+        <Framework>4.0</Framework>
+        <TargetFrameworkVersion>v4.0</TargetFrameworkVersion>
+        <DefineConstants>NET_40_OR_GREATER</DefineConstants>
+      </PropertyGroup>
+    </Otherwise>
+  </Choose>
+  <PropertyGroup Condition=" '$(Configuration)|$(Platform)' == 'Debug|AnyCPU' ">
+    <DebugSymbols>true</DebugSymbols>
+    <DebugType>full</DebugType>
+    <BaseOutputPath>$(TargetFrameworkVersion)\</BaseOutputPath>
+    <BaseIntermediateOutputPath>obj\$(TargetFrameworkVersion)\</BaseIntermediateOutputPath>
+    <IntermediateOutputPath>obj\$(TargetFrameworkVersion)\</IntermediateOutputPath>
+    <Optimize>false</Optimize>
+    <OutputPath>bin\$(TargetFrameworkVersion)\Debug\</OutputPath>
+    <BaseIntermediateOutputPath>obj\$(TargetFrameworkVersion)\Debug\</BaseIntermediateOutputPath>
+    <DefineConstants>$(DefineConstants);DEBUG;TRACE</DefineConstants>
+    <ErrorReport>prompt</ErrorReport>
+    <WarningLevel>4</WarningLevel>
+    <NoWarn>1699</NoWarn>
+    <DocumentationFile>
+    </DocumentationFile>
+    <CodeAnalysisRuleSet>AllRules.ruleset</CodeAnalysisRuleSet>
+  </PropertyGroup>
+  <PropertyGroup Condition=" '$(Configuration)|$(Platform)' == 'Release|AnyCPU' ">
+    <DebugType>pdbonly</DebugType>
+    <Optimize>true</Optimize>
+    <BaseOutputPath>$(TargetFrameworkVersion)\</BaseOutputPath>
+    <BaseIntermediateOutputPath>obj\$(TargetFrameworkVersion)\</BaseIntermediateOutputPath>
+    <IntermediateOutputPath>obj\$(TargetFrameworkVersion)\</IntermediateOutputPath>
+    <OutputPath>bin\$(TargetFrameworkVersion)\Release\</OutputPath>
+    <BaseIntermediateOutputPath>obj\$(TargetFrameworkVersion)\Release\</BaseIntermediateOutputPath>
+    <DefineConstants>$(DefineConstants);TRACE</DefineConstants>
+    <ErrorReport>prompt</ErrorReport>
+    <WarningLevel>4</WarningLevel>
+    <NoWarn>1699</NoWarn>
+    <DocumentationFile>bin\release\webdocs.xml</DocumentationFile>
+    <CodeAnalysisRuleSet>AllRules.ruleset</CodeAnalysisRuleSet>
+  </PropertyGroup>
+  <ItemGroup>
+    <Reference Include="Microsoft.Data.Schema, Version=10.0.0.0, Culture=neutral, PublicKeyToken=b03f5f7f11d50a3a" />
+    <Reference Include="Microsoft.Data.Schema.UnitTesting, Version=10.0.0.0, Culture=neutral, PublicKeyToken=b03f5f7f11d50a3a" />
+    <Reference Include="Microsoft.VisualStudio.QualityTools.UnitTestFramework, Version=10.0.0.0, Culture=neutral, PublicKeyToken=b03f5f7f11d50a3a" />
+    <Reference Include="System" />
+    <Reference Include="System.configuration" />
+    <Reference Include="System.Configuration.Install" />
+    <Reference Include="System.Data" />
+    <Reference Include="System.Management" />
+    <Reference Include="System.Web" />
+    <Reference Include="System.Web.ApplicationServices" />
+    <Reference Include="System.Web.WebPages, Version=2.0.0.0, Culture=neutral, PublicKeyToken=31bf3856ad364e35, processorArchitecture=MSIL" />
+    <Reference Include="System.Xml" />
+    <Reference Include="WebMatrix.WebData, Version=2.0.0.0, Culture=neutral, PublicKeyToken=31bf3856ad364e35, processorArchitecture=MSIL" Condition="('$(Framework)' == '4.0') or ('$(Framework)' == '4.5') or ('$(Framework)' == '4.5.1')" />
+  </ItemGroup>
+  <ItemGroup>
+    <Compile Include="..\MySql.Data\Properties\VersionInfo.cs">
+      <Link>Properties\VersionInfo.cs</Link>
+    </Compile>
+    <Compile Include="Application.cs" />
+    <Compile Include="Install.cs">
+      <SubType>Component</SubType>
+    </Compile>
+    <Compile Include="MembershipProvider.cs" />
+	<Compile Include="PersonalizationConnectionHelper.cs" />
+    <Compile Include="PersonalizationProvider.cs" />
+    <Compile Include="PersonalizationProviderProcedures.cs" />
+    <Compile Include="MySqlDatabaseWrapper.cs" Condition="('$(Framework)' == '4.0') or ('$(Framework)' == '4.5') or ('$(Framework)' == '4.5.1')" />
+    <Compile Include="MySqlWebSecurity.cs" Condition="('$(Framework)' == '4.0') or ('$(Framework)' == '4.5') or ('$(Framework)' == '4.5.1')" />
+    <Compile Include="ProfileProvider.cs" />
+    <Compile Include="Properties\AssemblyInfo.cs" />
+    <Compile Include="Properties\Resources.Designer.cs">
+      <AutoGen>True</AutoGen>
+      <DesignTime>True</DesignTime>
+      <DependentUpon>Resources.resx</DependentUpon>
+      <AutoGen>True</AutoGen>
+      <DesignTime>True</DesignTime>
+    </Compile>
+    <Compile Include="RoleProvider.cs" />
+    <Compile Include="Runtime.cs" />
+    <Compile Include="SchemaManager.cs" />
+    <Compile Include="SessionProvider.cs" />
+    <Compile Include="SiteMapProvider.cs" />
+    <Compile Include="SimpleMembershipProvider.cs" Condition="('$(Framework)' == '4.0') or ('$(Framework)' == '4.5') or ('$(Framework)' == '4.5.1')" />
+    <Compile Include="SimpleRoleProvider.cs" Condition="('$(Framework)' == '4.0') or ('$(Framework)' == '4.5') or ('$(Framework)' == '4.5.1')" />
+  </ItemGroup>
+  <ItemGroup>
+    <EmbeddedResource Include="Properties\Resources.resx">
+      <SubType>Designer</SubType>
+      <Generator>PublicResXFileCodeGenerator</Generator>
+      <LastGenOutput>Resources.Designer.cs</LastGenOutput>
+    </EmbeddedResource>
+  </ItemGroup>
+  <ItemGroup>
+    <None Include="Properties\schema6.sql" />
+    <None Include="Properties\schema1.sql" />
+    <None Include="Properties\schema4.sql" />
+    <None Include="Properties\schema2.sql" />
+    <None Include="Properties\schema3.sql" />
+    <None Include="Properties\schema5.sql" />
+    <None Include="Properties\schema7.sql" />
+  </ItemGroup>
+  <ItemGroup>
+    <ProjectReference Include="..\MySql.Data\MySql.Data.csproj">
+      <Project>{E9DF5ED1-4CBD-4226-B931-9A51610AC14D}</Project>
+      <Name>MySql.Data</Name>
+    </ProjectReference>
+  </ItemGroup>
+  <ItemGroup>
+    <Content Include="Properties\schema10.sql" />
+    <Content Include="Properties\schema8.sql" />
+    <Content Include="Properties\schema9.sql" />
+  </ItemGroup>
+  <Import Project="$(MSBuildBinPath)\Microsoft.CSharp.targets" />
+  <!-- To modify your build process, add your task inside one of the targets below and uncomment it. 
+       Other similar extension points exist, see Microsoft.Common.targets.
+  <Target Name="BeforeBuild">
+  </Target>
+  <Target Name="AfterBuild">
+  </Target>
+  -->
 </Project>