﻿// Copyright © 2008, 2013, Oracle and/or its affiliates. All rights reserved.
//
// MySQL Connector/NET is licensed under the terms of the GPLv2
// <http://www.gnu.org/licenses/old-licenses/gpl-2.0.html>, like most 
// MySQL Connectors. There are special exceptions to the terms and 
// conditions of the GPLv2 as it is applied to this software, see the 
// FLOSS License Exception
// <http://www.mysql.com/about/legal/licensing/foss-exception.html>.
//
// This program is free software; you can redistribute it and/or modify 
// it under the terms of the GNU General Public License as published 
// by the Free Software Foundation; version 2 of the License.
//
// This program is distributed in the hope that it will be useful, but 
// WITHOUT ANY WARRANTY; without even the implied warranty of MERCHANTABILITY 
// or FITNESS FOR A PARTICULAR PURPOSE. See the GNU General Public License 
// for more details.
//
// You should have received a copy of the GNU General Public License along 
// with this program; if not, write to the Free Software Foundation, Inc., 
// 51 Franklin St, Fifth Floor, Boston, MA 02110-1301  USA

using System.Runtime.InteropServices;
using Microsoft.VisualStudio.Package;
using Microsoft.VisualStudio.TextManager.Interop;
using Microsoft.VisualStudio.Shell;
using System;

namespace MySql.Data.VisualStudio
{
  /// <summary>
  /// This language service will provide language
  /// </summary>
  [ComVisible(true)]
  [Guid(MySqlLanguageService.IID)]
  [ProvideLanguageService(typeof(MySqlLanguageService),
                            MySqlLanguageService.LanguageName,
                            -1,
        // Optional language service properties
        CodeSense             = true,  // General IntelliSense support
        RequestStockColors    = false, // Custom colorable items        
        MatchBraces           = true,  // Match braces on command
        QuickInfo             = true,
        ShowCompletion        = true,
        MatchBracesAtCaret    = true   // Match braces while typing 
        )]
  class MySqlLanguageService : Microsoft.VisualStudio.Package.LanguageService
  {
    private LanguagePreferences preferences;

    public const string LanguageName = "MySQL";
    public const string IID = "FA498A2D-116A-4f25-9B55-7938E8E6DDA7";

    public override AuthoringScope ParseSource(ParseRequest req)
    {
      return null;
    }

    public override string Name
    {
      get { return LanguageName; }
    }

    public override string GetFormatFilterList()
    {
      return String.Empty;
    }

    public override IScanner GetScanner(IVsTextLines buffer)
    {
<<<<<<< HEAD
      return new MySqlScanner();
=======
#if CLR4 || NET_40_OR_GREATER
      return null;  // rely on MEF for colorizing
#else
      return new MySqlScanner();
#endif
>>>>>>> 3e728743
    }

    public override LanguagePreferences GetLanguagePreferences()
    {
      if (preferences == null)
      {
        preferences = new LanguagePreferences(this.Site,
            typeof(MySqlLanguageService).GUID, LanguageName);
        preferences.Init();
      }
      return preferences;
    }

    public override int ValidateBreakpointLocation(IVsTextBuffer buffer, int line, int col, TextSpan[] pCodeSpan)
    {
      return base.ValidateBreakpointLocation(buffer, line, col, pCodeSpan);
    }
  }
}
<|MERGE_RESOLUTION|>--- conflicted
+++ resolved
@@ -1,98 +1,94 @@
-﻿// Copyright © 2008, 2013, Oracle and/or its affiliates. All rights reserved.
-//
-// MySQL Connector/NET is licensed under the terms of the GPLv2
-// <http://www.gnu.org/licenses/old-licenses/gpl-2.0.html>, like most 
-// MySQL Connectors. There are special exceptions to the terms and 
-// conditions of the GPLv2 as it is applied to this software, see the 
-// FLOSS License Exception
-// <http://www.mysql.com/about/legal/licensing/foss-exception.html>.
-//
-// This program is free software; you can redistribute it and/or modify 
-// it under the terms of the GNU General Public License as published 
-// by the Free Software Foundation; version 2 of the License.
-//
-// This program is distributed in the hope that it will be useful, but 
-// WITHOUT ANY WARRANTY; without even the implied warranty of MERCHANTABILITY 
-// or FITNESS FOR A PARTICULAR PURPOSE. See the GNU General Public License 
-// for more details.
-//
-// You should have received a copy of the GNU General Public License along 
-// with this program; if not, write to the Free Software Foundation, Inc., 
-// 51 Franklin St, Fifth Floor, Boston, MA 02110-1301  USA
-
-using System.Runtime.InteropServices;
-using Microsoft.VisualStudio.Package;
-using Microsoft.VisualStudio.TextManager.Interop;
-using Microsoft.VisualStudio.Shell;
-using System;
-
-namespace MySql.Data.VisualStudio
-{
-  /// <summary>
-  /// This language service will provide language
-  /// </summary>
-  [ComVisible(true)]
-  [Guid(MySqlLanguageService.IID)]
-  [ProvideLanguageService(typeof(MySqlLanguageService),
-                            MySqlLanguageService.LanguageName,
-                            -1,
-        // Optional language service properties
-        CodeSense             = true,  // General IntelliSense support
-        RequestStockColors    = false, // Custom colorable items        
-        MatchBraces           = true,  // Match braces on command
-        QuickInfo             = true,
-        ShowCompletion        = true,
-        MatchBracesAtCaret    = true   // Match braces while typing 
-        )]
-  class MySqlLanguageService : Microsoft.VisualStudio.Package.LanguageService
-  {
-    private LanguagePreferences preferences;
-
-    public const string LanguageName = "MySQL";
-    public const string IID = "FA498A2D-116A-4f25-9B55-7938E8E6DDA7";
-
-    public override AuthoringScope ParseSource(ParseRequest req)
-    {
-      return null;
-    }
-
-    public override string Name
-    {
-      get { return LanguageName; }
-    }
-
-    public override string GetFormatFilterList()
-    {
-      return String.Empty;
-    }
-
-    public override IScanner GetScanner(IVsTextLines buffer)
-    {
-<<<<<<< HEAD
-      return new MySqlScanner();
-=======
-#if CLR4 || NET_40_OR_GREATER
-      return null;  // rely on MEF for colorizing
-#else
-      return new MySqlScanner();
-#endif
->>>>>>> 3e728743
-    }
-
-    public override LanguagePreferences GetLanguagePreferences()
-    {
-      if (preferences == null)
-      {
-        preferences = new LanguagePreferences(this.Site,
-            typeof(MySqlLanguageService).GUID, LanguageName);
-        preferences.Init();
-      }
-      return preferences;
-    }
-
-    public override int ValidateBreakpointLocation(IVsTextBuffer buffer, int line, int col, TextSpan[] pCodeSpan)
-    {
-      return base.ValidateBreakpointLocation(buffer, line, col, pCodeSpan);
-    }
-  }
-}
+﻿// Copyright © 2008, 2013, Oracle and/or its affiliates. All rights reserved.
+//
+// MySQL Connector/NET is licensed under the terms of the GPLv2
+// <http://www.gnu.org/licenses/old-licenses/gpl-2.0.html>, like most 
+// MySQL Connectors. There are special exceptions to the terms and 
+// conditions of the GPLv2 as it is applied to this software, see the 
+// FLOSS License Exception
+// <http://www.mysql.com/about/legal/licensing/foss-exception.html>.
+//
+// This program is free software; you can redistribute it and/or modify 
+// it under the terms of the GNU General Public License as published 
+// by the Free Software Foundation; version 2 of the License.
+//
+// This program is distributed in the hope that it will be useful, but 
+// WITHOUT ANY WARRANTY; without even the implied warranty of MERCHANTABILITY 
+// or FITNESS FOR A PARTICULAR PURPOSE. See the GNU General Public License 
+// for more details.
+//
+// You should have received a copy of the GNU General Public License along 
+// with this program; if not, write to the Free Software Foundation, Inc., 
+// 51 Franklin St, Fifth Floor, Boston, MA 02110-1301  USA
+
+using System.Runtime.InteropServices;
+using Microsoft.VisualStudio.Package;
+using Microsoft.VisualStudio.TextManager.Interop;
+using Microsoft.VisualStudio.Shell;
+using System;
+
+namespace MySql.Data.VisualStudio
+{
+  /// <summary>
+  /// This language service will provide language
+  /// </summary>
+  [ComVisible(true)]
+  [Guid(MySqlLanguageService.IID)]
+  [ProvideLanguageService(typeof(MySqlLanguageService),
+                            MySqlLanguageService.LanguageName,
+                            -1,
+        // Optional language service properties
+        CodeSense             = true,  // General IntelliSense support
+        RequestStockColors    = false, // Custom colorable items        
+        MatchBraces           = true,  // Match braces on command
+        QuickInfo             = true,
+        ShowCompletion        = true,
+        MatchBracesAtCaret    = true   // Match braces while typing 
+        )]
+  class MySqlLanguageService : Microsoft.VisualStudio.Package.LanguageService
+  {
+    private LanguagePreferences preferences;
+
+    public const string LanguageName = "MySQL";
+    public const string IID = "FA498A2D-116A-4f25-9B55-7938E8E6DDA7";
+
+    public override AuthoringScope ParseSource(ParseRequest req)
+    {
+      return null;
+    }
+
+    public override string Name
+    {
+      get { return LanguageName; }
+    }
+
+    public override string GetFormatFilterList()
+    {
+      return String.Empty;
+    }
+
+    public override IScanner GetScanner(IVsTextLines buffer)
+    {
+#if CLR4 || NET_40_OR_GREATER
+      return null;  // rely on MEF for colorizing
+#else
+      return new MySqlScanner();
+#endif
+    }
+
+    public override LanguagePreferences GetLanguagePreferences()
+    {
+      if (preferences == null)
+      {
+        preferences = new LanguagePreferences(this.Site,
+            typeof(MySqlLanguageService).GUID, LanguageName);
+        preferences.Init();
+      }
+      return preferences;
+    }
+
+    public override int ValidateBreakpointLocation(IVsTextBuffer buffer, int line, int col, TextSpan[] pCodeSpan)
+    {
+      return base.ValidateBreakpointLocation(buffer, line, col, pCodeSpan);
+    }
+  }
+}