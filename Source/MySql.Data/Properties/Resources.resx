<?xml version="1.0" encoding="utf-8"?>
<root>
  <!-- 
    Microsoft ResX Schema 
    
    Version 2.0
    
    The primary goals of this format is to allow a simple XML format 
    that is mostly human readable. The generation and parsing of the 
    various data types are done through the TypeConverter classes 
    associated with the data types.
    
    Example:
    
    ... ado.net/XML headers & schema ...
    <resheader name="resmimetype">text/microsoft-resx</resheader>
    <resheader name="version">2.0</resheader>
    <resheader name="reader">System.Resources.ResXResourceReader, System.Windows.Forms, ...</resheader>
    <resheader name="writer">System.Resources.ResXResourceWriter, System.Windows.Forms, ...</resheader>
    <data name="Name1"><value>this is my long string</value><comment>this is a comment</comment></data>
    <data name="Color1" type="System.Drawing.Color, System.Drawing">Blue</data>
    <data name="Bitmap1" mimetype="application/x-microsoft.net.object.binary.base64">
        <value>[base64 mime encoded serialized .NET Framework object]</value>
    </data>
    <data name="Icon1" type="System.Drawing.Icon, System.Drawing" mimetype="application/x-microsoft.net.object.bytearray.base64">
        <value>[base64 mime encoded string representing a byte array form of the .NET Framework object]</value>
        <comment>This is a comment</comment>
    </data>
                
    There are any number of "resheader" rows that contain simple 
    name/value pairs.
    
    Each data row contains a name, and value. The row also contains a 
    type or mimetype. Type corresponds to a .NET class that support 
    text/value conversion through the TypeConverter architecture. 
    Classes that don't support this are serialized and stored with the 
    mimetype set.
    
    The mimetype is used for serialized objects, and tells the 
    ResXResourceReader how to depersist the object. This is currently not 
    extensible. For a given mimetype the value must be set accordingly:
    
    Note - application/x-microsoft.net.object.binary.base64 is the format 
    that the ResXResourceWriter will generate, however the reader can 
    read any of the formats listed below.
    
    mimetype: application/x-microsoft.net.object.binary.base64
    value   : The object must be serialized with 
            : System.Runtime.Serialization.Formatters.Binary.BinaryFormatter
            : and then encoded with base64 encoding.
    
    mimetype: application/x-microsoft.net.object.soap.base64
    value   : The object must be serialized with 
            : System.Runtime.Serialization.Formatters.Soap.SoapFormatter
            : and then encoded with base64 encoding.

    mimetype: application/x-microsoft.net.object.bytearray.base64
    value   : The object must be serialized into a byte array 
            : using a System.ComponentModel.TypeConverter
            : and then encoded with base64 encoding.
    -->
  <xsd:schema id="root" xmlns="" xmlns:xsd="http://www.w3.org/2001/XMLSchema" xmlns:msdata="urn:schemas-microsoft-com:xml-msdata">
    <xsd:import namespace="http://www.w3.org/XML/1998/namespace" />
    <xsd:element name="root" msdata:IsDataSet="true">
      <xsd:complexType>
        <xsd:choice maxOccurs="unbounded">
          <xsd:element name="metadata">
            <xsd:complexType>
              <xsd:sequence>
                <xsd:element name="value" type="xsd:string" minOccurs="0" />
              </xsd:sequence>
              <xsd:attribute name="name" use="required" type="xsd:string" />
              <xsd:attribute name="type" type="xsd:string" />
              <xsd:attribute name="mimetype" type="xsd:string" />
              <xsd:attribute ref="xml:space" />
            </xsd:complexType>
          </xsd:element>
          <xsd:element name="assembly">
            <xsd:complexType>
              <xsd:attribute name="alias" type="xsd:string" />
              <xsd:attribute name="name" type="xsd:string" />
            </xsd:complexType>
          </xsd:element>
          <xsd:element name="data">
            <xsd:complexType>
              <xsd:sequence>
                <xsd:element name="value" type="xsd:string" minOccurs="0" msdata:Ordinal="1" />
                <xsd:element name="comment" type="xsd:string" minOccurs="0" msdata:Ordinal="2" />
              </xsd:sequence>
              <xsd:attribute name="name" type="xsd:string" use="required" msdata:Ordinal="1" />
              <xsd:attribute name="type" type="xsd:string" msdata:Ordinal="3" />
              <xsd:attribute name="mimetype" type="xsd:string" msdata:Ordinal="4" />
              <xsd:attribute ref="xml:space" />
            </xsd:complexType>
          </xsd:element>
          <xsd:element name="resheader">
            <xsd:complexType>
              <xsd:sequence>
                <xsd:element name="value" type="xsd:string" minOccurs="0" msdata:Ordinal="1" />
              </xsd:sequence>
              <xsd:attribute name="name" type="xsd:string" use="required" />
            </xsd:complexType>
          </xsd:element>
        </xsd:choice>
      </xsd:complexType>
    </xsd:element>
  </xsd:schema>
  <resheader name="resmimetype">
    <value>text/microsoft-resx</value>
  </resheader>
  <resheader name="version">
    <value>2.0</value>
  </resheader>
  <resheader name="reader">
    <value>System.Resources.ResXResourceReader, System.Windows.Forms, Version=4.0.0.0, Culture=neutral, PublicKeyToken=b77a5c561934e089</value>
  </resheader>
  <resheader name="writer">
    <value>System.Resources.ResXResourceWriter, System.Windows.Forms, Version=4.0.0.0, Culture=neutral, PublicKeyToken=b77a5c561934e089</value>
  </resheader>
  <data name="BadVersionFormat" xml:space="preserve">
    <value>Version string not in acceptable format</value>
  </data>
  <data name="NamedPipeNoSeek" xml:space="preserve">
    <value>NamedPipeStream does not support seeking</value>
  </data>
  <data name="StreamAlreadyClosed" xml:space="preserve">
    <value>The stream has already been closed</value>
  </data>
  <data name="BufferCannotBeNull" xml:space="preserve">
    <value> The buffer cannot be null</value>
  </data>
  <data name="BufferNotLargeEnough" xml:space="preserve">
    <value> Buffer is not large enough</value>
  </data>
  <data name="OffsetCannotBeNegative" xml:space="preserve">
    <value> Offset cannot be negative</value>
  </data>
  <data name="CountCannotBeNegative" xml:space="preserve">
    <value> Count cannot be negative</value>
  </data>
  <data name="StreamNoRead" xml:space="preserve">
    <value> The stream does not support reading</value>
  </data>
  <data name="NamedPipeNoSetLength" xml:space="preserve">
    <value>NamedPipeStream doesn't support SetLength</value>
  </data>
  <data name="StreamNoWrite" xml:space="preserve">
    <value>The stream does not support writing</value>
  </data>
  <data name="ErrorCreatingSocket" xml:space="preserve">
    <value>Error creating socket connection</value>
  </data>
  <data name="SocketNoSeek" xml:space="preserve">
    <value>Socket streams do not support seeking</value>
  </data>
  <data name="UnixSocketsNotSupported" xml:space="preserve">
    <value>Unix sockets are not supported on Windows</value>
  </data>
  <data name="OffsetMustBeValid" xml:space="preserve">
    <value>Offset must be a valid position in buffer</value>
  </data>
  <data name="CSNoSetLength" xml:space="preserve">
    <value>SetLength is not a valid operation on CompressedStream</value>
  </data>
  <data name="FromIndexMustBeValid" xml:space="preserve">
    <value>From index must be a valid index inside the from buffer</value>
  </data>
  <data name="FromAndLengthTooBig" xml:space="preserve">
    <value>From index and length use more bytes than from contains</value>
  </data>
  <data name="IndexMustBeValid" xml:space="preserve">
    <value>Index must be a valid position in the buffer</value>
  </data>
  <data name="IndexAndLengthTooBig" xml:space="preserve">
    <value>Index and length use more bytes than to has room for</value>
  </data>
  <data name="PasswordMustHaveLegalChars" xml:space="preserve">
    <value>Password must be valid and contain length characters</value>
  </data>
  <data name="ParameterCannotBeNegative" xml:space="preserve">
    <value>Parameter cannot have a negative value</value>
  </data>
  <data name="ConnectionMustBeOpen" xml:space="preserve">
    <value>Connection must be valid and open</value>
  </data>
  <data name="DataReaderOpen" xml:space="preserve">
    <value>There is already an open DataReader associated with this Connection which must be closed first.</value>
  </data>
  <data name="SPNotSupported" xml:space="preserve">
    <value>Stored procedures are not supported on this version of MySQL</value>
  </data>
  <data name="ConnectionNotSet" xml:space="preserve">
    <value>The connection property has not been set or is null.</value>
  </data>
  <data name="ConnectionNotOpen" xml:space="preserve">
    <value>The connection is not open.</value>
  </data>
  <data name="AdapterIsNull" xml:space="preserve">
    <value>Improper MySqlCommandBuilder state: adapter is null</value>
  </data>
  <data name="AdapterSelectIsNull" xml:space="preserve">
    <value>Improper MySqlCommandBuilder state: adapter's SelectCommand is null</value>
  </data>
  <data name="CBMultiTableNotSupported" xml:space="preserve">
    <value>MySqlCommandBuilder does not support multi-table statements</value>
  </data>
  <data name="CBNoKeyColumn" xml:space="preserve">
    <value>MySqlCommandBuilder cannot operate on tables with no unique or key columns</value>
  </data>
  <data name="ParameterCannotBeNull" xml:space="preserve">
    <value>Parameter cannot be null</value>
  </data>
  <data name="ChaosNotSupported" xml:space="preserve">
    <value>Chaos isolation level is not supported</value>
  </data>
  <data name="ParameterIsInvalid" xml:space="preserve">
    <value>Parameter is invalid.</value>
  </data>
  <data name="ConnectionAlreadyOpen" xml:space="preserve">
    <value>The connection is already open.</value>
  </data>
  <data name="KeywordNotSupported" xml:space="preserve">
    <value>Keyword not supported.</value>
  </data>
  <data name="WriteToStreamFailed" xml:space="preserve">
    <value>Writing to the stream failed.</value>
  </data>
  <data name="ReadFromStreamFailed" xml:space="preserve">
    <value>Reading from the stream has failed.</value>
  </data>
  <data name="QueryTooLarge" xml:space="preserve">
    <value>Packets larger than max_allowed_packet are not allowed.</value>
  </data>
  <data name="UnableToExecuteSP" xml:space="preserve">
    <value>Unable to execute stored procedure '{0}'.</value>
  </data>
  <data name="ProcAndFuncSameName" xml:space="preserve">
    <value>same name are not supported.</value>
  </data>
  <data name="KeywordNoNull" xml:space="preserve">
    <value>Keyword does not allow null values.</value>
  </data>
  <data name="ImproperValueFormat" xml:space="preserve">
    <value>Value has an unsupported format.</value>
  </data>
  <data name="InvalidProcName" xml:space="preserve">
    <value>Procedure or function '{0}' cannot be found in database '{1}'.</value>
  </data>
  <data name="HardProcQuery" xml:space="preserve">
    <value>Retrieving procedure metadata for {0} from server.</value>
  </data>
  <data name="SoftProcQuery" xml:space="preserve">
    <value>Retrieving procedure metadata for {0} from procedure cache.</value>
  </data>
  <data name="ConnectionBroken" xml:space="preserve">
    <value>Connection unexpectedly terminated.</value>
  </data>
  <data name="IncorrectTransmission" xml:space="preserve">
    <value>An incorrect response was received from the server.</value>
  </data>
  <data name="CancelNotSupported" xml:space="preserve">
    <value>Canceling an active query is only supported on MySQL 5.0.0 and above. </value>
  </data>
  <data name="Timeout" xml:space="preserve">
    <value>Timeout expired.  The timeout period elapsed prior to completion of the operation or the server is not responding.</value>
  </data>
  <data name="CancelNeeds50" xml:space="preserve">
    <value>Canceling an executing query requires MySQL 5.0 or higher.</value>
  </data>
  <data name="NoNestedTransactions" xml:space="preserve">
    <value>Nested transactions are not supported.</value>
  </data>
  <data name="CommandTextNotInitialized" xml:space="preserve">
    <value>The CommandText property has not been properly initialized.</value>
  </data>
  <data name="UnableToParseFK" xml:space="preserve">
    <value>There was an error parsing the foreign key definition.</value>
  </data>
  <data name="PerfMonCategoryHelp" xml:space="preserve">
    <value>This category includes a series of counters for MySQL.</value>
  </data>
  <data name="PerfMonCategoryName" xml:space="preserve">
    <value>.NET Data Provider for MySQL</value>
  </data>
  <data name="PerfMonHardProcHelp" xml:space="preserve">
    <value>The number of times a procedures metadata had to be queried from the server.</value>
  </data>
  <data name="PerfMonHardProcName" xml:space="preserve">
    <value>Hard Procedure Queries</value>
  </data>
  <data name="PerfMonSoftProcHelp" xml:space="preserve">
    <value>The number of times a procedures metadata was retrieved from the client-side cache.</value>
  </data>
  <data name="PerfMonSoftProcName" xml:space="preserve">
    <value>Soft Procedure Queries</value>
  </data>
  <data name="WrongParameterName" xml:space="preserve">
    <value>Parameter '{0}' is not found but a parameter with the name '{1}' is found. Parameter names must include the leading parameter marker.</value>
  </data>
  <data name="UnableToConnectToHost" xml:space="preserve">
    <value>Unable to connect to any of the specified MySQL hosts.</value>
  </data>
  <data name="UnableToRetrieveParameters" xml:space="preserve">
    <value>Unable to retrieve stored procedure metadata for routine '{0}'.  Either grant  SELECT privilege to mysql.proc for this user or use "check parameters=false" with  your connection string.</value>
  </data>
  <data name="NextResultIsClosed" xml:space="preserve">
    <value>Invalid attempt to call NextResult when the reader is closed.</value>
  </data>
  <data name="NoBodiesAndTypeNotSet" xml:space="preserve">
    <value>When calling stored procedures and 'Use Procedure Bodies' is false, all parameters must have their type explicitly set.</value>
  </data>
  <data name="TimeoutGettingConnection" xml:space="preserve">
    <value>error connecting: Timeout expired.  The timeout period elapsed prior to obtaining a connection from the pool.  This may have occurred because all pooled connections were in use and max pool size was reached.</value>
  </data>
  <data name="ParameterAlreadyDefined" xml:space="preserve">
    <value>Parameter '{0}' has already been defined.</value>
  </data>
  <data name="ParameterMustBeDefined" xml:space="preserve">
    <value>Parameter '{0}' must be defined.</value>
  </data>
  <data name="ObjectDisposed" xml:space="preserve">
    <value>The object is not open or has been disposed.</value>
  </data>
  <data name="MultipleConnectionsInTransactionNotSupported" xml:space="preserve">
    <value>Multiple simultaneous connections or connections with different connection strings inside the same transaction are not currently supported.</value>
  </data>
  <data name="DistributedTxnNotSupported" xml:space="preserve">
    <value>MySQL Connector/Net does not currently support distributed transactions.</value>
  </data>
  <data name="FatalErrorDuringExecute" xml:space="preserve">
    <value>Fatal error encountered during command execution.</value>
  </data>
  <data name="FatalErrorDuringRead" xml:space="preserve">
    <value>Fatal error encountered during data read.</value>
  </data>
  <data name="FatalErrorReadingResult" xml:space="preserve">
    <value>Fatal error encountered attempting to read the resultset.</value>
  </data>
  <data name="RoutineNotFound" xml:space="preserve">
    <value>Routine '{0}' cannot be found. Either check the spelling or make sure you have sufficient rights to execute the routine.</value>
  </data>
  <data name="ParameterNotFoundDuringPrepare" xml:space="preserve">
    <value>Parameter '{0}' was not found during prepare.</value>
  </data>
  <data name="ValueNotSupportedForGuid" xml:space="preserve">
    <value>The requested column value could not be treated as or conveted to a Guid.</value>
  </data>
  <data name="UnableToDeriveParameters" xml:space="preserve">
    <value>Unable to derive stored routine parameters.  The 'Parameters' information schema table is not available and access to the stored procedure body has been disabled.</value>
  </data>
  <data name="DefaultEncodingNotFound" xml:space="preserve">
    <value>The default connection encoding was not found. Please report this as a bug along with your connection string and system details.</value>
  </data>
  <data name="GetHostEntryFailed" xml:space="preserve">
    <value>Call to GetHostEntry failed after {0} while querying for hostname '{1}': SocketErrorCode={2}, ErrorCode={3}, NativeErrorCode={4}.</value>
  </data>
  <data name="UnableToEnumerateUDF" xml:space="preserve">
    <value>An error occured attempting to enumerate the user-defined functions.  Do you have SELECT privileges on the mysql.func table?</value>
  </data>
  <data name="DataNotInSupportedFormat" xml:space="preserve">
    <value>The given value was not in a supported format.</value>
  </data>
  <data name="NoServerSSLSupport" xml:space="preserve">
    <value>The host {0} does not support SSL connections.</value>
  </data>
  <data name="CouldNotFindColumnName" xml:space="preserve">
    <value>Could not find specified column in results: {0}</value>
  </data>
  <data name="InvalidColumnOrdinal" xml:space="preserve">
    <value>You have specified an invalid column ordinal.</value>
  </data>
  <data name="ReadingPriorColumnUsingSeqAccess" xml:space="preserve">
    <value>Invalid attempt to read a prior column using SequentialAccess</value>
  </data>
  <data name="AttemptToAccessBeforeRead" xml:space="preserve">
    <value>Invalid attempt to access a field before calling Read()</value>
  </data>
  <data name="UnableToStartSecondAsyncOp" xml:space="preserve">
    <value>Unable to start a second async operation while one is running.</value>
  </data>
  <data name="MoreThanOneOPRow" xml:space="preserve">
    <value>INTERNAL ERROR:  More than one output parameter row detected.</value>
  </data>
  <data name="InvalidValueForBoolean" xml:space="preserve">
    <value>'{0}' is an illegal value for a boolean option.</value>
  </data>
  <data name="ServerTooOld" xml:space="preserve">
    <value>Connector/Net no longer supports server versions prior to 5.0</value>
  </data>
  <data name="InvalidConnectionStringValue" xml:space="preserve">
    <value>The requested value '{0}' is invalid for the given keyword '{1}'.</value>
  </data>
  <data name="TraceCloseConnection" xml:space="preserve">
    <value>{0}: Connection Closed</value>
  </data>
  <data name="TraceOpenConnection" xml:space="preserve">
    <value>{0}: Connection Opened: connection string = '{1}'</value>
  </data>
  <data name="TraceQueryOpened" xml:space="preserve">
    <value>{0}: Query Opened: {2}</value>
  </data>
  <data name="TraceResult" xml:space="preserve">
    <value>{0}: Resultset Opened: field(s) = {1}, affected rows = {2}, inserted id = {3}</value>
  </data>
  <data name="TraceQueryDone" xml:space="preserve">
    <value>{0}: Query Closed</value>
  </data>
  <data name="TraceSetDatabase" xml:space="preserve">
    <value>{0}: Set Database: {1}</value>
  </data>
  <data name="TraceUAWarningBadIndex" xml:space="preserve">
    <value>{0}: Usage Advisor Warning: Query is using a bad index</value>
  </data>
  <data name="TraceUAWarningNoIndex" xml:space="preserve">
    <value>{0}: Usage Advisor Warning: Query does not use an index</value>
  </data>
  <data name="TraceResultClosed" xml:space="preserve">
    <value>{0}: Resultset Closed. Total rows={1}, skipped rows={2}, size (bytes)={3}</value>
  </data>
  <data name="TraceUAWarningSkippedRows" xml:space="preserve">
    <value>{0}: Usage Advisor Warning: Skipped {2} rows. Consider a more focused query.</value>
  </data>
  <data name="TraceUAWarningSkippedColumns" xml:space="preserve">
    <value>{0}: Usage Advisor Warning: The following columns were not accessed: {2}</value>
  </data>
  <data name="TraceUAWarningFieldConversion" xml:space="preserve">
    <value>{0}: Usage Advisor Warning: The field '{2}' was converted to the following types: {3}</value>
  </data>
  <data name="TraceOpenResultError" xml:space="preserve">
    <value>{0}: Error encountered attempting to open result: Number={1}, Message={2}</value>
  </data>
  <data name="TraceFetchError" xml:space="preserve">
    <value>{0}: Error encountered during row fetch. Number = {1}, Message={2}</value>
  </data>
  <data name="TraceWarning" xml:space="preserve">
    <value>{0}: MySql Warning: Level={1}, Code={2}, Message={3}</value>
  </data>
  <data name="TraceErrorMoreThanMaxValueConnections" xml:space="preserve">
    <value>Unable to trace.  There are more than Int32.MaxValue connections in use.</value>
  </data>
  <data name="TraceStatementPrepared" xml:space="preserve">
    <value>{0}: Statement prepared: sql='{1}', statement id={2}</value>
  </data>
  <data name="TraceStatementClosed" xml:space="preserve">
    <value>{0}: Statement closed: statement id = {1}</value>
  </data>
  <data name="TraceStatementExecuted" xml:space="preserve">
    <value>{0}: Statement executed: statement id = {1}</value>
  </data>
  <data name="UnableToEnableQueryAnalysis" xml:space="preserve">
    <value>Unable to enable query analysis.  Be sure the MySql.Data.EMTrace assembly is properly located and registered.</value>
  </data>
  <assembly alias="System.Windows.Forms" name="System.Windows.Forms, Version=4.0.0.0, Culture=neutral, PublicKeyToken=b77a5c561934e089" />
  <data name="keywords" type="System.Resources.ResXFileRef, System.Windows.Forms">
    <value>keywords.txt;System.String, mscorlib, Version=2.0.0.0, Culture=neutral, PublicKeyToken=b77a5c561934e089;Windows-1252</value>
  </data>
  <data name="TraceQueryNormalized" xml:space="preserve">
    <value>{0}: Query Normalized: {2}</value>
  </data>
  <data name="NoWindowsIdentity" xml:space="preserve">
    <value>Cannot retrieve Windows identity for current user. Connections that use  IntegratedSecurity cannot be  pooled. Use either 'ConnectionReset=true' or  'Pooling=false' in the connection string to fix.</value>
  </data>
  <data name="RoutineRequiresReturnParameter" xml:space="preserve">
    <value>Attempt to call stored function '{0}' without specifying a return parameter</value>
  </data>
  <data name="CanNotDeriveParametersForTextCommands" xml:space="preserve">
    <value>Parameters can only be derived for commands using the StoredProcedure command type.</value>
  </data>
  <data name="ReplicatedConnectionsAllowOnlyReadonlyStatements" xml:space="preserve">
    <value>Replicated connections allow only readonly statements.</value>
  </data>
  <data name="FileBasedCertificateNotSupported" xml:space="preserve">
    <value>File based certificates are only supported when connecting to MySQL Server 5.1 or greater.</value>
  </data>
  <data name="SnapshotNotSupported" xml:space="preserve">
    <value>Snapshot isolation level is not supported.</value>
  </data>
  <data name="TypeIsNotExceptionInterceptor" xml:space="preserve">
    <value>Type '{0}' is not derived from BaseExceptionInterceptor</value>
  </data>
  <data name="TypeIsNotCommandInterceptor" xml:space="preserve">
    <value>Type '{0}' is not derived from BaseCommandInterceptor</value>
  </data>
  <data name="UnknownAuthenticationMethod" xml:space="preserve">
    <value>Unknown authentication method '{0}' was requested.</value>
  </data>
  <data name="AuthenticationFailed" xml:space="preserve">
    <value>Authentication to host '{0}' for user '{1}' using method '{2}' failed with message: {3}</value>
  </data>
  <data name="WinAuthNotSupportOnPlatform" xml:space="preserve">
    <value>Windows authentication connections are not supported on {0}</value>
  </data>
  <data name="AuthenticationMethodNotSupported" xml:space="preserve">
    <value>Authentication method '{0}' not supported by any of the available plugins.</value>
  </data>
  <data name="UnableToCreateAuthPlugin" xml:space="preserve">
    <value>Unable to create plugin for authentication method '{0}'. Please see inner exception for details.</value>
  </data>
  <data name="MixedParameterNamingNotAllowed" xml:space="preserve">
    <value>Mixing named and unnamed parameters is not allowed.</value>
  </data>
  <data name="ParameterIndexNotFound" xml:space="preserve">
    <value>Parameter index was not found in Parameter Collection.</value>
  </data>
  <data name="OldPasswordsNotSupported" xml:space="preserve">
    <value>Authentication with old password no longer supported, use 4.1 style passwords.</value>
  </data>
<<<<<<< HEAD
  <data name="Replication_NoAvailableServer" xml:space="preserve">
    <value>No available server found.</value>
  </data>
  <data name="Replication_ConnectionAttemptFailed" xml:space="preserve">
    <value>Attempt to connect to '{0}' server failed.</value>
  </data>
  <data name="UnknownConnectionProtocol" xml:space="preserve">
    <value>Unknown connection protocol</value>
  </data>
  <data name="NoUnixSocketsOnWindows" xml:space="preserve">
    <value>Unix sockets are not supported on Windows.</value>
  </data>
  <data name="ReplicationServerNotFound" xml:space="preserve">
    <value>Replicated server not found: '{0}'</value>
  </data>
  <data name="ReplicationGroupNotFound" xml:space="preserve">
    <value>Replication group '{0}' not found.</value>
  </data>
  <data name="NewValueShouldBeMySqlParameter" xml:space="preserve">
    <value>The new value must be a MySqlParameter object.</value>
  </data>
  <data name="ValueNotCorrectType" xml:space="preserve">
    <value>Value '{0}' is not of the correct type.</value>
=======
  <data name="InvalidMicrosecondValue" xml:space="preserve">
    <value>Microsecond must be a value between 0 and 999999.</value>
  </data>
  <data name="InvalidMillisecondValue" xml:space="preserve">
    <value>Millisecond must be a value between 0 and 999. For more precision use Microsecond.</value>
>>>>>>> a58f7d30
  </data>
</root><|MERGE_RESOLUTION|>--- conflicted
+++ resolved
@@ -1,540 +1,538 @@
-<?xml version="1.0" encoding="utf-8"?>
-<root>
-  <!-- 
-    Microsoft ResX Schema 
-    
-    Version 2.0
-    
-    The primary goals of this format is to allow a simple XML format 
-    that is mostly human readable. The generation and parsing of the 
-    various data types are done through the TypeConverter classes 
-    associated with the data types.
-    
-    Example:
-    
-    ... ado.net/XML headers & schema ...
-    <resheader name="resmimetype">text/microsoft-resx</resheader>
-    <resheader name="version">2.0</resheader>
-    <resheader name="reader">System.Resources.ResXResourceReader, System.Windows.Forms, ...</resheader>
-    <resheader name="writer">System.Resources.ResXResourceWriter, System.Windows.Forms, ...</resheader>
-    <data name="Name1"><value>this is my long string</value><comment>this is a comment</comment></data>
-    <data name="Color1" type="System.Drawing.Color, System.Drawing">Blue</data>
-    <data name="Bitmap1" mimetype="application/x-microsoft.net.object.binary.base64">
-        <value>[base64 mime encoded serialized .NET Framework object]</value>
-    </data>
-    <data name="Icon1" type="System.Drawing.Icon, System.Drawing" mimetype="application/x-microsoft.net.object.bytearray.base64">
-        <value>[base64 mime encoded string representing a byte array form of the .NET Framework object]</value>
-        <comment>This is a comment</comment>
-    </data>
-                
-    There are any number of "resheader" rows that contain simple 
-    name/value pairs.
-    
-    Each data row contains a name, and value. The row also contains a 
-    type or mimetype. Type corresponds to a .NET class that support 
-    text/value conversion through the TypeConverter architecture. 
-    Classes that don't support this are serialized and stored with the 
-    mimetype set.
-    
-    The mimetype is used for serialized objects, and tells the 
-    ResXResourceReader how to depersist the object. This is currently not 
-    extensible. For a given mimetype the value must be set accordingly:
-    
-    Note - application/x-microsoft.net.object.binary.base64 is the format 
-    that the ResXResourceWriter will generate, however the reader can 
-    read any of the formats listed below.
-    
-    mimetype: application/x-microsoft.net.object.binary.base64
-    value   : The object must be serialized with 
-            : System.Runtime.Serialization.Formatters.Binary.BinaryFormatter
-            : and then encoded with base64 encoding.
-    
-    mimetype: application/x-microsoft.net.object.soap.base64
-    value   : The object must be serialized with 
-            : System.Runtime.Serialization.Formatters.Soap.SoapFormatter
-            : and then encoded with base64 encoding.
-
-    mimetype: application/x-microsoft.net.object.bytearray.base64
-    value   : The object must be serialized into a byte array 
-            : using a System.ComponentModel.TypeConverter
-            : and then encoded with base64 encoding.
-    -->
-  <xsd:schema id="root" xmlns="" xmlns:xsd="http://www.w3.org/2001/XMLSchema" xmlns:msdata="urn:schemas-microsoft-com:xml-msdata">
-    <xsd:import namespace="http://www.w3.org/XML/1998/namespace" />
-    <xsd:element name="root" msdata:IsDataSet="true">
-      <xsd:complexType>
-        <xsd:choice maxOccurs="unbounded">
-          <xsd:element name="metadata">
-            <xsd:complexType>
-              <xsd:sequence>
-                <xsd:element name="value" type="xsd:string" minOccurs="0" />
-              </xsd:sequence>
-              <xsd:attribute name="name" use="required" type="xsd:string" />
-              <xsd:attribute name="type" type="xsd:string" />
-              <xsd:attribute name="mimetype" type="xsd:string" />
-              <xsd:attribute ref="xml:space" />
-            </xsd:complexType>
-          </xsd:element>
-          <xsd:element name="assembly">
-            <xsd:complexType>
-              <xsd:attribute name="alias" type="xsd:string" />
-              <xsd:attribute name="name" type="xsd:string" />
-            </xsd:complexType>
-          </xsd:element>
-          <xsd:element name="data">
-            <xsd:complexType>
-              <xsd:sequence>
-                <xsd:element name="value" type="xsd:string" minOccurs="0" msdata:Ordinal="1" />
-                <xsd:element name="comment" type="xsd:string" minOccurs="0" msdata:Ordinal="2" />
-              </xsd:sequence>
-              <xsd:attribute name="name" type="xsd:string" use="required" msdata:Ordinal="1" />
-              <xsd:attribute name="type" type="xsd:string" msdata:Ordinal="3" />
-              <xsd:attribute name="mimetype" type="xsd:string" msdata:Ordinal="4" />
-              <xsd:attribute ref="xml:space" />
-            </xsd:complexType>
-          </xsd:element>
-          <xsd:element name="resheader">
-            <xsd:complexType>
-              <xsd:sequence>
-                <xsd:element name="value" type="xsd:string" minOccurs="0" msdata:Ordinal="1" />
-              </xsd:sequence>
-              <xsd:attribute name="name" type="xsd:string" use="required" />
-            </xsd:complexType>
-          </xsd:element>
-        </xsd:choice>
-      </xsd:complexType>
-    </xsd:element>
-  </xsd:schema>
-  <resheader name="resmimetype">
-    <value>text/microsoft-resx</value>
-  </resheader>
-  <resheader name="version">
-    <value>2.0</value>
-  </resheader>
-  <resheader name="reader">
-    <value>System.Resources.ResXResourceReader, System.Windows.Forms, Version=4.0.0.0, Culture=neutral, PublicKeyToken=b77a5c561934e089</value>
-  </resheader>
-  <resheader name="writer">
-    <value>System.Resources.ResXResourceWriter, System.Windows.Forms, Version=4.0.0.0, Culture=neutral, PublicKeyToken=b77a5c561934e089</value>
-  </resheader>
-  <data name="BadVersionFormat" xml:space="preserve">
-    <value>Version string not in acceptable format</value>
-  </data>
-  <data name="NamedPipeNoSeek" xml:space="preserve">
-    <value>NamedPipeStream does not support seeking</value>
-  </data>
-  <data name="StreamAlreadyClosed" xml:space="preserve">
-    <value>The stream has already been closed</value>
-  </data>
-  <data name="BufferCannotBeNull" xml:space="preserve">
-    <value> The buffer cannot be null</value>
-  </data>
-  <data name="BufferNotLargeEnough" xml:space="preserve">
-    <value> Buffer is not large enough</value>
-  </data>
-  <data name="OffsetCannotBeNegative" xml:space="preserve">
-    <value> Offset cannot be negative</value>
-  </data>
-  <data name="CountCannotBeNegative" xml:space="preserve">
-    <value> Count cannot be negative</value>
-  </data>
-  <data name="StreamNoRead" xml:space="preserve">
-    <value> The stream does not support reading</value>
-  </data>
-  <data name="NamedPipeNoSetLength" xml:space="preserve">
-    <value>NamedPipeStream doesn't support SetLength</value>
-  </data>
-  <data name="StreamNoWrite" xml:space="preserve">
-    <value>The stream does not support writing</value>
-  </data>
-  <data name="ErrorCreatingSocket" xml:space="preserve">
-    <value>Error creating socket connection</value>
-  </data>
-  <data name="SocketNoSeek" xml:space="preserve">
-    <value>Socket streams do not support seeking</value>
-  </data>
-  <data name="UnixSocketsNotSupported" xml:space="preserve">
-    <value>Unix sockets are not supported on Windows</value>
-  </data>
-  <data name="OffsetMustBeValid" xml:space="preserve">
-    <value>Offset must be a valid position in buffer</value>
-  </data>
-  <data name="CSNoSetLength" xml:space="preserve">
-    <value>SetLength is not a valid operation on CompressedStream</value>
-  </data>
-  <data name="FromIndexMustBeValid" xml:space="preserve">
-    <value>From index must be a valid index inside the from buffer</value>
-  </data>
-  <data name="FromAndLengthTooBig" xml:space="preserve">
-    <value>From index and length use more bytes than from contains</value>
-  </data>
-  <data name="IndexMustBeValid" xml:space="preserve">
-    <value>Index must be a valid position in the buffer</value>
-  </data>
-  <data name="IndexAndLengthTooBig" xml:space="preserve">
-    <value>Index and length use more bytes than to has room for</value>
-  </data>
-  <data name="PasswordMustHaveLegalChars" xml:space="preserve">
-    <value>Password must be valid and contain length characters</value>
-  </data>
-  <data name="ParameterCannotBeNegative" xml:space="preserve">
-    <value>Parameter cannot have a negative value</value>
-  </data>
-  <data name="ConnectionMustBeOpen" xml:space="preserve">
-    <value>Connection must be valid and open</value>
-  </data>
-  <data name="DataReaderOpen" xml:space="preserve">
-    <value>There is already an open DataReader associated with this Connection which must be closed first.</value>
-  </data>
-  <data name="SPNotSupported" xml:space="preserve">
-    <value>Stored procedures are not supported on this version of MySQL</value>
-  </data>
-  <data name="ConnectionNotSet" xml:space="preserve">
-    <value>The connection property has not been set or is null.</value>
-  </data>
-  <data name="ConnectionNotOpen" xml:space="preserve">
-    <value>The connection is not open.</value>
-  </data>
-  <data name="AdapterIsNull" xml:space="preserve">
-    <value>Improper MySqlCommandBuilder state: adapter is null</value>
-  </data>
-  <data name="AdapterSelectIsNull" xml:space="preserve">
-    <value>Improper MySqlCommandBuilder state: adapter's SelectCommand is null</value>
-  </data>
-  <data name="CBMultiTableNotSupported" xml:space="preserve">
-    <value>MySqlCommandBuilder does not support multi-table statements</value>
-  </data>
-  <data name="CBNoKeyColumn" xml:space="preserve">
-    <value>MySqlCommandBuilder cannot operate on tables with no unique or key columns</value>
-  </data>
-  <data name="ParameterCannotBeNull" xml:space="preserve">
-    <value>Parameter cannot be null</value>
-  </data>
-  <data name="ChaosNotSupported" xml:space="preserve">
-    <value>Chaos isolation level is not supported</value>
-  </data>
-  <data name="ParameterIsInvalid" xml:space="preserve">
-    <value>Parameter is invalid.</value>
-  </data>
-  <data name="ConnectionAlreadyOpen" xml:space="preserve">
-    <value>The connection is already open.</value>
-  </data>
-  <data name="KeywordNotSupported" xml:space="preserve">
-    <value>Keyword not supported.</value>
-  </data>
-  <data name="WriteToStreamFailed" xml:space="preserve">
-    <value>Writing to the stream failed.</value>
-  </data>
-  <data name="ReadFromStreamFailed" xml:space="preserve">
-    <value>Reading from the stream has failed.</value>
-  </data>
-  <data name="QueryTooLarge" xml:space="preserve">
-    <value>Packets larger than max_allowed_packet are not allowed.</value>
-  </data>
-  <data name="UnableToExecuteSP" xml:space="preserve">
-    <value>Unable to execute stored procedure '{0}'.</value>
-  </data>
-  <data name="ProcAndFuncSameName" xml:space="preserve">
-    <value>same name are not supported.</value>
-  </data>
-  <data name="KeywordNoNull" xml:space="preserve">
-    <value>Keyword does not allow null values.</value>
-  </data>
-  <data name="ImproperValueFormat" xml:space="preserve">
-    <value>Value has an unsupported format.</value>
-  </data>
-  <data name="InvalidProcName" xml:space="preserve">
-    <value>Procedure or function '{0}' cannot be found in database '{1}'.</value>
-  </data>
-  <data name="HardProcQuery" xml:space="preserve">
-    <value>Retrieving procedure metadata for {0} from server.</value>
-  </data>
-  <data name="SoftProcQuery" xml:space="preserve">
-    <value>Retrieving procedure metadata for {0} from procedure cache.</value>
-  </data>
-  <data name="ConnectionBroken" xml:space="preserve">
-    <value>Connection unexpectedly terminated.</value>
-  </data>
-  <data name="IncorrectTransmission" xml:space="preserve">
-    <value>An incorrect response was received from the server.</value>
-  </data>
-  <data name="CancelNotSupported" xml:space="preserve">
-    <value>Canceling an active query is only supported on MySQL 5.0.0 and above. </value>
-  </data>
-  <data name="Timeout" xml:space="preserve">
-    <value>Timeout expired.  The timeout period elapsed prior to completion of the operation or the server is not responding.</value>
-  </data>
-  <data name="CancelNeeds50" xml:space="preserve">
-    <value>Canceling an executing query requires MySQL 5.0 or higher.</value>
-  </data>
-  <data name="NoNestedTransactions" xml:space="preserve">
-    <value>Nested transactions are not supported.</value>
-  </data>
-  <data name="CommandTextNotInitialized" xml:space="preserve">
-    <value>The CommandText property has not been properly initialized.</value>
-  </data>
-  <data name="UnableToParseFK" xml:space="preserve">
-    <value>There was an error parsing the foreign key definition.</value>
-  </data>
-  <data name="PerfMonCategoryHelp" xml:space="preserve">
-    <value>This category includes a series of counters for MySQL.</value>
-  </data>
-  <data name="PerfMonCategoryName" xml:space="preserve">
-    <value>.NET Data Provider for MySQL</value>
-  </data>
-  <data name="PerfMonHardProcHelp" xml:space="preserve">
-    <value>The number of times a procedures metadata had to be queried from the server.</value>
-  </data>
-  <data name="PerfMonHardProcName" xml:space="preserve">
-    <value>Hard Procedure Queries</value>
-  </data>
-  <data name="PerfMonSoftProcHelp" xml:space="preserve">
-    <value>The number of times a procedures metadata was retrieved from the client-side cache.</value>
-  </data>
-  <data name="PerfMonSoftProcName" xml:space="preserve">
-    <value>Soft Procedure Queries</value>
-  </data>
-  <data name="WrongParameterName" xml:space="preserve">
-    <value>Parameter '{0}' is not found but a parameter with the name '{1}' is found. Parameter names must include the leading parameter marker.</value>
-  </data>
-  <data name="UnableToConnectToHost" xml:space="preserve">
-    <value>Unable to connect to any of the specified MySQL hosts.</value>
-  </data>
-  <data name="UnableToRetrieveParameters" xml:space="preserve">
-    <value>Unable to retrieve stored procedure metadata for routine '{0}'.  Either grant  SELECT privilege to mysql.proc for this user or use "check parameters=false" with  your connection string.</value>
-  </data>
-  <data name="NextResultIsClosed" xml:space="preserve">
-    <value>Invalid attempt to call NextResult when the reader is closed.</value>
-  </data>
-  <data name="NoBodiesAndTypeNotSet" xml:space="preserve">
-    <value>When calling stored procedures and 'Use Procedure Bodies' is false, all parameters must have their type explicitly set.</value>
-  </data>
-  <data name="TimeoutGettingConnection" xml:space="preserve">
-    <value>error connecting: Timeout expired.  The timeout period elapsed prior to obtaining a connection from the pool.  This may have occurred because all pooled connections were in use and max pool size was reached.</value>
-  </data>
-  <data name="ParameterAlreadyDefined" xml:space="preserve">
-    <value>Parameter '{0}' has already been defined.</value>
-  </data>
-  <data name="ParameterMustBeDefined" xml:space="preserve">
-    <value>Parameter '{0}' must be defined.</value>
-  </data>
-  <data name="ObjectDisposed" xml:space="preserve">
-    <value>The object is not open or has been disposed.</value>
-  </data>
-  <data name="MultipleConnectionsInTransactionNotSupported" xml:space="preserve">
-    <value>Multiple simultaneous connections or connections with different connection strings inside the same transaction are not currently supported.</value>
-  </data>
-  <data name="DistributedTxnNotSupported" xml:space="preserve">
-    <value>MySQL Connector/Net does not currently support distributed transactions.</value>
-  </data>
-  <data name="FatalErrorDuringExecute" xml:space="preserve">
-    <value>Fatal error encountered during command execution.</value>
-  </data>
-  <data name="FatalErrorDuringRead" xml:space="preserve">
-    <value>Fatal error encountered during data read.</value>
-  </data>
-  <data name="FatalErrorReadingResult" xml:space="preserve">
-    <value>Fatal error encountered attempting to read the resultset.</value>
-  </data>
-  <data name="RoutineNotFound" xml:space="preserve">
-    <value>Routine '{0}' cannot be found. Either check the spelling or make sure you have sufficient rights to execute the routine.</value>
-  </data>
-  <data name="ParameterNotFoundDuringPrepare" xml:space="preserve">
-    <value>Parameter '{0}' was not found during prepare.</value>
-  </data>
-  <data name="ValueNotSupportedForGuid" xml:space="preserve">
-    <value>The requested column value could not be treated as or conveted to a Guid.</value>
-  </data>
-  <data name="UnableToDeriveParameters" xml:space="preserve">
-    <value>Unable to derive stored routine parameters.  The 'Parameters' information schema table is not available and access to the stored procedure body has been disabled.</value>
-  </data>
-  <data name="DefaultEncodingNotFound" xml:space="preserve">
-    <value>The default connection encoding was not found. Please report this as a bug along with your connection string and system details.</value>
-  </data>
-  <data name="GetHostEntryFailed" xml:space="preserve">
-    <value>Call to GetHostEntry failed after {0} while querying for hostname '{1}': SocketErrorCode={2}, ErrorCode={3}, NativeErrorCode={4}.</value>
-  </data>
-  <data name="UnableToEnumerateUDF" xml:space="preserve">
-    <value>An error occured attempting to enumerate the user-defined functions.  Do you have SELECT privileges on the mysql.func table?</value>
-  </data>
-  <data name="DataNotInSupportedFormat" xml:space="preserve">
-    <value>The given value was not in a supported format.</value>
-  </data>
-  <data name="NoServerSSLSupport" xml:space="preserve">
-    <value>The host {0} does not support SSL connections.</value>
-  </data>
-  <data name="CouldNotFindColumnName" xml:space="preserve">
-    <value>Could not find specified column in results: {0}</value>
-  </data>
-  <data name="InvalidColumnOrdinal" xml:space="preserve">
-    <value>You have specified an invalid column ordinal.</value>
-  </data>
-  <data name="ReadingPriorColumnUsingSeqAccess" xml:space="preserve">
-    <value>Invalid attempt to read a prior column using SequentialAccess</value>
-  </data>
-  <data name="AttemptToAccessBeforeRead" xml:space="preserve">
-    <value>Invalid attempt to access a field before calling Read()</value>
-  </data>
-  <data name="UnableToStartSecondAsyncOp" xml:space="preserve">
-    <value>Unable to start a second async operation while one is running.</value>
-  </data>
-  <data name="MoreThanOneOPRow" xml:space="preserve">
-    <value>INTERNAL ERROR:  More than one output parameter row detected.</value>
-  </data>
-  <data name="InvalidValueForBoolean" xml:space="preserve">
-    <value>'{0}' is an illegal value for a boolean option.</value>
-  </data>
-  <data name="ServerTooOld" xml:space="preserve">
-    <value>Connector/Net no longer supports server versions prior to 5.0</value>
-  </data>
-  <data name="InvalidConnectionStringValue" xml:space="preserve">
-    <value>The requested value '{0}' is invalid for the given keyword '{1}'.</value>
-  </data>
-  <data name="TraceCloseConnection" xml:space="preserve">
-    <value>{0}: Connection Closed</value>
-  </data>
-  <data name="TraceOpenConnection" xml:space="preserve">
-    <value>{0}: Connection Opened: connection string = '{1}'</value>
-  </data>
-  <data name="TraceQueryOpened" xml:space="preserve">
-    <value>{0}: Query Opened: {2}</value>
-  </data>
-  <data name="TraceResult" xml:space="preserve">
-    <value>{0}: Resultset Opened: field(s) = {1}, affected rows = {2}, inserted id = {3}</value>
-  </data>
-  <data name="TraceQueryDone" xml:space="preserve">
-    <value>{0}: Query Closed</value>
-  </data>
-  <data name="TraceSetDatabase" xml:space="preserve">
-    <value>{0}: Set Database: {1}</value>
-  </data>
-  <data name="TraceUAWarningBadIndex" xml:space="preserve">
-    <value>{0}: Usage Advisor Warning: Query is using a bad index</value>
-  </data>
-  <data name="TraceUAWarningNoIndex" xml:space="preserve">
-    <value>{0}: Usage Advisor Warning: Query does not use an index</value>
-  </data>
-  <data name="TraceResultClosed" xml:space="preserve">
-    <value>{0}: Resultset Closed. Total rows={1}, skipped rows={2}, size (bytes)={3}</value>
-  </data>
-  <data name="TraceUAWarningSkippedRows" xml:space="preserve">
-    <value>{0}: Usage Advisor Warning: Skipped {2} rows. Consider a more focused query.</value>
-  </data>
-  <data name="TraceUAWarningSkippedColumns" xml:space="preserve">
-    <value>{0}: Usage Advisor Warning: The following columns were not accessed: {2}</value>
-  </data>
-  <data name="TraceUAWarningFieldConversion" xml:space="preserve">
-    <value>{0}: Usage Advisor Warning: The field '{2}' was converted to the following types: {3}</value>
-  </data>
-  <data name="TraceOpenResultError" xml:space="preserve">
-    <value>{0}: Error encountered attempting to open result: Number={1}, Message={2}</value>
-  </data>
-  <data name="TraceFetchError" xml:space="preserve">
-    <value>{0}: Error encountered during row fetch. Number = {1}, Message={2}</value>
-  </data>
-  <data name="TraceWarning" xml:space="preserve">
-    <value>{0}: MySql Warning: Level={1}, Code={2}, Message={3}</value>
-  </data>
-  <data name="TraceErrorMoreThanMaxValueConnections" xml:space="preserve">
-    <value>Unable to trace.  There are more than Int32.MaxValue connections in use.</value>
-  </data>
-  <data name="TraceStatementPrepared" xml:space="preserve">
-    <value>{0}: Statement prepared: sql='{1}', statement id={2}</value>
-  </data>
-  <data name="TraceStatementClosed" xml:space="preserve">
-    <value>{0}: Statement closed: statement id = {1}</value>
-  </data>
-  <data name="TraceStatementExecuted" xml:space="preserve">
-    <value>{0}: Statement executed: statement id = {1}</value>
-  </data>
-  <data name="UnableToEnableQueryAnalysis" xml:space="preserve">
-    <value>Unable to enable query analysis.  Be sure the MySql.Data.EMTrace assembly is properly located and registered.</value>
-  </data>
-  <assembly alias="System.Windows.Forms" name="System.Windows.Forms, Version=4.0.0.0, Culture=neutral, PublicKeyToken=b77a5c561934e089" />
-  <data name="keywords" type="System.Resources.ResXFileRef, System.Windows.Forms">
-    <value>keywords.txt;System.String, mscorlib, Version=2.0.0.0, Culture=neutral, PublicKeyToken=b77a5c561934e089;Windows-1252</value>
-  </data>
-  <data name="TraceQueryNormalized" xml:space="preserve">
-    <value>{0}: Query Normalized: {2}</value>
-  </data>
-  <data name="NoWindowsIdentity" xml:space="preserve">
-    <value>Cannot retrieve Windows identity for current user. Connections that use  IntegratedSecurity cannot be  pooled. Use either 'ConnectionReset=true' or  'Pooling=false' in the connection string to fix.</value>
-  </data>
-  <data name="RoutineRequiresReturnParameter" xml:space="preserve">
-    <value>Attempt to call stored function '{0}' without specifying a return parameter</value>
-  </data>
-  <data name="CanNotDeriveParametersForTextCommands" xml:space="preserve">
-    <value>Parameters can only be derived for commands using the StoredProcedure command type.</value>
-  </data>
-  <data name="ReplicatedConnectionsAllowOnlyReadonlyStatements" xml:space="preserve">
-    <value>Replicated connections allow only readonly statements.</value>
-  </data>
-  <data name="FileBasedCertificateNotSupported" xml:space="preserve">
-    <value>File based certificates are only supported when connecting to MySQL Server 5.1 or greater.</value>
-  </data>
-  <data name="SnapshotNotSupported" xml:space="preserve">
-    <value>Snapshot isolation level is not supported.</value>
-  </data>
-  <data name="TypeIsNotExceptionInterceptor" xml:space="preserve">
-    <value>Type '{0}' is not derived from BaseExceptionInterceptor</value>
-  </data>
-  <data name="TypeIsNotCommandInterceptor" xml:space="preserve">
-    <value>Type '{0}' is not derived from BaseCommandInterceptor</value>
-  </data>
-  <data name="UnknownAuthenticationMethod" xml:space="preserve">
-    <value>Unknown authentication method '{0}' was requested.</value>
-  </data>
-  <data name="AuthenticationFailed" xml:space="preserve">
-    <value>Authentication to host '{0}' for user '{1}' using method '{2}' failed with message: {3}</value>
-  </data>
-  <data name="WinAuthNotSupportOnPlatform" xml:space="preserve">
-    <value>Windows authentication connections are not supported on {0}</value>
-  </data>
-  <data name="AuthenticationMethodNotSupported" xml:space="preserve">
-    <value>Authentication method '{0}' not supported by any of the available plugins.</value>
-  </data>
-  <data name="UnableToCreateAuthPlugin" xml:space="preserve">
-    <value>Unable to create plugin for authentication method '{0}'. Please see inner exception for details.</value>
-  </data>
-  <data name="MixedParameterNamingNotAllowed" xml:space="preserve">
-    <value>Mixing named and unnamed parameters is not allowed.</value>
-  </data>
-  <data name="ParameterIndexNotFound" xml:space="preserve">
-    <value>Parameter index was not found in Parameter Collection.</value>
-  </data>
-  <data name="OldPasswordsNotSupported" xml:space="preserve">
-    <value>Authentication with old password no longer supported, use 4.1 style passwords.</value>
-  </data>
-<<<<<<< HEAD
-  <data name="Replication_NoAvailableServer" xml:space="preserve">
-    <value>No available server found.</value>
-  </data>
-  <data name="Replication_ConnectionAttemptFailed" xml:space="preserve">
-    <value>Attempt to connect to '{0}' server failed.</value>
-  </data>
-  <data name="UnknownConnectionProtocol" xml:space="preserve">
-    <value>Unknown connection protocol</value>
-  </data>
-  <data name="NoUnixSocketsOnWindows" xml:space="preserve">
-    <value>Unix sockets are not supported on Windows.</value>
-  </data>
-  <data name="ReplicationServerNotFound" xml:space="preserve">
-    <value>Replicated server not found: '{0}'</value>
-  </data>
-  <data name="ReplicationGroupNotFound" xml:space="preserve">
-    <value>Replication group '{0}' not found.</value>
-  </data>
-  <data name="NewValueShouldBeMySqlParameter" xml:space="preserve">
-    <value>The new value must be a MySqlParameter object.</value>
-  </data>
-  <data name="ValueNotCorrectType" xml:space="preserve">
-    <value>Value '{0}' is not of the correct type.</value>
-=======
-  <data name="InvalidMicrosecondValue" xml:space="preserve">
-    <value>Microsecond must be a value between 0 and 999999.</value>
-  </data>
-  <data name="InvalidMillisecondValue" xml:space="preserve">
-    <value>Millisecond must be a value between 0 and 999. For more precision use Microsecond.</value>
->>>>>>> a58f7d30
-  </data>
+<?xml version="1.0" encoding="utf-8"?>
+<root>
+  <!-- 
+    Microsoft ResX Schema 
+    
+    Version 2.0
+    
+    The primary goals of this format is to allow a simple XML format 
+    that is mostly human readable. The generation and parsing of the 
+    various data types are done through the TypeConverter classes 
+    associated with the data types.
+    
+    Example:
+    
+    ... ado.net/XML headers & schema ...
+    <resheader name="resmimetype">text/microsoft-resx</resheader>
+    <resheader name="version">2.0</resheader>
+    <resheader name="reader">System.Resources.ResXResourceReader, System.Windows.Forms, ...</resheader>
+    <resheader name="writer">System.Resources.ResXResourceWriter, System.Windows.Forms, ...</resheader>
+    <data name="Name1"><value>this is my long string</value><comment>this is a comment</comment></data>
+    <data name="Color1" type="System.Drawing.Color, System.Drawing">Blue</data>
+    <data name="Bitmap1" mimetype="application/x-microsoft.net.object.binary.base64">
+        <value>[base64 mime encoded serialized .NET Framework object]</value>
+    </data>
+    <data name="Icon1" type="System.Drawing.Icon, System.Drawing" mimetype="application/x-microsoft.net.object.bytearray.base64">
+        <value>[base64 mime encoded string representing a byte array form of the .NET Framework object]</value>
+        <comment>This is a comment</comment>
+    </data>
+                
+    There are any number of "resheader" rows that contain simple 
+    name/value pairs.
+    
+    Each data row contains a name, and value. The row also contains a 
+    type or mimetype. Type corresponds to a .NET class that support 
+    text/value conversion through the TypeConverter architecture. 
+    Classes that don't support this are serialized and stored with the 
+    mimetype set.
+    
+    The mimetype is used for serialized objects, and tells the 
+    ResXResourceReader how to depersist the object. This is currently not 
+    extensible. For a given mimetype the value must be set accordingly:
+    
+    Note - application/x-microsoft.net.object.binary.base64 is the format 
+    that the ResXResourceWriter will generate, however the reader can 
+    read any of the formats listed below.
+    
+    mimetype: application/x-microsoft.net.object.binary.base64
+    value   : The object must be serialized with 
+            : System.Runtime.Serialization.Formatters.Binary.BinaryFormatter
+            : and then encoded with base64 encoding.
+    
+    mimetype: application/x-microsoft.net.object.soap.base64
+    value   : The object must be serialized with 
+            : System.Runtime.Serialization.Formatters.Soap.SoapFormatter
+            : and then encoded with base64 encoding.
+
+    mimetype: application/x-microsoft.net.object.bytearray.base64
+    value   : The object must be serialized into a byte array 
+            : using a System.ComponentModel.TypeConverter
+            : and then encoded with base64 encoding.
+    -->
+  <xsd:schema id="root" xmlns="" xmlns:xsd="http://www.w3.org/2001/XMLSchema" xmlns:msdata="urn:schemas-microsoft-com:xml-msdata">
+    <xsd:import namespace="http://www.w3.org/XML/1998/namespace" />
+    <xsd:element name="root" msdata:IsDataSet="true">
+      <xsd:complexType>
+        <xsd:choice maxOccurs="unbounded">
+          <xsd:element name="metadata">
+            <xsd:complexType>
+              <xsd:sequence>
+                <xsd:element name="value" type="xsd:string" minOccurs="0" />
+              </xsd:sequence>
+              <xsd:attribute name="name" use="required" type="xsd:string" />
+              <xsd:attribute name="type" type="xsd:string" />
+              <xsd:attribute name="mimetype" type="xsd:string" />
+              <xsd:attribute ref="xml:space" />
+            </xsd:complexType>
+          </xsd:element>
+          <xsd:element name="assembly">
+            <xsd:complexType>
+              <xsd:attribute name="alias" type="xsd:string" />
+              <xsd:attribute name="name" type="xsd:string" />
+            </xsd:complexType>
+          </xsd:element>
+          <xsd:element name="data">
+            <xsd:complexType>
+              <xsd:sequence>
+                <xsd:element name="value" type="xsd:string" minOccurs="0" msdata:Ordinal="1" />
+                <xsd:element name="comment" type="xsd:string" minOccurs="0" msdata:Ordinal="2" />
+              </xsd:sequence>
+              <xsd:attribute name="name" type="xsd:string" use="required" msdata:Ordinal="1" />
+              <xsd:attribute name="type" type="xsd:string" msdata:Ordinal="3" />
+              <xsd:attribute name="mimetype" type="xsd:string" msdata:Ordinal="4" />
+              <xsd:attribute ref="xml:space" />
+            </xsd:complexType>
+          </xsd:element>
+          <xsd:element name="resheader">
+            <xsd:complexType>
+              <xsd:sequence>
+                <xsd:element name="value" type="xsd:string" minOccurs="0" msdata:Ordinal="1" />
+              </xsd:sequence>
+              <xsd:attribute name="name" type="xsd:string" use="required" />
+            </xsd:complexType>
+          </xsd:element>
+        </xsd:choice>
+      </xsd:complexType>
+    </xsd:element>
+  </xsd:schema>
+  <resheader name="resmimetype">
+    <value>text/microsoft-resx</value>
+  </resheader>
+  <resheader name="version">
+    <value>2.0</value>
+  </resheader>
+  <resheader name="reader">
+    <value>System.Resources.ResXResourceReader, System.Windows.Forms, Version=4.0.0.0, Culture=neutral, PublicKeyToken=b77a5c561934e089</value>
+  </resheader>
+  <resheader name="writer">
+    <value>System.Resources.ResXResourceWriter, System.Windows.Forms, Version=4.0.0.0, Culture=neutral, PublicKeyToken=b77a5c561934e089</value>
+  </resheader>
+  <data name="BadVersionFormat" xml:space="preserve">
+    <value>Version string not in acceptable format</value>
+  </data>
+  <data name="NamedPipeNoSeek" xml:space="preserve">
+    <value>NamedPipeStream does not support seeking</value>
+  </data>
+  <data name="StreamAlreadyClosed" xml:space="preserve">
+    <value>The stream has already been closed</value>
+  </data>
+  <data name="BufferCannotBeNull" xml:space="preserve">
+    <value> The buffer cannot be null</value>
+  </data>
+  <data name="BufferNotLargeEnough" xml:space="preserve">
+    <value> Buffer is not large enough</value>
+  </data>
+  <data name="OffsetCannotBeNegative" xml:space="preserve">
+    <value> Offset cannot be negative</value>
+  </data>
+  <data name="CountCannotBeNegative" xml:space="preserve">
+    <value> Count cannot be negative</value>
+  </data>
+  <data name="StreamNoRead" xml:space="preserve">
+    <value> The stream does not support reading</value>
+  </data>
+  <data name="NamedPipeNoSetLength" xml:space="preserve">
+    <value>NamedPipeStream doesn't support SetLength</value>
+  </data>
+  <data name="StreamNoWrite" xml:space="preserve">
+    <value>The stream does not support writing</value>
+  </data>
+  <data name="ErrorCreatingSocket" xml:space="preserve">
+    <value>Error creating socket connection</value>
+  </data>
+  <data name="SocketNoSeek" xml:space="preserve">
+    <value>Socket streams do not support seeking</value>
+  </data>
+  <data name="UnixSocketsNotSupported" xml:space="preserve">
+    <value>Unix sockets are not supported on Windows</value>
+  </data>
+  <data name="OffsetMustBeValid" xml:space="preserve">
+    <value>Offset must be a valid position in buffer</value>
+  </data>
+  <data name="CSNoSetLength" xml:space="preserve">
+    <value>SetLength is not a valid operation on CompressedStream</value>
+  </data>
+  <data name="FromIndexMustBeValid" xml:space="preserve">
+    <value>From index must be a valid index inside the from buffer</value>
+  </data>
+  <data name="FromAndLengthTooBig" xml:space="preserve">
+    <value>From index and length use more bytes than from contains</value>
+  </data>
+  <data name="IndexMustBeValid" xml:space="preserve">
+    <value>Index must be a valid position in the buffer</value>
+  </data>
+  <data name="IndexAndLengthTooBig" xml:space="preserve">
+    <value>Index and length use more bytes than to has room for</value>
+  </data>
+  <data name="PasswordMustHaveLegalChars" xml:space="preserve">
+    <value>Password must be valid and contain length characters</value>
+  </data>
+  <data name="ParameterCannotBeNegative" xml:space="preserve">
+    <value>Parameter cannot have a negative value</value>
+  </data>
+  <data name="ConnectionMustBeOpen" xml:space="preserve">
+    <value>Connection must be valid and open</value>
+  </data>
+  <data name="DataReaderOpen" xml:space="preserve">
+    <value>There is already an open DataReader associated with this Connection which must be closed first.</value>
+  </data>
+  <data name="SPNotSupported" xml:space="preserve">
+    <value>Stored procedures are not supported on this version of MySQL</value>
+  </data>
+  <data name="ConnectionNotSet" xml:space="preserve">
+    <value>The connection property has not been set or is null.</value>
+  </data>
+  <data name="ConnectionNotOpen" xml:space="preserve">
+    <value>The connection is not open.</value>
+  </data>
+  <data name="AdapterIsNull" xml:space="preserve">
+    <value>Improper MySqlCommandBuilder state: adapter is null</value>
+  </data>
+  <data name="AdapterSelectIsNull" xml:space="preserve">
+    <value>Improper MySqlCommandBuilder state: adapter's SelectCommand is null</value>
+  </data>
+  <data name="CBMultiTableNotSupported" xml:space="preserve">
+    <value>MySqlCommandBuilder does not support multi-table statements</value>
+  </data>
+  <data name="CBNoKeyColumn" xml:space="preserve">
+    <value>MySqlCommandBuilder cannot operate on tables with no unique or key columns</value>
+  </data>
+  <data name="ParameterCannotBeNull" xml:space="preserve">
+    <value>Parameter cannot be null</value>
+  </data>
+  <data name="ChaosNotSupported" xml:space="preserve">
+    <value>Chaos isolation level is not supported</value>
+  </data>
+  <data name="ParameterIsInvalid" xml:space="preserve">
+    <value>Parameter is invalid.</value>
+  </data>
+  <data name="ConnectionAlreadyOpen" xml:space="preserve">
+    <value>The connection is already open.</value>
+  </data>
+  <data name="KeywordNotSupported" xml:space="preserve">
+    <value>Keyword not supported.</value>
+  </data>
+  <data name="WriteToStreamFailed" xml:space="preserve">
+    <value>Writing to the stream failed.</value>
+  </data>
+  <data name="ReadFromStreamFailed" xml:space="preserve">
+    <value>Reading from the stream has failed.</value>
+  </data>
+  <data name="QueryTooLarge" xml:space="preserve">
+    <value>Packets larger than max_allowed_packet are not allowed.</value>
+  </data>
+  <data name="UnableToExecuteSP" xml:space="preserve">
+    <value>Unable to execute stored procedure '{0}'.</value>
+  </data>
+  <data name="ProcAndFuncSameName" xml:space="preserve">
+    <value>same name are not supported.</value>
+  </data>
+  <data name="KeywordNoNull" xml:space="preserve">
+    <value>Keyword does not allow null values.</value>
+  </data>
+  <data name="ImproperValueFormat" xml:space="preserve">
+    <value>Value has an unsupported format.</value>
+  </data>
+  <data name="InvalidProcName" xml:space="preserve">
+    <value>Procedure or function '{0}' cannot be found in database '{1}'.</value>
+  </data>
+  <data name="HardProcQuery" xml:space="preserve">
+    <value>Retrieving procedure metadata for {0} from server.</value>
+  </data>
+  <data name="SoftProcQuery" xml:space="preserve">
+    <value>Retrieving procedure metadata for {0} from procedure cache.</value>
+  </data>
+  <data name="ConnectionBroken" xml:space="preserve">
+    <value>Connection unexpectedly terminated.</value>
+  </data>
+  <data name="IncorrectTransmission" xml:space="preserve">
+    <value>An incorrect response was received from the server.</value>
+  </data>
+  <data name="CancelNotSupported" xml:space="preserve">
+    <value>Canceling an active query is only supported on MySQL 5.0.0 and above. </value>
+  </data>
+  <data name="Timeout" xml:space="preserve">
+    <value>Timeout expired.  The timeout period elapsed prior to completion of the operation or the server is not responding.</value>
+  </data>
+  <data name="CancelNeeds50" xml:space="preserve">
+    <value>Canceling an executing query requires MySQL 5.0 or higher.</value>
+  </data>
+  <data name="NoNestedTransactions" xml:space="preserve">
+    <value>Nested transactions are not supported.</value>
+  </data>
+  <data name="CommandTextNotInitialized" xml:space="preserve">
+    <value>The CommandText property has not been properly initialized.</value>
+  </data>
+  <data name="UnableToParseFK" xml:space="preserve">
+    <value>There was an error parsing the foreign key definition.</value>
+  </data>
+  <data name="PerfMonCategoryHelp" xml:space="preserve">
+    <value>This category includes a series of counters for MySQL.</value>
+  </data>
+  <data name="PerfMonCategoryName" xml:space="preserve">
+    <value>.NET Data Provider for MySQL</value>
+  </data>
+  <data name="PerfMonHardProcHelp" xml:space="preserve">
+    <value>The number of times a procedures metadata had to be queried from the server.</value>
+  </data>
+  <data name="PerfMonHardProcName" xml:space="preserve">
+    <value>Hard Procedure Queries</value>
+  </data>
+  <data name="PerfMonSoftProcHelp" xml:space="preserve">
+    <value>The number of times a procedures metadata was retrieved from the client-side cache.</value>
+  </data>
+  <data name="PerfMonSoftProcName" xml:space="preserve">
+    <value>Soft Procedure Queries</value>
+  </data>
+  <data name="WrongParameterName" xml:space="preserve">
+    <value>Parameter '{0}' is not found but a parameter with the name '{1}' is found. Parameter names must include the leading parameter marker.</value>
+  </data>
+  <data name="UnableToConnectToHost" xml:space="preserve">
+    <value>Unable to connect to any of the specified MySQL hosts.</value>
+  </data>
+  <data name="UnableToRetrieveParameters" xml:space="preserve">
+    <value>Unable to retrieve stored procedure metadata for routine '{0}'.  Either grant  SELECT privilege to mysql.proc for this user or use "check parameters=false" with  your connection string.</value>
+  </data>
+  <data name="NextResultIsClosed" xml:space="preserve">
+    <value>Invalid attempt to call NextResult when the reader is closed.</value>
+  </data>
+  <data name="NoBodiesAndTypeNotSet" xml:space="preserve">
+    <value>When calling stored procedures and 'Use Procedure Bodies' is false, all parameters must have their type explicitly set.</value>
+  </data>
+  <data name="TimeoutGettingConnection" xml:space="preserve">
+    <value>error connecting: Timeout expired.  The timeout period elapsed prior to obtaining a connection from the pool.  This may have occurred because all pooled connections were in use and max pool size was reached.</value>
+  </data>
+  <data name="ParameterAlreadyDefined" xml:space="preserve">
+    <value>Parameter '{0}' has already been defined.</value>
+  </data>
+  <data name="ParameterMustBeDefined" xml:space="preserve">
+    <value>Parameter '{0}' must be defined.</value>
+  </data>
+  <data name="ObjectDisposed" xml:space="preserve">
+    <value>The object is not open or has been disposed.</value>
+  </data>
+  <data name="MultipleConnectionsInTransactionNotSupported" xml:space="preserve">
+    <value>Multiple simultaneous connections or connections with different connection strings inside the same transaction are not currently supported.</value>
+  </data>
+  <data name="DistributedTxnNotSupported" xml:space="preserve">
+    <value>MySQL Connector/Net does not currently support distributed transactions.</value>
+  </data>
+  <data name="FatalErrorDuringExecute" xml:space="preserve">
+    <value>Fatal error encountered during command execution.</value>
+  </data>
+  <data name="FatalErrorDuringRead" xml:space="preserve">
+    <value>Fatal error encountered during data read.</value>
+  </data>
+  <data name="FatalErrorReadingResult" xml:space="preserve">
+    <value>Fatal error encountered attempting to read the resultset.</value>
+  </data>
+  <data name="RoutineNotFound" xml:space="preserve">
+    <value>Routine '{0}' cannot be found. Either check the spelling or make sure you have sufficient rights to execute the routine.</value>
+  </data>
+  <data name="ParameterNotFoundDuringPrepare" xml:space="preserve">
+    <value>Parameter '{0}' was not found during prepare.</value>
+  </data>
+  <data name="ValueNotSupportedForGuid" xml:space="preserve">
+    <value>The requested column value could not be treated as or conveted to a Guid.</value>
+  </data>
+  <data name="UnableToDeriveParameters" xml:space="preserve">
+    <value>Unable to derive stored routine parameters.  The 'Parameters' information schema table is not available and access to the stored procedure body has been disabled.</value>
+  </data>
+  <data name="DefaultEncodingNotFound" xml:space="preserve">
+    <value>The default connection encoding was not found. Please report this as a bug along with your connection string and system details.</value>
+  </data>
+  <data name="GetHostEntryFailed" xml:space="preserve">
+    <value>Call to GetHostEntry failed after {0} while querying for hostname '{1}': SocketErrorCode={2}, ErrorCode={3}, NativeErrorCode={4}.</value>
+  </data>
+  <data name="UnableToEnumerateUDF" xml:space="preserve">
+    <value>An error occured attempting to enumerate the user-defined functions.  Do you have SELECT privileges on the mysql.func table?</value>
+  </data>
+  <data name="DataNotInSupportedFormat" xml:space="preserve">
+    <value>The given value was not in a supported format.</value>
+  </data>
+  <data name="NoServerSSLSupport" xml:space="preserve">
+    <value>The host {0} does not support SSL connections.</value>
+  </data>
+  <data name="CouldNotFindColumnName" xml:space="preserve">
+    <value>Could not find specified column in results: {0}</value>
+  </data>
+  <data name="InvalidColumnOrdinal" xml:space="preserve">
+    <value>You have specified an invalid column ordinal.</value>
+  </data>
+  <data name="ReadingPriorColumnUsingSeqAccess" xml:space="preserve">
+    <value>Invalid attempt to read a prior column using SequentialAccess</value>
+  </data>
+  <data name="AttemptToAccessBeforeRead" xml:space="preserve">
+    <value>Invalid attempt to access a field before calling Read()</value>
+  </data>
+  <data name="UnableToStartSecondAsyncOp" xml:space="preserve">
+    <value>Unable to start a second async operation while one is running.</value>
+  </data>
+  <data name="MoreThanOneOPRow" xml:space="preserve">
+    <value>INTERNAL ERROR:  More than one output parameter row detected.</value>
+  </data>
+  <data name="InvalidValueForBoolean" xml:space="preserve">
+    <value>'{0}' is an illegal value for a boolean option.</value>
+  </data>
+  <data name="ServerTooOld" xml:space="preserve">
+    <value>Connector/Net no longer supports server versions prior to 5.0</value>
+  </data>
+  <data name="InvalidConnectionStringValue" xml:space="preserve">
+    <value>The requested value '{0}' is invalid for the given keyword '{1}'.</value>
+  </data>
+  <data name="TraceCloseConnection" xml:space="preserve">
+    <value>{0}: Connection Closed</value>
+  </data>
+  <data name="TraceOpenConnection" xml:space="preserve">
+    <value>{0}: Connection Opened: connection string = '{1}'</value>
+  </data>
+  <data name="TraceQueryOpened" xml:space="preserve">
+    <value>{0}: Query Opened: {2}</value>
+  </data>
+  <data name="TraceResult" xml:space="preserve">
+    <value>{0}: Resultset Opened: field(s) = {1}, affected rows = {2}, inserted id = {3}</value>
+  </data>
+  <data name="TraceQueryDone" xml:space="preserve">
+    <value>{0}: Query Closed</value>
+  </data>
+  <data name="TraceSetDatabase" xml:space="preserve">
+    <value>{0}: Set Database: {1}</value>
+  </data>
+  <data name="TraceUAWarningBadIndex" xml:space="preserve">
+    <value>{0}: Usage Advisor Warning: Query is using a bad index</value>
+  </data>
+  <data name="TraceUAWarningNoIndex" xml:space="preserve">
+    <value>{0}: Usage Advisor Warning: Query does not use an index</value>
+  </data>
+  <data name="TraceResultClosed" xml:space="preserve">
+    <value>{0}: Resultset Closed. Total rows={1}, skipped rows={2}, size (bytes)={3}</value>
+  </data>
+  <data name="TraceUAWarningSkippedRows" xml:space="preserve">
+    <value>{0}: Usage Advisor Warning: Skipped {2} rows. Consider a more focused query.</value>
+  </data>
+  <data name="TraceUAWarningSkippedColumns" xml:space="preserve">
+    <value>{0}: Usage Advisor Warning: The following columns were not accessed: {2}</value>
+  </data>
+  <data name="TraceUAWarningFieldConversion" xml:space="preserve">
+    <value>{0}: Usage Advisor Warning: The field '{2}' was converted to the following types: {3}</value>
+  </data>
+  <data name="TraceOpenResultError" xml:space="preserve">
+    <value>{0}: Error encountered attempting to open result: Number={1}, Message={2}</value>
+  </data>
+  <data name="TraceFetchError" xml:space="preserve">
+    <value>{0}: Error encountered during row fetch. Number = {1}, Message={2}</value>
+  </data>
+  <data name="TraceWarning" xml:space="preserve">
+    <value>{0}: MySql Warning: Level={1}, Code={2}, Message={3}</value>
+  </data>
+  <data name="TraceErrorMoreThanMaxValueConnections" xml:space="preserve">
+    <value>Unable to trace.  There are more than Int32.MaxValue connections in use.</value>
+  </data>
+  <data name="TraceStatementPrepared" xml:space="preserve">
+    <value>{0}: Statement prepared: sql='{1}', statement id={2}</value>
+  </data>
+  <data name="TraceStatementClosed" xml:space="preserve">
+    <value>{0}: Statement closed: statement id = {1}</value>
+  </data>
+  <data name="TraceStatementExecuted" xml:space="preserve">
+    <value>{0}: Statement executed: statement id = {1}</value>
+  </data>
+  <data name="UnableToEnableQueryAnalysis" xml:space="preserve">
+    <value>Unable to enable query analysis.  Be sure the MySql.Data.EMTrace assembly is properly located and registered.</value>
+  </data>
+  <assembly alias="System.Windows.Forms" name="System.Windows.Forms, Version=4.0.0.0, Culture=neutral, PublicKeyToken=b77a5c561934e089" />
+  <data name="keywords" type="System.Resources.ResXFileRef, System.Windows.Forms">
+    <value>keywords.txt;System.String, mscorlib, Version=2.0.0.0, Culture=neutral, PublicKeyToken=b77a5c561934e089;Windows-1252</value>
+  </data>
+  <data name="TraceQueryNormalized" xml:space="preserve">
+    <value>{0}: Query Normalized: {2}</value>
+  </data>
+  <data name="NoWindowsIdentity" xml:space="preserve">
+    <value>Cannot retrieve Windows identity for current user. Connections that use  IntegratedSecurity cannot be  pooled. Use either 'ConnectionReset=true' or  'Pooling=false' in the connection string to fix.</value>
+  </data>
+  <data name="RoutineRequiresReturnParameter" xml:space="preserve">
+    <value>Attempt to call stored function '{0}' without specifying a return parameter</value>
+  </data>
+  <data name="CanNotDeriveParametersForTextCommands" xml:space="preserve">
+    <value>Parameters can only be derived for commands using the StoredProcedure command type.</value>
+  </data>
+  <data name="ReplicatedConnectionsAllowOnlyReadonlyStatements" xml:space="preserve">
+    <value>Replicated connections allow only readonly statements.</value>
+  </data>
+  <data name="FileBasedCertificateNotSupported" xml:space="preserve">
+    <value>File based certificates are only supported when connecting to MySQL Server 5.1 or greater.</value>
+  </data>
+  <data name="SnapshotNotSupported" xml:space="preserve">
+    <value>Snapshot isolation level is not supported.</value>
+  </data>
+  <data name="TypeIsNotExceptionInterceptor" xml:space="preserve">
+    <value>Type '{0}' is not derived from BaseExceptionInterceptor</value>
+  </data>
+  <data name="TypeIsNotCommandInterceptor" xml:space="preserve">
+    <value>Type '{0}' is not derived from BaseCommandInterceptor</value>
+  </data>
+  <data name="UnknownAuthenticationMethod" xml:space="preserve">
+    <value>Unknown authentication method '{0}' was requested.</value>
+  </data>
+  <data name="AuthenticationFailed" xml:space="preserve">
+    <value>Authentication to host '{0}' for user '{1}' using method '{2}' failed with message: {3}</value>
+  </data>
+  <data name="WinAuthNotSupportOnPlatform" xml:space="preserve">
+    <value>Windows authentication connections are not supported on {0}</value>
+  </data>
+  <data name="AuthenticationMethodNotSupported" xml:space="preserve">
+    <value>Authentication method '{0}' not supported by any of the available plugins.</value>
+  </data>
+  <data name="UnableToCreateAuthPlugin" xml:space="preserve">
+    <value>Unable to create plugin for authentication method '{0}'. Please see inner exception for details.</value>
+  </data>
+  <data name="MixedParameterNamingNotAllowed" xml:space="preserve">
+    <value>Mixing named and unnamed parameters is not allowed.</value>
+  </data>
+  <data name="ParameterIndexNotFound" xml:space="preserve">
+    <value>Parameter index was not found in Parameter Collection.</value>
+  </data>
+  <data name="OldPasswordsNotSupported" xml:space="preserve">
+    <value>Authentication with old password no longer supported, use 4.1 style passwords.</value>
+  </data>
+  <data name="InvalidMicrosecondValue" xml:space="preserve">
+    <value>Microsecond must be a value between 0 and 999999.</value>
+  </data>
+  <data name="InvalidMillisecondValue" xml:space="preserve">
+    <value>Millisecond must be a value between 0 and 999. For more precision use Microsecond.</value>
+  </data>
+  <data name="Replication_NoAvailableServer" xml:space="preserve">
+    <value>No available server found.</value>
+  </data>
+  <data name="Replication_ConnectionAttemptFailed" xml:space="preserve">
+    <value>Attempt to connect to '{0}' server failed.</value>
+  </data>
+  <data name="UnknownConnectionProtocol" xml:space="preserve">
+    <value>Unknown connection protocol</value>
+  </data>
+  <data name="NoUnixSocketsOnWindows" xml:space="preserve">
+    <value>Unix sockets are not supported on Windows.</value>
+  </data>
+  <data name="ReplicationServerNotFound" xml:space="preserve">
+    <value>Replicated server not found: '{0}'</value>
+  </data>
+  <data name="ReplicationGroupNotFound" xml:space="preserve">
+    <value>Replication group '{0}' not found.</value>
+  </data>
+  <data name="NewValueShouldBeMySqlParameter" xml:space="preserve">
+    <value>The new value must be a MySqlParameter object.</value>
+  </data>
+  <data name="ValueNotCorrectType" xml:space="preserve">
+    <value>Value '{0}' is not of the correct type.</value>
+  </data>
 </root>