<<<<<<< HEAD
﻿// Copyright © 2008, 2013 Oracle and/or its affiliates. All rights reserved.
=======
﻿// Copyright © 2008, 2014, Oracle and/or its affiliates. All rights reserved.
>>>>>>> 218d2507
//
// MySQL Connector/NET is licensed under the terms of the GPLv2
// <http://www.gnu.org/licenses/old-licenses/gpl-2.0.html>, like most 
// MySQL Connectors. There are special exceptions to the terms and 
// conditions of the GPLv2 as it is applied to this software, see the 
// FLOSS License Exception
// <http://www.mysql.com/about/legal/licensing/foss-exception.html>.
//
// This program is free software; you can redistribute it and/or modify 
// it under the terms of the GNU General Public License as published 
// by the Free Software Foundation; version 2 of the License.
//
// This program is distributed in the hope that it will be useful, but 
// WITHOUT ANY WARRANTY; without even the implied warranty of MERCHANTABILITY 
// or FITNESS FOR A PARTICULAR PURPOSE. See the GNU General Public License 
// for more details.
//
// You should have received a copy of the GNU General Public License along 
// with this program; if not, write to the Free Software Foundation, Inc., 
// 51 Franklin St, Fifth Floor, Boston, MA 02110-1301  USA

using System;
using System.IO;
using System.Reflection;
using System.Data;
using System.Xml;
using System.Data.Common;
using System.Data.Metadata.Edm;
using System.Diagnostics;
using MySql.Data.Entity.Properties;
using System.Globalization;

namespace MySql.Data.MySqlClient
{
  internal class MySqlProviderManifest : DbXmlEnabledProviderManifest
  {
    string manifestToken;

    public MySqlProviderManifest(string version)
      : base(GetManifest())
    {
      manifestToken = version;
    }

    private static XmlReader GetManifest()
    {
      return GetXmlResource("MySql.Data.Entity.Properties.ProviderManifest.xml");
    }

    protected override XmlReader GetDbInformation(string informationType)
    {
      if (informationType == DbProviderManifest.StoreSchemaDefinition)
      {
        return GetStoreSchemaDescription();
      }

      if (informationType == DbProviderManifest.StoreSchemaMapping)
      {
        return GetStoreSchemaMapping();
      }

      throw new ProviderIncompatibleException(String.Format("The provider returned null for the informationType '{0}'.", informationType));
    }

    private XmlReader GetStoreSchemaMapping()
    {
      return GetMappingResource("SchemaMapping.msl");
    }

    private XmlReader GetStoreSchemaDescription()
    {
      double version = double.Parse(manifestToken, CultureInfo.InvariantCulture);

      if (version < 5.0) throw new NotSupportedException("Your version of MySQL is not currently supported");
      if (version < 5.1) return GetMappingResource("SchemaDefinition-5.0.ssdl");
      if (version < 5.5) return GetMappingResource("SchemaDefinition-5.1.ssdl");
      if (version < 5.6) return GetMappingResource("SchemaDefinition-5.5.ssdl");
      if (version < 5.7) return GetMappingResource("SchemaDefinition-5.6.ssdl");
      return GetMappingResource("SchemaDefinition-5.7.ssdl");
    }

    public override TypeUsage GetEdmType(TypeUsage storeType)
    {
      if (storeType == null)
      {
        throw new ArgumentNullException("storeType");
      }

      string storeTypeName = storeType.EdmType.Name.ToLowerInvariant();

      if (!base.StoreTypeNameToEdmPrimitiveType.ContainsKey(storeTypeName))
      {
        throw new ArgumentException(String.Format("The underlying provider does not support the type '{0}'.", storeTypeName));
      }

      PrimitiveType edmPrimitiveType = base.StoreTypeNameToEdmPrimitiveType[storeTypeName];

      if (edmPrimitiveType.PrimitiveTypeKind == PrimitiveTypeKind.Binary)
      {
        return TypeUsage.CreateBinaryTypeUsage(edmPrimitiveType, false);
      }

      if (edmPrimitiveType.PrimitiveTypeKind == PrimitiveTypeKind.String)
      {
        Facet facet;
        if (storeType.Facets.TryGetValue("MaxLength", false, out facet) && !facet.IsUnbounded && facet.Value != null)
          return TypeUsage.CreateStringTypeUsage(edmPrimitiveType, false, false, (int)facet.Value);
        else
          return TypeUsage.CreateStringTypeUsage(edmPrimitiveType, false, false);
      }

      return TypeUsage.CreateDefaultTypeUsage(edmPrimitiveType);
    }

    private const int CHAR_MAXLEN = 255;
    private const int VARCHAR_MAXLEN = 65535;
    private const int MEDIUMTEXT_MAXLEN = 16777215;
    private const int LONGTEXT_MAXLEN = 1073741823;

    private const int BINARY_MAXLEN = 255;
    private const int VARBINARY_MAXLEN = 65535;
    private const int MEDIUMBLOB_MAXLEN = 16777215;
    private const int LONGBLOB_MAXLEN = 2147483647;

    internal const int DEFAULT_DECIMAL_PRECISION = 10;
    internal const int DEFAULT_DECIMAL_SCALE = 2;

    public override TypeUsage GetStoreType(TypeUsage edmType)
    {
      if (edmType == null)
        throw new ArgumentNullException("edmType");

      Debug.Assert(edmType.EdmType.BuiltInTypeKind == BuiltInTypeKind.PrimitiveType);

      PrimitiveType primitiveType = edmType.EdmType as PrimitiveType;
      if (primitiveType == null)
        throw new ArgumentException(String.Format(Resources.TypeNotSupported, edmType));

      ReadOnlyMetadataCollection<Facet> facets = edmType.Facets;

      switch (primitiveType.PrimitiveTypeKind)
      {
        case PrimitiveTypeKind.Boolean:
          return TypeUsage.CreateDefaultTypeUsage(StoreTypeNameToStorePrimitiveType["bool"]);

        case PrimitiveTypeKind.Byte:
          return TypeUsage.CreateDefaultTypeUsage(StoreTypeNameToStorePrimitiveType["utinyint"]);

        case PrimitiveTypeKind.SByte:
          return TypeUsage.CreateDefaultTypeUsage(StoreTypeNameToStorePrimitiveType["tinyint"]);

        case PrimitiveTypeKind.Int16:
          return TypeUsage.CreateDefaultTypeUsage(StoreTypeNameToStorePrimitiveType["smallint"]);

        case PrimitiveTypeKind.Int32:
          return TypeUsage.CreateDefaultTypeUsage(StoreTypeNameToStorePrimitiveType["int"]);

        case PrimitiveTypeKind.Int64:
          return TypeUsage.CreateDefaultTypeUsage(StoreTypeNameToStorePrimitiveType["bigint"]);

        case PrimitiveTypeKind.Guid:
          return TypeUsage.CreateDefaultTypeUsage(StoreTypeNameToStorePrimitiveType["guid"]);

        case PrimitiveTypeKind.Double:
          return TypeUsage.CreateDefaultTypeUsage(StoreTypeNameToStorePrimitiveType["double"]);

        case PrimitiveTypeKind.Single:
          return TypeUsage.CreateDefaultTypeUsage(StoreTypeNameToStorePrimitiveType["float"]);

        case PrimitiveTypeKind.Decimal:
          {
            byte precision = DEFAULT_DECIMAL_PRECISION;
            byte scale = DEFAULT_DECIMAL_SCALE;
            Facet facet;

            if (edmType.Facets.TryGetValue("Precision", false, out facet))
            {
              if (!facet.IsUnbounded && facet.Value != null)
                precision = (byte)facet.Value;
            }

            if (edmType.Facets.TryGetValue("Scale", false, out facet))
            {
              if (!facet.IsUnbounded && facet.Value != null )
                scale = (byte)facet.Value;
            }

            return TypeUsage.CreateDecimalTypeUsage(StoreTypeNameToStorePrimitiveType["decimal"], precision, scale);
          }

        case PrimitiveTypeKind.Binary:
          {
            bool isFixedLength = null != facets["FixedLength"].Value && (bool)facets["FixedLength"].Value;
            Facet f = facets["MaxLength"];
            bool isMaxLength = f.IsUnbounded || null == f.Value || (int)f.Value > MEDIUMBLOB_MAXLEN;
            int maxLength = !isMaxLength ? (int)f.Value : LONGBLOB_MAXLEN;

            string typeName = String.Empty;

            // now this applies for both isFixedLength and !isFixedLength
            if (maxLength < CHAR_MAXLEN) typeName = "tinyblob";
            else if (maxLength < MEDIUMBLOB_MAXLEN) typeName = "blob";
            else if (maxLength < LONGTEXT_MAXLEN) typeName = "mediumblob";
            else typeName = "longblob";

            return TypeUsage.CreateBinaryTypeUsage(StoreTypeNameToStorePrimitiveType[typeName], isFixedLength, maxLength);
          }

        case PrimitiveTypeKind.String:
          {
            string typeName = String.Empty;
            bool isUnicode = null != facets["Unicode"].Value && (bool)facets["Unicode"].Value;
            bool isFixedLength = null != facets["FixedLength"].Value && (bool)facets["FixedLength"].Value;
            int maxLenghtValue;

            Facet maxLengthFacet = facets["MaxLength"];
            if (isFixedLength)
            {
              typeName = isUnicode ? "nchar" : "char";
              if (maxLengthFacet.Value != null && Int32.TryParse(maxLengthFacet.Value.ToString(), out maxLenghtValue) && maxLenghtValue <= CHAR_MAXLEN)
                return TypeUsage.CreateStringTypeUsage(StoreTypeNameToStorePrimitiveType[typeName], isUnicode, isFixedLength, (int)maxLengthFacet.Value);
              else if (maxLengthFacet.Value != null && maxLengthFacet.Value.ToString() == "Max")
                return TypeUsage.CreateStringTypeUsage(StoreTypeNameToStorePrimitiveType[typeName], isUnicode, isFixedLength, CHAR_MAXLEN);
              else
                return TypeUsage.CreateStringTypeUsage(StoreTypeNameToStorePrimitiveType[typeName], isUnicode, isFixedLength);
            }
            else
            {
              typeName = isUnicode ? "nvarchar" : "varchar";
              if (maxLengthFacet.Value != null && Int32.TryParse(maxLengthFacet.Value.ToString(), out maxLenghtValue))
              {
                if (maxLenghtValue > VARCHAR_MAXLEN && maxLenghtValue <= MEDIUMTEXT_MAXLEN) typeName = "mediumtext";
                else if ((int)maxLengthFacet.Value > MEDIUMTEXT_MAXLEN) typeName = "longtext";
                return TypeUsage.CreateStringTypeUsage(StoreTypeNameToStorePrimitiveType[typeName], isUnicode, isFixedLength, (int)maxLengthFacet.Value);
              }
              else if (maxLengthFacet.Value != null && (maxLengthFacet.Value.ToString() == "Max"))
                return TypeUsage.CreateStringTypeUsage(StoreTypeNameToStorePrimitiveType["longtext"], isUnicode, isFixedLength);
              else
                return TypeUsage.CreateStringTypeUsage(StoreTypeNameToStorePrimitiveType[typeName], isUnicode, isFixedLength);
            }
          }

        case PrimitiveTypeKind.DateTimeOffset:
          return TypeUsage.CreateDefaultTypeUsage(StoreTypeNameToStorePrimitiveType["timestamp"]);
        case PrimitiveTypeKind.DateTime:
          return TypeUsage.CreateDefaultTypeUsage(StoreTypeNameToStorePrimitiveType["datetime"]);
        case PrimitiveTypeKind.Time:
          return TypeUsage.CreateDefaultTypeUsage(StoreTypeNameToStorePrimitiveType["time"]);
#if NET_45_OR_GREATER
        case PrimitiveTypeKind.Geometry:
          return TypeUsage.CreateDefaultTypeUsage(StoreTypeNameToStorePrimitiveType["geometry"]);
#endif
        default:
          throw new NotSupportedException(String.Format(Resources.NoStoreTypeForEdmType, edmType, primitiveType.PrimitiveTypeKind));
      }
    }

    private static XmlReader GetXmlResource(string resourceName)
    {
      Assembly executingAssembly = Assembly.GetExecutingAssembly();
      Stream stream = executingAssembly.GetManifestResourceStream(resourceName);
      return XmlReader.Create(stream);
    }

    private static XmlReader GetMappingResource(string resourceBaseName)
    {
      string rez = GetResourceAsString(
          String.Format("MySql.Data.Entity.Properties.{0}", resourceBaseName));

      StringReader sr = new StringReader(rez);
      return XmlReader.Create(sr);

    }

    private static string GetResourceAsString(string resourceName)
    {
      Assembly executingAssembly = Assembly.GetExecutingAssembly();
      Stream s = executingAssembly.GetManifestResourceStream(resourceName);
      StreamReader sr = new StreamReader(s);
      string resourceAsString = sr.ReadToEnd();
      sr.Close();
      s.Close();
      return resourceAsString;
    }
  }
}
<|MERGE_RESOLUTION|>--- conflicted
+++ resolved
@@ -1,291 +1,287 @@
-<<<<<<< HEAD
-﻿// Copyright © 2008, 2013 Oracle and/or its affiliates. All rights reserved.
-=======
-﻿// Copyright © 2008, 2014, Oracle and/or its affiliates. All rights reserved.
->>>>>>> 218d2507
-//
-// MySQL Connector/NET is licensed under the terms of the GPLv2
-// <http://www.gnu.org/licenses/old-licenses/gpl-2.0.html>, like most 
-// MySQL Connectors. There are special exceptions to the terms and 
-// conditions of the GPLv2 as it is applied to this software, see the 
-// FLOSS License Exception
-// <http://www.mysql.com/about/legal/licensing/foss-exception.html>.
-//
-// This program is free software; you can redistribute it and/or modify 
-// it under the terms of the GNU General Public License as published 
-// by the Free Software Foundation; version 2 of the License.
-//
-// This program is distributed in the hope that it will be useful, but 
-// WITHOUT ANY WARRANTY; without even the implied warranty of MERCHANTABILITY 
-// or FITNESS FOR A PARTICULAR PURPOSE. See the GNU General Public License 
-// for more details.
-//
-// You should have received a copy of the GNU General Public License along 
-// with this program; if not, write to the Free Software Foundation, Inc., 
-// 51 Franklin St, Fifth Floor, Boston, MA 02110-1301  USA
-
-using System;
-using System.IO;
-using System.Reflection;
-using System.Data;
-using System.Xml;
-using System.Data.Common;
-using System.Data.Metadata.Edm;
-using System.Diagnostics;
-using MySql.Data.Entity.Properties;
-using System.Globalization;
-
-namespace MySql.Data.MySqlClient
-{
-  internal class MySqlProviderManifest : DbXmlEnabledProviderManifest
-  {
-    string manifestToken;
-
-    public MySqlProviderManifest(string version)
-      : base(GetManifest())
-    {
-      manifestToken = version;
-    }
-
-    private static XmlReader GetManifest()
-    {
-      return GetXmlResource("MySql.Data.Entity.Properties.ProviderManifest.xml");
-    }
-
-    protected override XmlReader GetDbInformation(string informationType)
-    {
-      if (informationType == DbProviderManifest.StoreSchemaDefinition)
-      {
-        return GetStoreSchemaDescription();
-      }
-
-      if (informationType == DbProviderManifest.StoreSchemaMapping)
-      {
-        return GetStoreSchemaMapping();
-      }
-
-      throw new ProviderIncompatibleException(String.Format("The provider returned null for the informationType '{0}'.", informationType));
-    }
-
-    private XmlReader GetStoreSchemaMapping()
-    {
-      return GetMappingResource("SchemaMapping.msl");
-    }
-
-    private XmlReader GetStoreSchemaDescription()
-    {
-      double version = double.Parse(manifestToken, CultureInfo.InvariantCulture);
-
-      if (version < 5.0) throw new NotSupportedException("Your version of MySQL is not currently supported");
-      if (version < 5.1) return GetMappingResource("SchemaDefinition-5.0.ssdl");
-      if (version < 5.5) return GetMappingResource("SchemaDefinition-5.1.ssdl");
-      if (version < 5.6) return GetMappingResource("SchemaDefinition-5.5.ssdl");
-      if (version < 5.7) return GetMappingResource("SchemaDefinition-5.6.ssdl");
-      return GetMappingResource("SchemaDefinition-5.7.ssdl");
-    }
-
-    public override TypeUsage GetEdmType(TypeUsage storeType)
-    {
-      if (storeType == null)
-      {
-        throw new ArgumentNullException("storeType");
-      }
-
-      string storeTypeName = storeType.EdmType.Name.ToLowerInvariant();
-
-      if (!base.StoreTypeNameToEdmPrimitiveType.ContainsKey(storeTypeName))
-      {
-        throw new ArgumentException(String.Format("The underlying provider does not support the type '{0}'.", storeTypeName));
-      }
-
-      PrimitiveType edmPrimitiveType = base.StoreTypeNameToEdmPrimitiveType[storeTypeName];
-
-      if (edmPrimitiveType.PrimitiveTypeKind == PrimitiveTypeKind.Binary)
-      {
-        return TypeUsage.CreateBinaryTypeUsage(edmPrimitiveType, false);
-      }
-
-      if (edmPrimitiveType.PrimitiveTypeKind == PrimitiveTypeKind.String)
-      {
-        Facet facet;
-        if (storeType.Facets.TryGetValue("MaxLength", false, out facet) && !facet.IsUnbounded && facet.Value != null)
-          return TypeUsage.CreateStringTypeUsage(edmPrimitiveType, false, false, (int)facet.Value);
-        else
-          return TypeUsage.CreateStringTypeUsage(edmPrimitiveType, false, false);
-      }
-
-      return TypeUsage.CreateDefaultTypeUsage(edmPrimitiveType);
-    }
-
-    private const int CHAR_MAXLEN = 255;
-    private const int VARCHAR_MAXLEN = 65535;
-    private const int MEDIUMTEXT_MAXLEN = 16777215;
-    private const int LONGTEXT_MAXLEN = 1073741823;
-
-    private const int BINARY_MAXLEN = 255;
-    private const int VARBINARY_MAXLEN = 65535;
-    private const int MEDIUMBLOB_MAXLEN = 16777215;
-    private const int LONGBLOB_MAXLEN = 2147483647;
-
-    internal const int DEFAULT_DECIMAL_PRECISION = 10;
-    internal const int DEFAULT_DECIMAL_SCALE = 2;
-
-    public override TypeUsage GetStoreType(TypeUsage edmType)
-    {
-      if (edmType == null)
-        throw new ArgumentNullException("edmType");
-
-      Debug.Assert(edmType.EdmType.BuiltInTypeKind == BuiltInTypeKind.PrimitiveType);
-
-      PrimitiveType primitiveType = edmType.EdmType as PrimitiveType;
-      if (primitiveType == null)
-        throw new ArgumentException(String.Format(Resources.TypeNotSupported, edmType));
-
-      ReadOnlyMetadataCollection<Facet> facets = edmType.Facets;
-
-      switch (primitiveType.PrimitiveTypeKind)
-      {
-        case PrimitiveTypeKind.Boolean:
-          return TypeUsage.CreateDefaultTypeUsage(StoreTypeNameToStorePrimitiveType["bool"]);
-
-        case PrimitiveTypeKind.Byte:
-          return TypeUsage.CreateDefaultTypeUsage(StoreTypeNameToStorePrimitiveType["utinyint"]);
-
-        case PrimitiveTypeKind.SByte:
-          return TypeUsage.CreateDefaultTypeUsage(StoreTypeNameToStorePrimitiveType["tinyint"]);
-
-        case PrimitiveTypeKind.Int16:
-          return TypeUsage.CreateDefaultTypeUsage(StoreTypeNameToStorePrimitiveType["smallint"]);
-
-        case PrimitiveTypeKind.Int32:
-          return TypeUsage.CreateDefaultTypeUsage(StoreTypeNameToStorePrimitiveType["int"]);
-
-        case PrimitiveTypeKind.Int64:
-          return TypeUsage.CreateDefaultTypeUsage(StoreTypeNameToStorePrimitiveType["bigint"]);
-
-        case PrimitiveTypeKind.Guid:
-          return TypeUsage.CreateDefaultTypeUsage(StoreTypeNameToStorePrimitiveType["guid"]);
-
-        case PrimitiveTypeKind.Double:
-          return TypeUsage.CreateDefaultTypeUsage(StoreTypeNameToStorePrimitiveType["double"]);
-
-        case PrimitiveTypeKind.Single:
-          return TypeUsage.CreateDefaultTypeUsage(StoreTypeNameToStorePrimitiveType["float"]);
-
-        case PrimitiveTypeKind.Decimal:
-          {
-            byte precision = DEFAULT_DECIMAL_PRECISION;
-            byte scale = DEFAULT_DECIMAL_SCALE;
-            Facet facet;
-
-            if (edmType.Facets.TryGetValue("Precision", false, out facet))
-            {
-              if (!facet.IsUnbounded && facet.Value != null)
-                precision = (byte)facet.Value;
-            }
-
-            if (edmType.Facets.TryGetValue("Scale", false, out facet))
-            {
-              if (!facet.IsUnbounded && facet.Value != null )
-                scale = (byte)facet.Value;
-            }
-
-            return TypeUsage.CreateDecimalTypeUsage(StoreTypeNameToStorePrimitiveType["decimal"], precision, scale);
-          }
-
-        case PrimitiveTypeKind.Binary:
-          {
-            bool isFixedLength = null != facets["FixedLength"].Value && (bool)facets["FixedLength"].Value;
-            Facet f = facets["MaxLength"];
-            bool isMaxLength = f.IsUnbounded || null == f.Value || (int)f.Value > MEDIUMBLOB_MAXLEN;
-            int maxLength = !isMaxLength ? (int)f.Value : LONGBLOB_MAXLEN;
-
-            string typeName = String.Empty;
-
-            // now this applies for both isFixedLength and !isFixedLength
-            if (maxLength < CHAR_MAXLEN) typeName = "tinyblob";
-            else if (maxLength < MEDIUMBLOB_MAXLEN) typeName = "blob";
-            else if (maxLength < LONGTEXT_MAXLEN) typeName = "mediumblob";
-            else typeName = "longblob";
-
-            return TypeUsage.CreateBinaryTypeUsage(StoreTypeNameToStorePrimitiveType[typeName], isFixedLength, maxLength);
-          }
-
-        case PrimitiveTypeKind.String:
-          {
-            string typeName = String.Empty;
-            bool isUnicode = null != facets["Unicode"].Value && (bool)facets["Unicode"].Value;
-            bool isFixedLength = null != facets["FixedLength"].Value && (bool)facets["FixedLength"].Value;
-            int maxLenghtValue;
-
-            Facet maxLengthFacet = facets["MaxLength"];
-            if (isFixedLength)
-            {
-              typeName = isUnicode ? "nchar" : "char";
-              if (maxLengthFacet.Value != null && Int32.TryParse(maxLengthFacet.Value.ToString(), out maxLenghtValue) && maxLenghtValue <= CHAR_MAXLEN)
-                return TypeUsage.CreateStringTypeUsage(StoreTypeNameToStorePrimitiveType[typeName], isUnicode, isFixedLength, (int)maxLengthFacet.Value);
-              else if (maxLengthFacet.Value != null && maxLengthFacet.Value.ToString() == "Max")
-                return TypeUsage.CreateStringTypeUsage(StoreTypeNameToStorePrimitiveType[typeName], isUnicode, isFixedLength, CHAR_MAXLEN);
-              else
-                return TypeUsage.CreateStringTypeUsage(StoreTypeNameToStorePrimitiveType[typeName], isUnicode, isFixedLength);
-            }
-            else
-            {
-              typeName = isUnicode ? "nvarchar" : "varchar";
-              if (maxLengthFacet.Value != null && Int32.TryParse(maxLengthFacet.Value.ToString(), out maxLenghtValue))
-              {
-                if (maxLenghtValue > VARCHAR_MAXLEN && maxLenghtValue <= MEDIUMTEXT_MAXLEN) typeName = "mediumtext";
-                else if ((int)maxLengthFacet.Value > MEDIUMTEXT_MAXLEN) typeName = "longtext";
-                return TypeUsage.CreateStringTypeUsage(StoreTypeNameToStorePrimitiveType[typeName], isUnicode, isFixedLength, (int)maxLengthFacet.Value);
-              }
-              else if (maxLengthFacet.Value != null && (maxLengthFacet.Value.ToString() == "Max"))
-                return TypeUsage.CreateStringTypeUsage(StoreTypeNameToStorePrimitiveType["longtext"], isUnicode, isFixedLength);
-              else
-                return TypeUsage.CreateStringTypeUsage(StoreTypeNameToStorePrimitiveType[typeName], isUnicode, isFixedLength);
-            }
-          }
-
-        case PrimitiveTypeKind.DateTimeOffset:
-          return TypeUsage.CreateDefaultTypeUsage(StoreTypeNameToStorePrimitiveType["timestamp"]);
-        case PrimitiveTypeKind.DateTime:
-          return TypeUsage.CreateDefaultTypeUsage(StoreTypeNameToStorePrimitiveType["datetime"]);
-        case PrimitiveTypeKind.Time:
-          return TypeUsage.CreateDefaultTypeUsage(StoreTypeNameToStorePrimitiveType["time"]);
-#if NET_45_OR_GREATER
-        case PrimitiveTypeKind.Geometry:
-          return TypeUsage.CreateDefaultTypeUsage(StoreTypeNameToStorePrimitiveType["geometry"]);
-#endif
-        default:
-          throw new NotSupportedException(String.Format(Resources.NoStoreTypeForEdmType, edmType, primitiveType.PrimitiveTypeKind));
-      }
-    }
-
-    private static XmlReader GetXmlResource(string resourceName)
-    {
-      Assembly executingAssembly = Assembly.GetExecutingAssembly();
-      Stream stream = executingAssembly.GetManifestResourceStream(resourceName);
-      return XmlReader.Create(stream);
-    }
-
-    private static XmlReader GetMappingResource(string resourceBaseName)
-    {
-      string rez = GetResourceAsString(
-          String.Format("MySql.Data.Entity.Properties.{0}", resourceBaseName));
-
-      StringReader sr = new StringReader(rez);
-      return XmlReader.Create(sr);
-
-    }
-
-    private static string GetResourceAsString(string resourceName)
-    {
-      Assembly executingAssembly = Assembly.GetExecutingAssembly();
-      Stream s = executingAssembly.GetManifestResourceStream(resourceName);
-      StreamReader sr = new StreamReader(s);
-      string resourceAsString = sr.ReadToEnd();
-      sr.Close();
-      s.Close();
-      return resourceAsString;
-    }
-  }
-}
+﻿// Copyright © 2008, 2014, Oracle and/or its affiliates. All rights reserved.
+//
+// MySQL Connector/NET is licensed under the terms of the GPLv2
+// <http://www.gnu.org/licenses/old-licenses/gpl-2.0.html>, like most 
+// MySQL Connectors. There are special exceptions to the terms and 
+// conditions of the GPLv2 as it is applied to this software, see the 
+// FLOSS License Exception
+// <http://www.mysql.com/about/legal/licensing/foss-exception.html>.
+//
+// This program is free software; you can redistribute it and/or modify 
+// it under the terms of the GNU General Public License as published 
+// by the Free Software Foundation; version 2 of the License.
+//
+// This program is distributed in the hope that it will be useful, but 
+// WITHOUT ANY WARRANTY; without even the implied warranty of MERCHANTABILITY 
+// or FITNESS FOR A PARTICULAR PURPOSE. See the GNU General Public License 
+// for more details.
+//
+// You should have received a copy of the GNU General Public License along 
+// with this program; if not, write to the Free Software Foundation, Inc., 
+// 51 Franklin St, Fifth Floor, Boston, MA 02110-1301  USA
+
+using System;
+using System.IO;
+using System.Reflection;
+using System.Data;
+using System.Xml;
+using System.Data.Common;
+using System.Data.Metadata.Edm;
+using System.Diagnostics;
+using MySql.Data.Entity.Properties;
+using System.Globalization;
+
+namespace MySql.Data.MySqlClient
+{
+  internal class MySqlProviderManifest : DbXmlEnabledProviderManifest
+  {
+    string manifestToken;
+
+    public MySqlProviderManifest(string version)
+      : base(GetManifest())
+    {
+      manifestToken = version;
+    }
+
+    private static XmlReader GetManifest()
+    {
+      return GetXmlResource("MySql.Data.Entity.Properties.ProviderManifest.xml");
+    }
+
+    protected override XmlReader GetDbInformation(string informationType)
+    {
+      if (informationType == DbProviderManifest.StoreSchemaDefinition)
+      {
+        return GetStoreSchemaDescription();
+      }
+
+      if (informationType == DbProviderManifest.StoreSchemaMapping)
+      {
+        return GetStoreSchemaMapping();
+      }
+
+      throw new ProviderIncompatibleException(String.Format("The provider returned null for the informationType '{0}'.", informationType));
+    }
+
+    private XmlReader GetStoreSchemaMapping()
+    {
+      return GetMappingResource("SchemaMapping.msl");
+    }
+
+    private XmlReader GetStoreSchemaDescription()
+    {
+      double version = double.Parse(manifestToken, CultureInfo.InvariantCulture);
+
+      if (version < 5.0) throw new NotSupportedException("Your version of MySQL is not currently supported");
+      if (version < 5.1) return GetMappingResource("SchemaDefinition-5.0.ssdl");
+      if (version < 5.5) return GetMappingResource("SchemaDefinition-5.1.ssdl");
+      if (version < 5.6) return GetMappingResource("SchemaDefinition-5.5.ssdl");
+      if (version < 5.7) return GetMappingResource("SchemaDefinition-5.6.ssdl");
+      return GetMappingResource("SchemaDefinition-5.7.ssdl");
+    }
+
+    public override TypeUsage GetEdmType(TypeUsage storeType)
+    {
+      if (storeType == null)
+      {
+        throw new ArgumentNullException("storeType");
+      }
+
+      string storeTypeName = storeType.EdmType.Name.ToLowerInvariant();
+
+      if (!base.StoreTypeNameToEdmPrimitiveType.ContainsKey(storeTypeName))
+      {
+        throw new ArgumentException(String.Format("The underlying provider does not support the type '{0}'.", storeTypeName));
+      }
+
+      PrimitiveType edmPrimitiveType = base.StoreTypeNameToEdmPrimitiveType[storeTypeName];
+
+      if (edmPrimitiveType.PrimitiveTypeKind == PrimitiveTypeKind.Binary)
+      {
+        return TypeUsage.CreateBinaryTypeUsage(edmPrimitiveType, false);
+      }
+
+      if (edmPrimitiveType.PrimitiveTypeKind == PrimitiveTypeKind.String)
+      {
+        Facet facet;
+        if (storeType.Facets.TryGetValue("MaxLength", false, out facet) && !facet.IsUnbounded && facet.Value != null)
+          return TypeUsage.CreateStringTypeUsage(edmPrimitiveType, false, false, (int)facet.Value);
+        else
+          return TypeUsage.CreateStringTypeUsage(edmPrimitiveType, false, false);
+      }
+
+      return TypeUsage.CreateDefaultTypeUsage(edmPrimitiveType);
+    }
+
+    private const int CHAR_MAXLEN = 255;
+    private const int VARCHAR_MAXLEN = 65535;
+    private const int MEDIUMTEXT_MAXLEN = 16777215;
+    private const int LONGTEXT_MAXLEN = 1073741823;
+
+    private const int BINARY_MAXLEN = 255;
+    private const int VARBINARY_MAXLEN = 65535;
+    private const int MEDIUMBLOB_MAXLEN = 16777215;
+    private const int LONGBLOB_MAXLEN = 2147483647;
+
+    internal const int DEFAULT_DECIMAL_PRECISION = 10;
+    internal const int DEFAULT_DECIMAL_SCALE = 2;
+
+    public override TypeUsage GetStoreType(TypeUsage edmType)
+    {
+      if (edmType == null)
+        throw new ArgumentNullException("edmType");
+
+      Debug.Assert(edmType.EdmType.BuiltInTypeKind == BuiltInTypeKind.PrimitiveType);
+
+      PrimitiveType primitiveType = edmType.EdmType as PrimitiveType;
+      if (primitiveType == null)
+        throw new ArgumentException(String.Format(Resources.TypeNotSupported, edmType));
+
+      ReadOnlyMetadataCollection<Facet> facets = edmType.Facets;
+
+      switch (primitiveType.PrimitiveTypeKind)
+      {
+        case PrimitiveTypeKind.Boolean:
+          return TypeUsage.CreateDefaultTypeUsage(StoreTypeNameToStorePrimitiveType["bool"]);
+
+        case PrimitiveTypeKind.Byte:
+          return TypeUsage.CreateDefaultTypeUsage(StoreTypeNameToStorePrimitiveType["utinyint"]);
+
+        case PrimitiveTypeKind.SByte:
+          return TypeUsage.CreateDefaultTypeUsage(StoreTypeNameToStorePrimitiveType["tinyint"]);
+
+        case PrimitiveTypeKind.Int16:
+          return TypeUsage.CreateDefaultTypeUsage(StoreTypeNameToStorePrimitiveType["smallint"]);
+
+        case PrimitiveTypeKind.Int32:
+          return TypeUsage.CreateDefaultTypeUsage(StoreTypeNameToStorePrimitiveType["int"]);
+
+        case PrimitiveTypeKind.Int64:
+          return TypeUsage.CreateDefaultTypeUsage(StoreTypeNameToStorePrimitiveType["bigint"]);
+
+        case PrimitiveTypeKind.Guid:
+          return TypeUsage.CreateDefaultTypeUsage(StoreTypeNameToStorePrimitiveType["guid"]);
+
+        case PrimitiveTypeKind.Double:
+          return TypeUsage.CreateDefaultTypeUsage(StoreTypeNameToStorePrimitiveType["double"]);
+
+        case PrimitiveTypeKind.Single:
+          return TypeUsage.CreateDefaultTypeUsage(StoreTypeNameToStorePrimitiveType["float"]);
+
+        case PrimitiveTypeKind.Decimal:
+          {
+            byte precision = DEFAULT_DECIMAL_PRECISION;
+            byte scale = DEFAULT_DECIMAL_SCALE;
+            Facet facet;
+
+            if (edmType.Facets.TryGetValue("Precision", false, out facet))
+            {
+              if (!facet.IsUnbounded && facet.Value != null)
+                precision = (byte)facet.Value;
+            }
+
+            if (edmType.Facets.TryGetValue("Scale", false, out facet))
+            {
+              if (!facet.IsUnbounded && facet.Value != null )
+                scale = (byte)facet.Value;
+            }
+
+            return TypeUsage.CreateDecimalTypeUsage(StoreTypeNameToStorePrimitiveType["decimal"], precision, scale);
+          }
+
+        case PrimitiveTypeKind.Binary:
+          {
+            bool isFixedLength = null != facets["FixedLength"].Value && (bool)facets["FixedLength"].Value;
+            Facet f = facets["MaxLength"];
+            bool isMaxLength = f.IsUnbounded || null == f.Value || (int)f.Value > MEDIUMBLOB_MAXLEN;
+            int maxLength = !isMaxLength ? (int)f.Value : LONGBLOB_MAXLEN;
+
+            string typeName = String.Empty;
+
+            // now this applies for both isFixedLength and !isFixedLength
+            if (maxLength < CHAR_MAXLEN) typeName = "tinyblob";
+            else if (maxLength < MEDIUMBLOB_MAXLEN) typeName = "blob";
+            else if (maxLength < LONGTEXT_MAXLEN) typeName = "mediumblob";
+            else typeName = "longblob";
+
+            return TypeUsage.CreateBinaryTypeUsage(StoreTypeNameToStorePrimitiveType[typeName], isFixedLength, maxLength);
+          }
+
+        case PrimitiveTypeKind.String:
+          {
+            string typeName = String.Empty;
+            bool isUnicode = null != facets["Unicode"].Value && (bool)facets["Unicode"].Value;
+            bool isFixedLength = null != facets["FixedLength"].Value && (bool)facets["FixedLength"].Value;
+            int maxLenghtValue;
+
+            Facet maxLengthFacet = facets["MaxLength"];
+            if (isFixedLength)
+            {
+              typeName = isUnicode ? "nchar" : "char";
+              if (maxLengthFacet.Value != null && Int32.TryParse(maxLengthFacet.Value.ToString(), out maxLenghtValue) && maxLenghtValue <= CHAR_MAXLEN)
+                return TypeUsage.CreateStringTypeUsage(StoreTypeNameToStorePrimitiveType[typeName], isUnicode, isFixedLength, (int)maxLengthFacet.Value);
+              else if (maxLengthFacet.Value != null && maxLengthFacet.Value.ToString() == "Max")
+                return TypeUsage.CreateStringTypeUsage(StoreTypeNameToStorePrimitiveType[typeName], isUnicode, isFixedLength, CHAR_MAXLEN);
+              else
+                return TypeUsage.CreateStringTypeUsage(StoreTypeNameToStorePrimitiveType[typeName], isUnicode, isFixedLength);
+            }
+            else
+            {
+              typeName = isUnicode ? "nvarchar" : "varchar";
+              if (maxLengthFacet.Value != null && Int32.TryParse(maxLengthFacet.Value.ToString(), out maxLenghtValue))
+              {
+                if (maxLenghtValue > VARCHAR_MAXLEN && maxLenghtValue <= MEDIUMTEXT_MAXLEN) typeName = "mediumtext";
+                else if ((int)maxLengthFacet.Value > MEDIUMTEXT_MAXLEN) typeName = "longtext";
+                return TypeUsage.CreateStringTypeUsage(StoreTypeNameToStorePrimitiveType[typeName], isUnicode, isFixedLength, (int)maxLengthFacet.Value);
+              }
+              else if (maxLengthFacet.Value != null && (maxLengthFacet.Value.ToString() == "Max"))
+                return TypeUsage.CreateStringTypeUsage(StoreTypeNameToStorePrimitiveType["longtext"], isUnicode, isFixedLength);
+              else
+                return TypeUsage.CreateStringTypeUsage(StoreTypeNameToStorePrimitiveType[typeName], isUnicode, isFixedLength);
+            }
+          }
+
+        case PrimitiveTypeKind.DateTimeOffset:
+          return TypeUsage.CreateDefaultTypeUsage(StoreTypeNameToStorePrimitiveType["timestamp"]);
+        case PrimitiveTypeKind.DateTime:
+          return TypeUsage.CreateDefaultTypeUsage(StoreTypeNameToStorePrimitiveType["datetime"]);
+        case PrimitiveTypeKind.Time:
+          return TypeUsage.CreateDefaultTypeUsage(StoreTypeNameToStorePrimitiveType["time"]);
+#if NET_45_OR_GREATER
+        case PrimitiveTypeKind.Geometry:
+          return TypeUsage.CreateDefaultTypeUsage(StoreTypeNameToStorePrimitiveType["geometry"]);
+#endif
+        default:
+          throw new NotSupportedException(String.Format(Resources.NoStoreTypeForEdmType, edmType, primitiveType.PrimitiveTypeKind));
+      }
+    }
+
+    private static XmlReader GetXmlResource(string resourceName)
+    {
+      Assembly executingAssembly = Assembly.GetExecutingAssembly();
+      Stream stream = executingAssembly.GetManifestResourceStream(resourceName);
+      return XmlReader.Create(stream);
+    }
+
+    private static XmlReader GetMappingResource(string resourceBaseName)
+    {
+      string rez = GetResourceAsString(
+          String.Format("MySql.Data.Entity.Properties.{0}", resourceBaseName));
+
+      StringReader sr = new StringReader(rez);
+      return XmlReader.Create(sr);
+
+    }
+
+    private static string GetResourceAsString(string resourceName)
+    {
+      Assembly executingAssembly = Assembly.GetExecutingAssembly();
+      Stream s = executingAssembly.GetManifestResourceStream(resourceName);
+      StreamReader sr = new StreamReader(s);
+      string resourceAsString = sr.ReadToEnd();
+      sr.Close();
+      s.Close();
+      return resourceAsString;
+    }
+  }
+}