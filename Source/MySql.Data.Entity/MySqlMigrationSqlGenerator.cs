--- conflicted
+++ resolved
@@ -1,592 +1,550 @@
-﻿// Copyright © 2008, 2013 Oracle and/or its affiliates. All rights reserved.
-//
-// MySQL Connector/NET is licensed under the terms of the GPLv2
-// <http://www.gnu.org/licenses/old-licenses/gpl-2.0.html>, like most 
-// MySQL Connectors. There are special exceptions to the terms and 
-// conditions of the GPLv2 as it is applied to this software, see the 
-// FLOSS License Exception
-// <http://www.mysql.com/about/legal/licensing/foss-exception.html>.
-//
-// This program is free software; you can redistribute it and/or modify 
-// it under the terms of the GNU General Public License as published 
-// by the Free Software Foundation; version 2 of the License.
-//
-// This program is distributed in the hope that it will be useful, but 
-// WITHOUT ANY WARRANTY; without even the implied warranty of MERCHANTABILITY 
-// or FITNESS FOR A PARTICULAR PURPOSE. See the GNU General Public License 
-// for more details.
-//
-// You should have received a copy of the GNU General Public License along 
-// with this program; if not, write to the Free Software Foundation, Inc., 
-// 51 Franklin St, Fifth Floor, Boston, MA 02110-1301  USA
-
-using System;
-using System.Collections.Generic;
-using System.Linq;
-using System.Text;
-using System.Data.Common;
-using System.Data.Entity.Migrations.Sql;
-using System.Data.Entity.Migrations.Model;
-using MySql.Data.MySqlClient;
-using System.Data.Metadata.Edm;
-using System.Data.Entity.Migrations.Design;
-using System.Data.Entity.Migrations.Utilities;
-using System.Collections;
-
-namespace MySql.Data.Entity
-{
-
-  /// <summary>
-  /// Class used to customized code generation
-  /// to avoid dbo. prefix added on table names.
-  /// </summary>
-  public class MySqlMigrationCodeGenerator : CSharpMigrationCodeGenerator
-  {
-
-    private string TrimSchemaPrefix(string table)
-    {
-      if (table.StartsWith("dbo."))
-        return table.Replace("dbo.", "");
-
-      return table;
-    }
-
-    protected override void Generate(AddColumnOperation addColumnOperation, IndentedTextWriter writer)
-    {
-      var add = new AddColumnOperation(TrimSchemaPrefix(addColumnOperation.Table), addColumnOperation.Column);
-      base.Generate(add, writer);
-    }
-
-    protected override void Generate(AddForeignKeyOperation addForeignKeyOperation, IndentedTextWriter writer)
-    {
-      addForeignKeyOperation.PrincipalTable = TrimSchemaPrefix(addForeignKeyOperation.PrincipalTable);
-      addForeignKeyOperation.DependentTable = TrimSchemaPrefix(addForeignKeyOperation.DependentTable);      
-      base.Generate(addForeignKeyOperation, writer);
-    }
-
-    protected override void Generate(AddPrimaryKeyOperation addPrimaryKeyOperation, IndentedTextWriter writer)
-    {
-      addPrimaryKeyOperation.Table = TrimSchemaPrefix(addPrimaryKeyOperation.Table);
-      base.Generate(addPrimaryKeyOperation, writer);
-    }   
-
-    protected override void Generate(AlterColumnOperation alterColumnOperation, IndentedTextWriter writer)
-    {    
-      AlterColumnOperation alter = null;
-      if (alterColumnOperation.Inverse != null)
-        alter = new AlterColumnOperation(TrimSchemaPrefix(alterColumnOperation.Table), alterColumnOperation.Column, alterColumnOperation.IsDestructiveChange, (AlterColumnOperation)alterColumnOperation.Inverse);
-      else
-        alter = new AlterColumnOperation(TrimSchemaPrefix(alterColumnOperation.Table), alterColumnOperation.Column, alterColumnOperation.IsDestructiveChange);
-
-      if (alter != null)
-        base.Generate(alter, writer);
-      else
-        base.Generate(alterColumnOperation);
-    }
-
-    protected override void Generate(CreateIndexOperation createIndexOperation, IndentedTextWriter writer)
-    {      
-      createIndexOperation.Table = TrimSchemaPrefix(createIndexOperation.Table);
-      base.Generate(createIndexOperation, writer);
-    }
-
-    protected override void Generate(CreateTableOperation createTableOperation, IndentedTextWriter writer)
-    {
-      var create = new CreateTableOperation(TrimSchemaPrefix(createTableOperation.Name));
-      
-      foreach (var item in createTableOperation.Columns)	    
-        create.Columns.Add(item);
-
-      create.PrimaryKey = createTableOperation.PrimaryKey;
-
-      base.Generate(create, writer);
-    }
-
-    protected override void Generate(DropColumnOperation dropColumnOperation, IndentedTextWriter writer)
-    {
-      var drop = new DropColumnOperation(TrimSchemaPrefix(dropColumnOperation.Table), dropColumnOperation.Name);
-      base.Generate(drop, writer);
-    }
-
-    protected override void Generate(DropForeignKeyOperation dropForeignKeyOperation, IndentedTextWriter writer)
-    {
-      dropForeignKeyOperation.PrincipalTable = TrimSchemaPrefix(dropForeignKeyOperation.PrincipalTable);
-      dropForeignKeyOperation.DependentTable = TrimSchemaPrefix(dropForeignKeyOperation.DependentTable);
-      base.Generate(dropForeignKeyOperation, writer);
-    }
-
-    protected override void Generate(DropIndexOperation dropIndexOperation, IndentedTextWriter writer)
-    {
-      dropIndexOperation.Table = TrimSchemaPrefix(dropIndexOperation.Table);
-      base.Generate(dropIndexOperation, writer);
-    }
-
-    protected override void Generate(DropPrimaryKeyOperation dropPrimaryKeyOperation, IndentedTextWriter writer)
-    {
-      dropPrimaryKeyOperation.Table = TrimSchemaPrefix(dropPrimaryKeyOperation.Table);
-      base.Generate(dropPrimaryKeyOperation, writer);
-    }
-
-    protected override void Generate(DropTableOperation dropTableOperation, IndentedTextWriter writer)
-    {
-      var drop = new DropTableOperation(TrimSchemaPrefix(dropTableOperation.Name));                        
-      base.Generate(drop, writer);
-    }
-
-    protected override void Generate(MoveTableOperation moveTableOperation, IndentedTextWriter writer)
-    {
-      var move = new MoveTableOperation(TrimSchemaPrefix(moveTableOperation.Name), moveTableOperation.NewSchema);      
-      base.Generate(move, writer);
-    }
-
-    protected override void Generate(RenameColumnOperation renameColumnOperation, IndentedTextWriter writer)
-    {
-      var rename = new RenameColumnOperation(TrimSchemaPrefix(renameColumnOperation.Table), renameColumnOperation.Name, renameColumnOperation.NewName);      
-      base.Generate(rename, writer);
-    }
-
-    protected override void Generate(RenameTableOperation renameTableOperation, IndentedTextWriter writer)
-    {
-      var rename = new RenameTableOperation(TrimSchemaPrefix(renameTableOperation.Name), renameTableOperation.NewName);
-      base.Generate(rename, writer);
-    }    
-  }
-
-
-  /// <summary>
-  /// Implementation of a MySql's Sql generator for EF 4.3 data migrations.
-  /// </summary>
-  public class MySqlMigrationSqlGenerator : MigrationSqlGenerator
-  {
-<<<<<<< HEAD
-    private List<MigrationStatement> _specialStmts = new List<MigrationStatement>();
-    private DbProviderManifest _providerManifest;
-    private Dictionary<string, OpDispatcher> _dispatcher = new Dictionary<string, OpDispatcher>();
-    private List<string> _generatedTables { get; set; }
-    private string _tableName { get; set; }
-
-=======
-    private DbProviderManifest providerManifest;
-    private Dictionary<string, OpDispatcher> dispatcher = new Dictionary<string, OpDispatcher>();
-
-    private List<string> generatedTables { get; set; }
-    private List<string> autoIncrementCols { get; set; }
-    private List<string> primaryKeyCols { get; set; }
->>>>>>> 468d49ae
-    delegate MigrationStatement OpDispatcher(MigrationOperation op);
-
-
-    public MySqlMigrationSqlGenerator()
-    {
-
-<<<<<<< HEAD
-      _dispatcher.Add("AddColumnOperation", (OpDispatcher)((op) => { return Generate(op as AddColumnOperation); }));
-      _dispatcher.Add("AddForeignKeyOperation", (OpDispatcher)((op) => { return Generate(op as AddForeignKeyOperation); }));
-      _dispatcher.Add("AddPrimaryKeyOperation", (OpDispatcher)((op) => { return Generate(op as AddPrimaryKeyOperation); }));
-      _dispatcher.Add("AlterColumnOperation", (OpDispatcher)((op) => { return Generate(op as AlterColumnOperation); }));
-      _dispatcher.Add("CreateIndexOperation", (OpDispatcher)((op) => { return Generate(op as CreateIndexOperation); }));
-      _dispatcher.Add("CreateTableOperation", (OpDispatcher)((op) => { return Generate(op as CreateTableOperation); }));
-      _dispatcher.Add("DeleteHistoryOperation", (OpDispatcher)((op) => { return Generate(op as DeleteHistoryOperation); }));
-      _dispatcher.Add("DropColumnOperation", (OpDispatcher)((op) => { return Generate(op as DropColumnOperation); }));
-      _dispatcher.Add("DropForeignKeyOperation", (OpDispatcher)((op) => { return Generate(op as DropForeignKeyOperation); }));
-      _dispatcher.Add("DropIndexOperation", (OpDispatcher)((op) => { return Generate(op as DropIndexOperation); }));
-      _dispatcher.Add("DropPrimaryKeyOperation", (OpDispatcher)((op) => { return Generate(op as DropPrimaryKeyOperation); }));
-      _dispatcher.Add("DropTableOperation", (OpDispatcher)((op) => { return Generate(op as DropTableOperation); }));
-      _dispatcher.Add("InsertHistoryOperation", (OpDispatcher)((op) => { return Generate(op as InsertHistoryOperation); }));
-      _dispatcher.Add("MoveTableOperation", (OpDispatcher)((op) => { return Generate(op as MoveTableOperation); }));
-      _dispatcher.Add("RenameColumnOperation", (OpDispatcher)((op) => { return Generate(op as RenameColumnOperation); }));
-      _dispatcher.Add("RenameTableOperation", (OpDispatcher)((op) => { return Generate(op as RenameTableOperation); }));
-      _dispatcher.Add("SqlOperation", (OpDispatcher)((op) => { return Generate(op as SqlOperation); }));
-=======
-      dispatcher.Add("AddColumnOperation", (OpDispatcher)((op) => { return Generate(op as AddColumnOperation); }));
-      dispatcher.Add("AddForeignKeyOperation", (OpDispatcher)((op) => { return Generate(op as AddForeignKeyOperation); }));
-      dispatcher.Add("AddPrimaryKeyOperation", (OpDispatcher)((op) => { return Generate(op as AddPrimaryKeyOperation); }));
-      dispatcher.Add("AlterColumnOperation", (OpDispatcher)((op) => { return Generate(op as AlterColumnOperation); }));
-      dispatcher.Add("CreateIndexOperation", (OpDispatcher)((op) => { return Generate(op as CreateIndexOperation); }));
-      dispatcher.Add("CreateTableOperation", (OpDispatcher)((op) => { return Generate(op as CreateTableOperation); }));
-      dispatcher.Add("DeleteHistoryOperation", (OpDispatcher)((op) => { return Generate(op as DeleteHistoryOperation); }));
-      dispatcher.Add("DropColumnOperation", (OpDispatcher)((op) => { return Generate(op as DropColumnOperation); }));
-      dispatcher.Add("DropForeignKeyOperation", (OpDispatcher)((op) => { return Generate(op as DropForeignKeyOperation); }));
-      dispatcher.Add("DropIndexOperation", (OpDispatcher)((op) => { return Generate(op as DropIndexOperation); }));
-      dispatcher.Add("DropPrimaryKeyOperation", (OpDispatcher)((op) => { return Generate(op as DropPrimaryKeyOperation); }));
-      dispatcher.Add("DropTableOperation", (OpDispatcher)((op) => { return Generate(op as DropTableOperation); }));
-      dispatcher.Add("InsertHistoryOperation", (OpDispatcher)((op) => { return Generate(op as InsertHistoryOperation); }));
-      dispatcher.Add("MoveTableOperation", (OpDispatcher)((op) => { return Generate(op as MoveTableOperation); }));
-      dispatcher.Add("RenameColumnOperation", (OpDispatcher)((op) => { return Generate(op as RenameColumnOperation); }));
-      dispatcher.Add("RenameTableOperation", (OpDispatcher)((op) => { return Generate(op as RenameTableOperation); }));
-      dispatcher.Add("SqlOperation", (OpDispatcher)((op) => { return Generate(op as SqlOperation); }));
-      autoIncrementCols = new List<string>();
-      primaryKeyCols = new List<string>();
->>>>>>> 468d49ae
-    }
-
-    public override IEnumerable<MigrationStatement> Generate(IEnumerable<MigrationOperation> migrationOperations, string providerManifestToken)
-    {      
-      MySqlConnection con = new MySqlConnection();
-      List<MigrationStatement> stmts = new List<MigrationStatement>();
-      _providerManifest = DbProviderServices.GetProviderServices(con).GetProviderManifest(providerManifestToken);
-
-      foreach (MigrationOperation op in migrationOperations)
-      {
-        OpDispatcher opdis = _dispatcher[op.GetType().Name];
-        stmts.Add(opdis(op));
-      }
-      if (_specialStmts.Count > 0)
-      {
-        foreach (var item in _specialStmts)
-          stmts.Add(item);
-      }        	        
-      return stmts;
-    }
-
-    protected virtual MigrationStatement Generate(AddColumnOperation op)
-    {
-      if (op == null) return null;
-
-      _tableName = op.Table;
-
-      MigrationStatement stmt = new MigrationStatement();
-      stmt.Sql = string.Format("alter table `{0}` add column `{1}`",
-        TrimSchemaPrefix(op.Table), op.Column.Name) + " " + Generate(op.Column);
-      return stmt;
-    }
-
-    protected virtual MigrationStatement Generate(DropColumnOperation op)
-    {
-      if (op == null) return null;
-
-      MigrationStatement stmt = new MigrationStatement();
-      StringBuilder sb = new StringBuilder();
-      stmt.Sql = string.Format("alter table `{0}` drop column `{1}`",
-        TrimSchemaPrefix(op.Table), op.Name);
-      return stmt;
-    }
-
-    protected virtual MigrationStatement Generate(AlterColumnOperation op)
-    {
-      if (op == null) return null;
-
-      ColumnModel column = op.Column;
-      StringBuilder sb = new StringBuilder();
-      _tableName = op.Table;
-
-      // for existing columns
-      sb.Append("alter table `" + TrimSchemaPrefix(op.Table) + "` modify `" + column.Name + "` ");
-
-      // add definition
-      sb.Append(Generate(column));
-
-      return new MigrationStatement { Sql = sb.ToString() };
-    }
-
-    protected virtual MigrationStatement Generate(RenameColumnOperation op)
-    {
-      if (op == null) return null;
-
-      StringBuilder sb = new StringBuilder();
-
-      sb.Append("set @columnType := (select case lower(IS_NULLABLE) when `no` then CONCAT(column_type, ` ` , `not null `)  when `yes` then column_type end from information_schema.columns where table_name = `" + TrimSchemaPrefix(op.Table) + "` and column_name = `" + op.Name + "` );");
-      sb.AppendLine();
-      sb.Append("set @sqlstmt := (select concat(`alter table " + TrimSchemaPrefix(op.Table) + " change `" + op.Name + "` " + op.NewName + "` , @columnType));");
-      sb.AppendLine();
-      sb.Append("prepare stmt @sqlstmt;");
-      sb.AppendLine();
-      sb.Append("execute stmt;");
-      sb.AppendLine();
-      sb.Append("deallocate prepare stmt");
-      return new MigrationStatement { Sql = sb.ToString() };
-
-    }
-
-
-    protected virtual MigrationStatement Generate(AddForeignKeyOperation op)
-    {
-
-      StringBuilder sb = new StringBuilder();
-      sb.Append("alter table `" + op.DependentTable + "` add constraint `" + op.Name + "` " +
-                 " foreign key ");
-
-      sb.Append("(" + string.Join(",", op.DependentColumns.Select(c => "`" + c + "`")) + ") ");
-      sb.Append("references `" + op.PrincipalTable + "` ( " + string.Join(",", op.PrincipalColumns.Select(c => "`" + c + "`")) + ") ");
-
-      if (op.CascadeDelete)
-      {
-        sb.Append(" on update cascade on delete cascade ");
-      }
-
-      return new MigrationStatement { Sql = sb.ToString() };
-    }
-
-    protected virtual string Generate(ColumnModel op)
-    {
-      TypeUsage typeUsage = _providerManifest.GetStoreType(op.TypeUsage);
-      StringBuilder sb = new StringBuilder();
-      string type = MySqlProviderServices.Instance.GetColumnType(typeUsage);
-
-      sb.Append(type);      
-
-      if (!type.EndsWith(")", StringComparison.InvariantCulture))
-      {
-        if ((op.ClrType == typeof(string)) ||
-           ((op.ClrType == typeof(byte)) && (op.ClrType.IsArray)))
-        {
-          if (op.MaxLength.HasValue)
-          {
-            sb.AppendFormat("({0}) ", op.MaxLength.Value);
-          }
-        }
-        if (op.Precision.HasValue && op.Scale.HasValue)
-        {
-            sb.AppendFormat("( {0}, {1} ) ", op.Precision.Value, op.Scale.Value);
-        }
-        else
-        {
-          if (type == "datetime" || type == "timestamp" || type == "time")
-          {
-            if (op.Precision.HasValue && op.Precision.Value >= 1)
-            {            
-              sb.AppendFormat("({0}) ", op.Precision.Value <= 6 ? op.Precision.Value : 6);
-            }
-            if (op.IsIdentity && (String.Compare(type, "datetime", true) == 0 || String.Compare(type, "timestamp", true) == 0))
-            {
-              sb.AppendFormat(" DEFAULT CURRENT_TIMESTAMP{0}", op.Precision.HasValue && op.Precision.Value >= 1 ? "( " + op.Precision.Value.ToString() + " )" : "");                              
-            }
-          }            
-        }         
-      }      
-
-      if (!(op.IsNullable ?? true))
-      {
-        sb.Append(string.Format("{0} not null ", ((!primaryKeyCols.Contains(op.Name) && op.IsIdentity) ? " unsigned" : "")));
-      }
-<<<<<<< HEAD
-      if (op.IsIdentity && type == "int")
-=======
-      if (op.IsIdentity && (new string[] { "tinyint", "smallint", "mediumint", "int", "bigint" }).Contains(type.ToLower()))
->>>>>>> 468d49ae
-      {
-        sb.Append(" auto_increment ");
-        autoIncrementCols.Add(op.Name);
-      }
-      else
-      {
-        if (op.IsIdentity && String.Compare(type,"CHAR(36) BINARY", true) == 0)
-         {
-           var createTrigger = new StringBuilder();
-           createTrigger.AppendLine(string.Format("DROP TRIGGER IF EXISTS `{0}_IdentityTgr`;", _tableName));           
-           createTrigger.AppendLine(string.Format("CREATE TRIGGER `{0}_IdentityTgr` BEFORE INSERT ON `{0}`", _tableName));           
-           createTrigger.AppendLine("FOR EACH ROW BEGIN");           
-           createTrigger.AppendLine(string.Format("SET NEW.{0} = UUID();", op.Name));           
-           createTrigger.AppendLine(string.Format("DROP TEMPORARY TABLE IF EXISTS tmpIdentity_{0};", _tableName));           
-           createTrigger.AppendLine(string.Format("CREATE TEMPORARY TABLE tmpIdentity_{0} (guid CHAR(36))ENGINE=MEMORY;", _tableName));           
-           createTrigger.AppendLine(string.Format("INSERT INTO tmpIdentity_{0} VALUES(New.{1});", _tableName, op.Name));           
-           createTrigger.AppendLine("END");          
-           var sqlOp = new SqlOperation(createTrigger.ToString());
-           _specialStmts.Add(Generate(sqlOp));           
-         }
-      }
-      if (!string.IsNullOrEmpty(op.DefaultValueSql))
-      {
-        sb.Append(string.Format(" default {0}", op.DefaultValueSql));
-      }
-      return sb.ToString();
-    }
-
-    protected virtual MigrationStatement Generate(DropForeignKeyOperation op)
-    {
-      StringBuilder sb = new StringBuilder();
-      sb = sb.AppendFormat("alter table `{0}` drop foreign key `{1}`", op.DependentTable, op.Name);
-      return new MigrationStatement { Sql = sb.ToString() };
-    }
-
-    protected virtual MigrationStatement Generate(CreateIndexOperation op)
-    {
-      StringBuilder sb = new StringBuilder();
-
-      sb = sb.Append("CREATE ");
-
-      if (op.IsUnique)
-      {
-        sb.Append("UNIQUE ");
-      }
-
-      //index_col_name specification can end with ASC or DESC.
-      // sort order are permitted for future extensions for specifying ascending or descending index value storage
-      //Currently, they are parsed but ignored; index values are always stored in ascending order.
-
-      object sort;
-      op.AnonymousArguments.TryGetValue("Sort", out sort);
-      var sortOrder = sort != null && sort.ToString() == "Ascending" ?
-                      "ASC" : "DESC";
-
-      sb.AppendFormat("index  `{0}` on `{1}` (", op.Name, TrimSchemaPrefix(op.Table));
-      sb.Append(string.Join(",", op.Columns.Select(c => "`" + c + "` " + sortOrder)) + ") ");
-
-      object indexTypeDefinition;
-      op.AnonymousArguments.TryGetValue("Type", out indexTypeDefinition);
-      var indexType = indexTypeDefinition != null && string.Compare(indexTypeDefinition.ToString(), "BTree", StringComparison.InvariantCultureIgnoreCase) > 0 ?
-                      "BTREE" : "HASH";
-
-      sb.Append("using " + indexType);
-
-      return new MigrationStatement() { Sql = sb.ToString() };
-    }
-
-    protected virtual MigrationStatement Generate(DropIndexOperation op)
-    {
-      return new MigrationStatement()
-      {
-        Sql = string.Format("alter table `{0}` drop index `{1}`",
-          TrimSchemaPrefix(op.Table), op.Name)
-      };
-    }
-
-
-    protected virtual MigrationStatement Generate(CreateTableOperation op)
-    {
-      StringBuilder sb = new StringBuilder();
-<<<<<<< HEAD
-      string tableName = TrimSchemaPrefix(op.Name);
-
-      if (_generatedTables == null)
-        _generatedTables = new List<string>();
-=======
-      primaryKeyCols.Clear();
-      autoIncrementCols.Clear();
-      if (generatedTables == null)
-        generatedTables = new List<string>();
->>>>>>> 468d49ae
-
-      if (!_generatedTables.Contains(tableName))
-      {
-        _generatedTables.Add(tableName);
-      }
-<<<<<<< HEAD
-      sb.Append("create table " + "`" + tableName + "`" + " (");
-
-      _tableName = op.Name;
-=======
-
-      sb.Append("create table " + "`" + op.Name + "`" + " (");
-
-      if (op.PrimaryKey != null)
-      {
-        op.PrimaryKey.Columns.ToList().ForEach(col => primaryKeyCols.Add(col));
-      }
->>>>>>> 468d49ae
-      //columns
-      sb.Append(string.Join(",", op.Columns.Select(c => "`" + c.Name + "` " + Generate(c))));
-
-      if (op.PrimaryKey != null)
-      {
-        sb.Append(",");
-        sb.Append("primary key ( " + string.Join(",", op.PrimaryKey.Columns.Select(c => "`" + c + "`")) + ") ");
-      }
-
-      string keyFields = ",";
-      autoIncrementCols.ForEach(col => keyFields += (!primaryKeyCols.Contains(col) ? string.Format(" KEY (`{0}`),", col) : ""));
-      sb.Append(keyFields.Substring(0, keyFields.LastIndexOf(",")));
-
-      sb.Append(") engine=InnoDb auto_increment=0");
-
-      return new MigrationStatement() { Sql = sb.ToString() };
-    }
-
-    protected virtual MigrationStatement Generate(DropTableOperation op)
-    {
-      return new MigrationStatement() { Sql = "drop table " + "`" + TrimSchemaPrefix(op.Name) + "`" };
-    }
-
-    protected virtual MigrationStatement Generate(DeleteHistoryOperation op)
-    {
-      return new MigrationStatement { Sql = string.Format("delete from `{0}` where MigrationId = '{1}'", TrimSchemaPrefix(op.Table), op.MigrationId) };
-    }
-
-    protected virtual MigrationStatement Generate(AddPrimaryKeyOperation op)
-    {
-      StringBuilder sb = new StringBuilder();
-      sb.Append("alter table `" + TrimSchemaPrefix(op.Table) + "` add primary key ");
-      sb.Append(" `" + op.Name + "` ");
-
-      if (op.Columns.Count > 0)
-        sb.Append("( " + string.Join(",", op.Columns.Select(c => "`" + c + "`")) + ") ");
-
-      return new MigrationStatement { Sql = sb.ToString() };
-    }
-
-
-    protected virtual MigrationStatement Generate(DropPrimaryKeyOperation op)
-    {
-      object obj2;
-      bool deleteAutoIncrement = false;
-      StringBuilder sb = new StringBuilder();
-
-
-      op.AnonymousArguments.TryGetValue("DeleteAutoIncrement", out obj2);
-      if (obj2 != null)
-        bool.TryParse(obj2.ToString(), out deleteAutoIncrement);
-
-      if (deleteAutoIncrement && op.Columns.Count == 1)
-      {
-        var newColumn = new ColumnModel(PrimitiveTypeKind.Int32, null);
-        newColumn.Name = op.Columns[0];
-        var alterColumn = new AlterColumnOperation(op.Table, newColumn, false);
-        var ms = Generate(alterColumn);
-        sb.Append(ms.Sql + "; ");
-      }
-
-      return new MigrationStatement { Sql = sb.ToString() + " alter table `" + op.Table + "` drop primary key " };
-    }
-
-
-    protected virtual MigrationStatement Generate(InsertHistoryOperation op)
-    {
-
-      if (op == null) return null;
-
-      StringBuilder sb = new StringBuilder();
-      StringBuilder model = new StringBuilder();
-
-      model.Append(BitConverter.ToString(op.Model).Replace("-", ""));
-
-      sb.Append("insert into `" + TrimSchemaPrefix(op.Table) + "` (`migrationId`, `model`, `productVersion`) ");
-      sb.AppendFormat(" values ( '{0}', {1}, '{2}') ",
-                      op.MigrationId,
-                      "0x" + model.ToString(),
-                      op.ProductVersion);
-
-      return new MigrationStatement { Sql = sb.ToString() };
-    
-    }
-
-    protected virtual MigrationStatement Generate(RenameTableOperation op)
-    {
-      if (op == null) return null;
-
-      StringBuilder sb = new StringBuilder();
-      sb.AppendFormat("rename table `{0}` to `{1}`", op.Name, op.NewName);
-      return new MigrationStatement { Sql = sb.ToString() };
-    }
-
-
-    protected virtual MigrationStatement Generate(MoveTableOperation op)
-    {
-      return null; // TODO :check if we'll suppport this operation
-    }
-
-    protected virtual MigrationStatement Generate(SqlOperation op)
-    {
-      return new MigrationStatement { Sql = op.Sql, SuppressTransaction = op.SuppressTransaction };
-    }
-
-    private string TrimSchemaPrefix(string table)
-    {
-      if (table.StartsWith("dbo."))
-        return table.Replace("dbo.", "");
-
-      return table;
-    }
-  }
-}
-
-
+﻿// Copyright © 2008, 2013 Oracle and/or its affiliates. All rights reserved.
+//
+// MySQL Connector/NET is licensed under the terms of the GPLv2
+// <http://www.gnu.org/licenses/old-licenses/gpl-2.0.html>, like most 
+// MySQL Connectors. There are special exceptions to the terms and 
+// conditions of the GPLv2 as it is applied to this software, see the 
+// FLOSS License Exception
+// <http://www.mysql.com/about/legal/licensing/foss-exception.html>.
+//
+// This program is free software; you can redistribute it and/or modify 
+// it under the terms of the GNU General Public License as published 
+// by the Free Software Foundation; version 2 of the License.
+//
+// This program is distributed in the hope that it will be useful, but 
+// WITHOUT ANY WARRANTY; without even the implied warranty of MERCHANTABILITY 
+// or FITNESS FOR A PARTICULAR PURPOSE. See the GNU General Public License 
+// for more details.
+//
+// You should have received a copy of the GNU General Public License along 
+// with this program; if not, write to the Free Software Foundation, Inc., 
+// 51 Franklin St, Fifth Floor, Boston, MA 02110-1301  USA
+
+using System;
+using System.Collections.Generic;
+using System.Linq;
+using System.Text;
+using System.Data.Common;
+using System.Data.Entity.Migrations.Sql;
+using System.Data.Entity.Migrations.Model;
+using MySql.Data.MySqlClient;
+using System.Data.Metadata.Edm;
+using System.Data.Entity.Migrations.Design;
+using System.Data.Entity.Migrations.Utilities;
+using System.Collections;
+
+namespace MySql.Data.Entity
+{
+
+  /// <summary>
+  /// Class used to customized code generation
+  /// to avoid dbo. prefix added on table names.
+  /// </summary>
+  public class MySqlMigrationCodeGenerator : CSharpMigrationCodeGenerator
+  {
+
+    private string TrimSchemaPrefix(string table)
+    {
+      if (table.StartsWith("dbo."))
+        return table.Replace("dbo.", "");
+
+      return table;
+    }
+
+    protected override void Generate(AddColumnOperation addColumnOperation, IndentedTextWriter writer)
+    {
+      var add = new AddColumnOperation(TrimSchemaPrefix(addColumnOperation.Table), addColumnOperation.Column);
+      base.Generate(add, writer);
+    }
+
+    protected override void Generate(AddForeignKeyOperation addForeignKeyOperation, IndentedTextWriter writer)
+    {
+      addForeignKeyOperation.PrincipalTable = TrimSchemaPrefix(addForeignKeyOperation.PrincipalTable);
+      addForeignKeyOperation.DependentTable = TrimSchemaPrefix(addForeignKeyOperation.DependentTable);      
+      base.Generate(addForeignKeyOperation, writer);
+    }
+
+    protected override void Generate(AddPrimaryKeyOperation addPrimaryKeyOperation, IndentedTextWriter writer)
+    {
+      addPrimaryKeyOperation.Table = TrimSchemaPrefix(addPrimaryKeyOperation.Table);
+      base.Generate(addPrimaryKeyOperation, writer);
+    }   
+
+    protected override void Generate(AlterColumnOperation alterColumnOperation, IndentedTextWriter writer)
+    {    
+      AlterColumnOperation alter = null;
+      if (alterColumnOperation.Inverse != null)
+        alter = new AlterColumnOperation(TrimSchemaPrefix(alterColumnOperation.Table), alterColumnOperation.Column, alterColumnOperation.IsDestructiveChange, (AlterColumnOperation)alterColumnOperation.Inverse);
+      else
+        alter = new AlterColumnOperation(TrimSchemaPrefix(alterColumnOperation.Table), alterColumnOperation.Column, alterColumnOperation.IsDestructiveChange);
+
+      if (alter != null)
+        base.Generate(alter, writer);
+      else
+        base.Generate(alterColumnOperation);
+    }
+
+    protected override void Generate(CreateIndexOperation createIndexOperation, IndentedTextWriter writer)
+    {      
+      createIndexOperation.Table = TrimSchemaPrefix(createIndexOperation.Table);
+      base.Generate(createIndexOperation, writer);
+    }
+
+    protected override void Generate(CreateTableOperation createTableOperation, IndentedTextWriter writer)
+    {
+      var create = new CreateTableOperation(TrimSchemaPrefix(createTableOperation.Name));
+      
+      foreach (var item in createTableOperation.Columns)	    
+        create.Columns.Add(item);
+
+      create.PrimaryKey = createTableOperation.PrimaryKey;
+
+      base.Generate(create, writer);
+    }
+
+    protected override void Generate(DropColumnOperation dropColumnOperation, IndentedTextWriter writer)
+    {
+      var drop = new DropColumnOperation(TrimSchemaPrefix(dropColumnOperation.Table), dropColumnOperation.Name);
+      base.Generate(drop, writer);
+    }
+
+    protected override void Generate(DropForeignKeyOperation dropForeignKeyOperation, IndentedTextWriter writer)
+    {
+      dropForeignKeyOperation.PrincipalTable = TrimSchemaPrefix(dropForeignKeyOperation.PrincipalTable);
+      dropForeignKeyOperation.DependentTable = TrimSchemaPrefix(dropForeignKeyOperation.DependentTable);
+      base.Generate(dropForeignKeyOperation, writer);
+    }
+
+    protected override void Generate(DropIndexOperation dropIndexOperation, IndentedTextWriter writer)
+    {
+      dropIndexOperation.Table = TrimSchemaPrefix(dropIndexOperation.Table);
+      base.Generate(dropIndexOperation, writer);
+    }
+
+    protected override void Generate(DropPrimaryKeyOperation dropPrimaryKeyOperation, IndentedTextWriter writer)
+    {
+      dropPrimaryKeyOperation.Table = TrimSchemaPrefix(dropPrimaryKeyOperation.Table);
+      base.Generate(dropPrimaryKeyOperation, writer);
+    }
+
+    protected override void Generate(DropTableOperation dropTableOperation, IndentedTextWriter writer)
+    {
+      var drop = new DropTableOperation(TrimSchemaPrefix(dropTableOperation.Name));                        
+      base.Generate(drop, writer);
+    }
+
+    protected override void Generate(MoveTableOperation moveTableOperation, IndentedTextWriter writer)
+    {
+      var move = new MoveTableOperation(TrimSchemaPrefix(moveTableOperation.Name), moveTableOperation.NewSchema);      
+      base.Generate(move, writer);
+    }
+
+    protected override void Generate(RenameColumnOperation renameColumnOperation, IndentedTextWriter writer)
+    {
+      var rename = new RenameColumnOperation(TrimSchemaPrefix(renameColumnOperation.Table), renameColumnOperation.Name, renameColumnOperation.NewName);      
+      base.Generate(rename, writer);
+    }
+
+    protected override void Generate(RenameTableOperation renameTableOperation, IndentedTextWriter writer)
+    {
+      var rename = new RenameTableOperation(TrimSchemaPrefix(renameTableOperation.Name), renameTableOperation.NewName);
+      base.Generate(rename, writer);
+    }    
+  }
+
+
+  /// <summary>
+  /// Implementation of a MySql's Sql generator for EF 4.3 data migrations.
+  /// </summary>
+  public class MySqlMigrationSqlGenerator : MigrationSqlGenerator
+  {
+    private List<MigrationStatement> _specialStmts = new List<MigrationStatement>();
+    private DbProviderManifest _providerManifest;
+    private Dictionary<string, OpDispatcher> _dispatcher = new Dictionary<string, OpDispatcher>();
+    private List<string> _generatedTables { get; set; }
+    private string _tableName { get; set; }
+    private List<string> autoIncrementCols { get; set; }
+    private List<string> primaryKeyCols { get; set; }
+
+    delegate MigrationStatement OpDispatcher(MigrationOperation op);
+
+
+    public MySqlMigrationSqlGenerator()
+    {
+
+      _dispatcher.Add("AddColumnOperation", (OpDispatcher)((op) => { return Generate(op as AddColumnOperation); }));
+      _dispatcher.Add("AddForeignKeyOperation", (OpDispatcher)((op) => { return Generate(op as AddForeignKeyOperation); }));
+      _dispatcher.Add("AddPrimaryKeyOperation", (OpDispatcher)((op) => { return Generate(op as AddPrimaryKeyOperation); }));
+      _dispatcher.Add("AlterColumnOperation", (OpDispatcher)((op) => { return Generate(op as AlterColumnOperation); }));
+      _dispatcher.Add("CreateIndexOperation", (OpDispatcher)((op) => { return Generate(op as CreateIndexOperation); }));
+      _dispatcher.Add("CreateTableOperation", (OpDispatcher)((op) => { return Generate(op as CreateTableOperation); }));
+      _dispatcher.Add("DeleteHistoryOperation", (OpDispatcher)((op) => { return Generate(op as DeleteHistoryOperation); }));
+      _dispatcher.Add("DropColumnOperation", (OpDispatcher)((op) => { return Generate(op as DropColumnOperation); }));
+      _dispatcher.Add("DropForeignKeyOperation", (OpDispatcher)((op) => { return Generate(op as DropForeignKeyOperation); }));
+      _dispatcher.Add("DropIndexOperation", (OpDispatcher)((op) => { return Generate(op as DropIndexOperation); }));
+      _dispatcher.Add("DropPrimaryKeyOperation", (OpDispatcher)((op) => { return Generate(op as DropPrimaryKeyOperation); }));
+      _dispatcher.Add("DropTableOperation", (OpDispatcher)((op) => { return Generate(op as DropTableOperation); }));
+      _dispatcher.Add("InsertHistoryOperation", (OpDispatcher)((op) => { return Generate(op as InsertHistoryOperation); }));
+      _dispatcher.Add("MoveTableOperation", (OpDispatcher)((op) => { return Generate(op as MoveTableOperation); }));
+      _dispatcher.Add("RenameColumnOperation", (OpDispatcher)((op) => { return Generate(op as RenameColumnOperation); }));
+      _dispatcher.Add("RenameTableOperation", (OpDispatcher)((op) => { return Generate(op as RenameTableOperation); }));
+      _dispatcher.Add("SqlOperation", (OpDispatcher)((op) => { return Generate(op as SqlOperation); }));
+	  autoIncrementCols = new List<string>();
+      primaryKeyCols = new List<string>();
+    }
+
+    public override IEnumerable<MigrationStatement> Generate(IEnumerable<MigrationOperation> migrationOperations, string providerManifestToken)
+    {      
+      MySqlConnection con = new MySqlConnection();
+      List<MigrationStatement> stmts = new List<MigrationStatement>();
+      _providerManifest = DbProviderServices.GetProviderServices(con).GetProviderManifest(providerManifestToken);
+
+      foreach (MigrationOperation op in migrationOperations)
+      {
+        OpDispatcher opdis = _dispatcher[op.GetType().Name];
+        stmts.Add(opdis(op));
+      }
+      if (_specialStmts.Count > 0)
+      {
+        foreach (var item in _specialStmts)
+          stmts.Add(item);
+      }        	        
+      return stmts;
+    }
+
+    protected virtual MigrationStatement Generate(AddColumnOperation op)
+    {
+      if (op == null) return null;
+
+      _tableName = op.Table;
+
+      MigrationStatement stmt = new MigrationStatement();
+      stmt.Sql = string.Format("alter table `{0}` add column `{1}`",
+        TrimSchemaPrefix(op.Table), op.Column.Name) + " " + Generate(op.Column);
+      return stmt;
+    }
+
+    protected virtual MigrationStatement Generate(DropColumnOperation op)
+    {
+      if (op == null) return null;
+
+      MigrationStatement stmt = new MigrationStatement();
+      StringBuilder sb = new StringBuilder();
+      stmt.Sql = string.Format("alter table `{0}` drop column `{1}`",
+        TrimSchemaPrefix(op.Table), op.Name);
+      return stmt;
+    }
+
+    protected virtual MigrationStatement Generate(AlterColumnOperation op)
+    {
+      if (op == null) return null;
+
+      ColumnModel column = op.Column;
+      StringBuilder sb = new StringBuilder();
+      _tableName = op.Table;
+
+      // for existing columns
+      sb.Append("alter table `" + TrimSchemaPrefix(op.Table) + "` modify `" + column.Name + "` ");
+
+      // add definition
+      sb.Append(Generate(column));
+
+      return new MigrationStatement { Sql = sb.ToString() };
+    }
+
+    protected virtual MigrationStatement Generate(RenameColumnOperation op)
+    {
+      if (op == null) return null;
+
+      StringBuilder sb = new StringBuilder();
+
+      sb.Append("set @columnType := (select case lower(IS_NULLABLE) when `no` then CONCAT(column_type, ` ` , `not null `)  when `yes` then column_type end from information_schema.columns where table_name = `" + TrimSchemaPrefix(op.Table) + "` and column_name = `" + op.Name + "` );");
+      sb.AppendLine();
+      sb.Append("set @sqlstmt := (select concat(`alter table " + TrimSchemaPrefix(op.Table) + " change `" + op.Name + "` " + op.NewName + "` , @columnType));");
+      sb.AppendLine();
+      sb.Append("prepare stmt @sqlstmt;");
+      sb.AppendLine();
+      sb.Append("execute stmt;");
+      sb.AppendLine();
+      sb.Append("deallocate prepare stmt");
+      return new MigrationStatement { Sql = sb.ToString() };
+
+    }
+
+
+    protected virtual MigrationStatement Generate(AddForeignKeyOperation op)
+    {
+
+      StringBuilder sb = new StringBuilder();
+      sb.Append("alter table `" + op.DependentTable + "` add constraint `" + op.Name + "` " +
+                 " foreign key ");
+
+      sb.Append("(" + string.Join(",", op.DependentColumns.Select(c => "`" + c + "`")) + ") ");
+      sb.Append("references `" + op.PrincipalTable + "` ( " + string.Join(",", op.PrincipalColumns.Select(c => "`" + c + "`")) + ") ");
+
+      if (op.CascadeDelete)
+      {
+        sb.Append(" on update cascade on delete cascade ");
+      }
+
+      return new MigrationStatement { Sql = sb.ToString() };
+    }
+
+    protected virtual string Generate(ColumnModel op)
+    {
+      TypeUsage typeUsage = _providerManifest.GetStoreType(op.TypeUsage);
+      StringBuilder sb = new StringBuilder();
+      string type = MySqlProviderServices.Instance.GetColumnType(typeUsage);
+
+      sb.Append(type);      
+
+      if (!type.EndsWith(")", StringComparison.InvariantCulture))
+      {
+        if ((op.ClrType == typeof(string)) ||
+           ((op.ClrType == typeof(byte)) && (op.ClrType.IsArray)))
+        {
+          if (op.MaxLength.HasValue)
+          {
+            sb.AppendFormat("({0}) ", op.MaxLength.Value);
+          }
+        }
+        if (op.Precision.HasValue && op.Scale.HasValue)
+        {
+            sb.AppendFormat("( {0}, {1} ) ", op.Precision.Value, op.Scale.Value);
+        }
+        else
+        {
+          if (type == "datetime" || type == "timestamp" || type == "time")
+          {
+            if (op.Precision.HasValue && op.Precision.Value >= 1)
+            {            
+              sb.AppendFormat("({0}) ", op.Precision.Value <= 6 ? op.Precision.Value : 6);
+            }
+            if (op.IsIdentity && (String.Compare(type, "datetime", true) == 0 || String.Compare(type, "timestamp", true) == 0))
+            {
+              sb.AppendFormat(" DEFAULT CURRENT_TIMESTAMP{0}", op.Precision.HasValue && op.Precision.Value >= 1 ? "( " + op.Precision.Value.ToString() + " )" : "");                              
+            }
+          }            
+        }         
+      }      
+
+      if (!(op.IsNullable ?? true))
+      {
+        sb.Append(string.Format("{0} not null ", ((!primaryKeyCols.Contains(op.Name) && op.IsIdentity) ? " unsigned" : "")));
+      }
+      if (op.IsIdentity && (new string[] { "tinyint", "smallint", "mediumint", "int", "bigint" }).Contains(type.ToLower()))
+      {
+        sb.Append(" auto_increment ");
+        autoIncrementCols.Add(op.Name);
+      }
+      else
+      {
+        if (op.IsIdentity && String.Compare(type, "CHAR(36) BINARY", true) == 0)
+        {
+          var createTrigger = new StringBuilder();
+          createTrigger.AppendLine(string.Format("DROP TRIGGER IF EXISTS `{0}_IdentityTgr`;", _tableName));
+          createTrigger.AppendLine(string.Format("CREATE TRIGGER `{0}_IdentityTgr` BEFORE INSERT ON `{0}`", _tableName));
+          createTrigger.AppendLine("FOR EACH ROW BEGIN");
+          createTrigger.AppendLine(string.Format("SET NEW.{0} = UUID();", op.Name));
+          createTrigger.AppendLine(string.Format("DROP TEMPORARY TABLE IF EXISTS tmpIdentity_{0};", _tableName));
+          createTrigger.AppendLine(string.Format("CREATE TEMPORARY TABLE tmpIdentity_{0} (guid CHAR(36))ENGINE=MEMORY;", _tableName));
+          createTrigger.AppendLine(string.Format("INSERT INTO tmpIdentity_{0} VALUES(New.{1});", _tableName, op.Name));
+          createTrigger.AppendLine("END");
+          var sqlOp = new SqlOperation(createTrigger.ToString());
+          _specialStmts.Add(Generate(sqlOp));
+        }
+      }
+      if (!string.IsNullOrEmpty(op.DefaultValueSql))
+      {
+        sb.Append(string.Format(" default {0}", op.DefaultValueSql));
+      }
+      return sb.ToString();
+    }
+
+    protected virtual MigrationStatement Generate(DropForeignKeyOperation op)
+    {
+      StringBuilder sb = new StringBuilder();
+      sb = sb.AppendFormat("alter table `{0}` drop foreign key `{1}`", op.DependentTable, op.Name);
+      return new MigrationStatement { Sql = sb.ToString() };
+    }
+
+    protected virtual MigrationStatement Generate(CreateIndexOperation op)
+    {
+      StringBuilder sb = new StringBuilder();
+
+      sb = sb.Append("CREATE ");
+
+      if (op.IsUnique)
+      {
+        sb.Append("UNIQUE ");
+      }
+
+      //index_col_name specification can end with ASC or DESC.
+      // sort order are permitted for future extensions for specifying ascending or descending index value storage
+      //Currently, they are parsed but ignored; index values are always stored in ascending order.
+
+      object sort;
+      op.AnonymousArguments.TryGetValue("Sort", out sort);
+      var sortOrder = sort != null && sort.ToString() == "Ascending" ?
+                      "ASC" : "DESC";
+
+      sb.AppendFormat("index  `{0}` on `{1}` (", op.Name, TrimSchemaPrefix(op.Table));
+      sb.Append(string.Join(",", op.Columns.Select(c => "`" + c + "` " + sortOrder)) + ") ");
+
+      object indexTypeDefinition;
+      op.AnonymousArguments.TryGetValue("Type", out indexTypeDefinition);
+      var indexType = indexTypeDefinition != null && string.Compare(indexTypeDefinition.ToString(), "BTree", StringComparison.InvariantCultureIgnoreCase) > 0 ?
+                      "BTREE" : "HASH";
+
+      sb.Append("using " + indexType);
+
+      return new MigrationStatement() { Sql = sb.ToString() };
+    }
+
+    protected virtual MigrationStatement Generate(DropIndexOperation op)
+    {
+      return new MigrationStatement()
+      {
+        Sql = string.Format("alter table `{0}` drop index `{1}`",
+          TrimSchemaPrefix(op.Table), op.Name)
+      };
+    }
+
+
+    protected virtual MigrationStatement Generate(CreateTableOperation op)
+    {
+      StringBuilder sb = new StringBuilder();
+      string tableName = TrimSchemaPrefix(op.Name);
+	  primaryKeyCols.Clear();
+      autoIncrementCols.Clear();
+      if (_generatedTables == null)
+        _generatedTables = new List<string>();
+
+      if (!_generatedTables.Contains(tableName))
+      {
+        _generatedTables.Add(tableName);
+      }
+      sb.Append("create table " + "`" + tableName + "`" + " (");
+
+      _tableName = op.Name;
+
+	  if (op.PrimaryKey != null)
+      {
+        op.PrimaryKey.Columns.ToList().ForEach(col => primaryKeyCols.Add(col));
+      }
+
+      //columns
+      sb.Append(string.Join(",", op.Columns.Select(c => "`" + c.Name + "` " + Generate(c))));
+
+      if (op.PrimaryKey != null)// && !sb.ToString().Contains("primary key"))
+      {
+        sb.Append(",");
+        sb.Append("primary key ( " + string.Join(",", op.PrimaryKey.Columns.Select(c => "`" + c + "`")) + ") ");
+      }
+
+	  string keyFields = ",";
+      autoIncrementCols.ForEach(col => keyFields += (!primaryKeyCols.Contains(col) ? string.Format(" KEY (`{0}`),", col) : ""));
+      sb.Append(keyFields.Substring(0, keyFields.LastIndexOf(",")));
+      sb.Append(") engine=InnoDb auto_increment=0");
+
+      return new MigrationStatement() { Sql = sb.ToString() };
+    }
+
+    protected virtual MigrationStatement Generate(DropTableOperation op)
+    {
+      return new MigrationStatement() { Sql = "drop table " + "`" + TrimSchemaPrefix(op.Name) + "`" };
+    }
+
+    protected virtual MigrationStatement Generate(DeleteHistoryOperation op)
+    {
+      return new MigrationStatement { Sql = string.Format("delete from `{0}` where MigrationId = '{1}'", TrimSchemaPrefix(op.Table), op.MigrationId) };
+    }
+
+    protected virtual MigrationStatement Generate(AddPrimaryKeyOperation op)
+    {
+      StringBuilder sb = new StringBuilder();
+      sb.Append("alter table `" + TrimSchemaPrefix(op.Table) + "` add primary key ");
+      sb.Append(" `" + op.Name + "` ");
+
+      if (op.Columns.Count > 0)
+        sb.Append("( " + string.Join(",", op.Columns.Select(c => "`" + c + "`")) + ") ");
+
+      return new MigrationStatement { Sql = sb.ToString() };
+    }
+
+
+    protected virtual MigrationStatement Generate(DropPrimaryKeyOperation op)
+    {
+      object obj2;
+      bool deleteAutoIncrement = false;
+      StringBuilder sb = new StringBuilder();
+
+
+      op.AnonymousArguments.TryGetValue("DeleteAutoIncrement", out obj2);
+      if (obj2 != null)
+        bool.TryParse(obj2.ToString(), out deleteAutoIncrement);
+
+      if (deleteAutoIncrement && op.Columns.Count == 1)
+      {
+        var newColumn = new ColumnModel(PrimitiveTypeKind.Int32, null);
+        newColumn.Name = op.Columns[0];
+        var alterColumn = new AlterColumnOperation(op.Table, newColumn, false);
+        var ms = Generate(alterColumn);
+        sb.Append(ms.Sql + "; ");
+      }
+
+      return new MigrationStatement { Sql = sb.ToString() + " alter table `" + op.Table + "` drop primary key " };
+    }
+
+
+    protected virtual MigrationStatement Generate(InsertHistoryOperation op)
+    {
+
+      if (op == null) return null;
+
+      StringBuilder sb = new StringBuilder();
+      StringBuilder model = new StringBuilder();
+
+      model.Append(BitConverter.ToString(op.Model).Replace("-", ""));
+
+      sb.Append("insert into `" + TrimSchemaPrefix(op.Table) + "` (`migrationId`, `model`, `productVersion`) ");
+      sb.AppendFormat(" values ( '{0}', {1}, '{2}') ",
+                      op.MigrationId,
+                      "0x" + model.ToString(),
+                      op.ProductVersion);
+
+      return new MigrationStatement { Sql = sb.ToString() };
+    
+    }
+
+    protected virtual MigrationStatement Generate(RenameTableOperation op)
+    {
+      if (op == null) return null;
+
+      StringBuilder sb = new StringBuilder();
+      sb.AppendFormat("rename table `{0}` to `{1}`", op.Name, op.NewName);
+      return new MigrationStatement { Sql = sb.ToString() };
+    }
+
+
+    protected virtual MigrationStatement Generate(MoveTableOperation op)
+    {
+      return null; // TODO :check if we'll suppport this operation
+    }
+
+    protected virtual MigrationStatement Generate(SqlOperation op)
+    {
+      return new MigrationStatement { Sql = op.Sql, SuppressTransaction = op.SuppressTransaction };
+    }
+
+    private string TrimSchemaPrefix(string table)
+    {
+      if (table.StartsWith("dbo."))
+        return table.Replace("dbo.", "");
+
+      return table;
+    }
+  }
+}
+
+