﻿// Copyright © 2013, Oracle and/or its affiliates. All rights reserved.
//
// MySQL Connector/NET is licensed under the terms of the GPLv2
// <http://www.gnu.org/licenses/old-licenses/gpl-2.0.html>, like most 
// MySQL Connectors. There are special exceptions to the terms and 
// conditions of the GPLv2 as it is applied to this software, see the 
// FLOSS License Exception
// <http://www.mysql.com/about/legal/licensing/foss-exception.html>.
//
// This program is free software; you can redistribute it and/or modify 
// it under the terms of the GNU General Public License as published 
// by the Free Software Foundation; version 2 of the License.
//
// This program is distributed in the hope that it will be useful, but 
// WITHOUT ANY WARRANTY; without even the implied warranty of MERCHANTABILITY 
// or FITNESS FOR A PARTICULAR PURPOSE. See the GNU General Public License 
// for more details.
//
// You should have received a copy of the GNU General Public License along 
// with this program; if not, write to the Free Software Foundation, Inc., 
// 51 Franklin St, Fifth Floor, Boston, MA 02110-1301  USA

lexer grammar MySQL51Lexer; 

options {	
	  superClass=MySQLLexerBase;
    language=CSharp2;
    TokenLabelType=CommonToken;
}

@namespace{MySql.Parser}

// $<Keywords 

/* These are actual reserved words that cannot be used as an identifier without quotes.
   eventually we need to gate all these with a predicate (see nextTokenIsID) to allow the "word following a '.' character is always an identifier" rule
 */
ACCESSIBLE	:	'ACCESSIBLE';
ADD	:	'ADD';
ALL	:	'ALL';
ALTER	:	'ALTER';
ANALYSE :	'ANALYSE';
ANALYZE	:	'ANALYZE';
AND	:	'AND';
AS	:	'AS';
ASC	:	'ASC';
ASENSITIVE	:	'ASENSITIVE';
AT1 :	'@';
AUTOCOMMIT	:	'AUTOCOMMIT';
BEFORE	:	'BEFORE';
BETWEEN	:	'BETWEEN';
BINARY	:	'BINARY';
BOTH	:	'BOTH';
BY	:	'BY';
CALL	:	'CALL';
CASCADE	:	'CASCADE';
CASE	:	'CASE';
CATALOG_NAME : 'CATALOG_NAME' { $type = checkIDperVersion( 5.5, $type, MySQL51Lexer.ID ); };
CHANGE	:	'CHANGE';
CHARACTER	:	'CHARACTER';
CHECK	:	'CHECK';
CLASS_ORIGIN : 'CLASS_ORIGIN' { $type = checkIDperVersion( 5.5, $type, MySQL51Lexer.ID ); };
COLLATE	:	'COLLATE';
COLON	:	':';
COLUMN	:	'COLUMN';
COLUMN_FORMAT : 'COLUMN_FORMAT';
COLUMN_NAME : 'COLUMN_NAME' { $type = checkIDperVersion( 5.5, $type, MySQL51Lexer.ID ); };
CONDITION	:	'CONDITION';
CONSTRAINT	:	'CONSTRAINT';
CONSTRAINT_CATALOG : 'CONSTRAINT_CATALOG' { $type = checkIDperVersion( 5.5, $type, MySQL51Lexer.ID ); };
CONSTRAINT_NAME    : 'CONSTRAINT_NAME' { $type = checkIDperVersion( 5.5, $type, MySQL51Lexer.ID ); };
CONSTRAINT_SCHEMA  : 'CONSTRAINT_SCHEMA' { $type = checkIDperVersion( 5.5, $type, MySQL51Lexer.ID ); };
CONTINUE	:	'CONTINUE';
CONVERT	:	'CONVERT' {$type = checkFunctionAsID($type);};
COPY    :   'COPY' { $type = checkIDperVersion( 5.6, $type, MySQL51Lexer.ID ); };
CREATE	:	'CREATE';
CROSS	:	'CROSS';
CURRENT :   'CURRENT' { $type = checkIDperVersion( 5.6, $type, MySQL51Lexer.ID ); };
CURRENT_DATE	:	'CURRENT_DATE' {$type = checkFunctionAsID($type);};
CURRENT_TIME	:	'CURRENT_TIME' {$type = checkFunctionAsID($type);};
CURRENT_TIMESTAMP	:	'CURRENT_TIMESTAMP' {$type = checkFunctionAsID($type);};
CURSOR	:	'CURSOR';
CURSOR_NAME : 'CURSOR_NAME' { $type = checkIDperVersion( 5.5, $type, MySQL51Lexer.ID ); };
DATABASE	:	'DATABASE' {$type = checkFunctionAsID($type);};
DATABASES	:	'DATABASES';
DAY_HOUR	:	'DAY_HOUR';
DAY_MICROSECOND	:	'DAY_MICROSECOND';
DAY_MINUTE	:	'DAY_MINUTE';
DAY_SECOND	:	'DAY_SECOND';
DEC	:	'DEC';
DECLARE	:	'DECLARE';
DEFAULT	:	'DEFAULT' {$type = checkFunctionAsID($type);};
DELAYED	:	'DELAYED';
DELETE	:	'DELETE';
DESC	:	'DESC';
DESCRIBE	:	'DESCRIBE';
DETERMINISTIC	:	'DETERMINISTIC';
DIAGNOSTICS :   'DIAGNOSTICS' { $type = checkIDperVersion( 5.6, $type, MySQL51Lexer.ID ); };
DISTINCT	:	'DISTINCT';
DISTINCTROW	:	'DISTINCTROW';
DIV	:	'DIV';
DROP	:	'DROP';
DUAL	:	'DUAL';
EACH	:	'EACH';
ELSE	:	'ELSE';
ELSEIF	:	'ELSEIF';
ENCLOSED	:	'ENCLOSED';
ESCAPED	:	'ESCAPED';
EXCHANGE :  'EXCHANGE' { $type = checkIDperVersion( 5.6, $type, MySQL51Lexer.ID ); };
EXISTS	:	'EXISTS';
EXIT	:	'EXIT';
EXPIRE	:	'EXPIRE' { $type = checkIDperVersion( 5.6, $type, MySQL51Lexer.ID ); };
EXPLAIN	:	'EXPLAIN';
FALSE	:	'FALSE';
FETCH	:	'FETCH';
FLOAT4	:	'FLOAT4';
FLOAT8	:	'FLOAT8';
FOR	:	'FOR';
FORCE	:	'FORCE';
FORMAT  :   'FORMAT' { $type = checkIDperVersion( 5.6, $type, MySQL51Lexer.ID ); };
FOREIGN	:	'FOREIGN';
FROM	:	'FROM';
FULLTEXT	:	'FULLTEXT';
GET     :   'GET' { $type = checkIDperVersion( 5.6, $type, MySQL51Lexer.ID ); };
GOTO	:	'GOTO';
GRANT	:	'GRANT';
GROUP	:	'GROUP';
HAVING	:	'HAVING';
HIGH_PRIORITY	:	'HIGH_PRIORITY';
HOUR_MICROSECOND	:	'HOUR_MICROSECOND';
HOUR_MINUTE	:	'HOUR_MINUTE';
HOUR_SECOND	:	'HOUR_SECOND';
IF	:	'IF' {$type = checkFunctionAsID($type);};
IFNULL	:	'IFNULL' {$type = checkFunctionAsID($type);};
IGNORE	:	'IGNORE';
IGNORE_SERVER_IDS : 'IGNORE_SERVER_IDS';
IN	:	'IN' {$type = checkFunctionAsID($type);};
INDEX	:	'INDEX';
INFILE	:	'INFILE';
INNER	:	'INNER';
INNODB  : 'INNODB';
INOUT	:	'INOUT';
INPLACE :  'INPLACE' { $type = checkIDperVersion( 5.6, $type, MySQL51Lexer.ID ); };
INSENSITIVE	:	'INSENSITIVE';
INT1	:	'INT1';
INT2	:	'INT2';
INT3	:	'INT3';
INT4	:	'INT4';
INT8	:	'INT8';
INTO	:	'INTO';
IO_THREAD : 'IO_THREAD';
IS	:	'IS';
ITERATE	:	'ITERATE';
JOIN	:	'JOIN';
JSON    :   'JSON' { $type = checkIDperVersion( 5.6, $type, MySQL51Lexer.ID ); };
KEY	:	'KEY';
KEYS	:	'KEYS';
KILL	:	'KILL';
LABEL	:	'LABEL';
LEADING	:	'LEADING';
LEAVE	:	'LEAVE';
LIKE	:	'LIKE';
LIMIT	:	'LIMIT';
LINEAR	:	'LINEAR';
LINES	:	'LINES';
LOAD	:	'LOAD';
LOCALTIME	:	'LOCALTIME' {$type = checkFunctionAsID($type);};
LOCALTIMESTAMP	:	'LOCALTIMESTAMP' {$type = checkFunctionAsID($type);};
LOCK	:	'LOCK';
LONG	:	'LONG';
LOOP	:	'LOOP';
LOW_PRIORITY	:	'LOW_PRIORITY';
MASTER_SSL_VERIFY_SERVER_CERT	:	'MASTER_SSL_VERIFY_SERVER_CERT';
MATCH	:	'MATCH';
MAXVALUE : 'MAXVALUE';
MESSAGE_TEXT : 'MESSAGE_TEXT' { $type = checkIDperVersion( 5.5, $type, MySQL51Lexer.ID ); };
MIDDLEINT	:	'MIDDLEINT';		// datatype defined below 
MINUTE_MICROSECOND	:	'MINUTE_MICROSECOND';
MINUTE_SECOND	:	'MINUTE_SECOND';
MOD	:	'MOD' {$type = checkFunctionAsID($type);};
MODIFIES	:	'MODIFIES';
MYSQL_ERRNO : 'MYSQL_ERRNO' { $type = checkIDperVersion( 5.5, $type, MySQL51Lexer.ID ); };
NATURAL	:	'NATURAL';
NOT	:	'NOT';
NO_WRITE_TO_BINLOG	:	'NO_WRITE_TO_BINLOG';
NNUMBER :   'NUMBER' { $type = checkIDperVersion( 5.6, $type, MySQL51Lexer.ID ); };
NULL	:	'NULL';
NULLIF	:	'NULLIF' {$type = checkFunctionAsID($type);};
OFFLINE : 'OFFLINE';
ON	:	'ON';
ONLINE : 'ONLINE';
ONLY   : 'ONLY' { $type = checkIDperVersion( 5.6, $type, MySQL51Lexer.ID ); };
OPTIMIZE	:	'OPTIMIZE';
OPTION	:	'OPTION';
OPTIONALLY	:	'OPTIONALLY';
OR	:	'OR';
ORDER	:	'ORDER';
OUT	:	'OUT';
OUTER	:	'OUTER';
OUTFILE	:	'OUTFILE';
PRECISION	:	'PRECISION';
PRIMARY	:	'PRIMARY';
PROCEDURE	:	'PROCEDURE';
PROXY   :   'PROXY' { $type = checkIDperVersion( 5.5, $type, MySQL51Lexer.ID ); };
PURGE	:	'PURGE';
RANGE	:	'RANGE';
READ	:	'READ';
READS	:	'READS';
READ_ONLY	:	'READ_ONLY';
READ_WRITE	:	'READ_WRITE';
REFERENCES	:	'REFERENCES';
REGEXP	:	'REGEXP';
RELEASE	:	'RELEASE';
RENAME	:	'RENAME';
REPEAT	:	'REPEAT' {$type = checkFunctionAsID($type);};
REPLACE	:	'REPLACE' {$type = checkFunctionAsID($type);};
REQUIRE	:	'REQUIRE';
RESIGNAL : 'RESIGNAL' { $type = checkIDperVersion( 5.5, $type, MySQL51Lexer.ID ); };
RESTRICT	:	'RESTRICT';
RETURN	:	'RETURN';
RETURNED_SQLSTATE : 'RETURNED_SQLSTATE';
REVOKE	:	'REVOKE';
RLIKE	:	'RLIKE';
ROW_COUNT : 'ROW_COUNT' { $type = checkFunctionasIDperVersion( 5.6, $type, MySQL51Lexer.ID ); };
SCHEDULER : 'SCHEDULER';
SCHEMA	:	'SCHEMA' {$type = checkFunctionAsID($type);};
SCHEMAS	:	'SCHEMAS';
SECOND_MICROSECOND	:	'SECOND_MICROSECOND';
SELECT	:	'SELECT';
SENSITIVE	:	'SENSITIVE';
SEPARATOR	:	'SEPARATOR';
SET	:	'SET';
SCHEMA_NAME : 'SCHEMA_NAME' { $type = checkIDperVersion( 5.5, $type, MySQL51Lexer.ID ); };
SHOW	:	'SHOW';
SIGNAL  : 'SIGNAL' { $type = checkIDperVersion( 5.5, $type, MySQL51Lexer.ID ); };
SPATIAL	:	'SPATIAL';
SPECIFIC	:	'SPECIFIC';
SQL	:	'SQL';
SQLEXCEPTION	:	'SQLEXCEPTION';
SQLSTATE	:	'SQLSTATE';
SQLWARNING	:	'SQLWARNING';
SQL_BIG_RESULT	:	'SQL_BIG_RESULT';
SQL_CALC_FOUND_ROWS	:	'SQL_CALC_FOUND_ROWS';
SQL_SMALL_RESULT	:	'SQL_SMALL_RESULT';
SSL	:	'SSL';
STARTING	:	'STARTING';
STRAIGHT_JOIN	:	'STRAIGHT_JOIN';
SUBCLASS_ORIGIN : 'SUBCLASS_ORIGIN' { $type = checkIDperVersion( 5.5, $type, MySQL51Lexer.ID ); };
TABLE	:	'TABLE';
TABLE_NAME : 'TABLE_NAME' { $type = checkIDperVersion( 5.5, $type, MySQL51Lexer.ID ); };
TERMINATED	:	'TERMINATED';
THEN	:	'THEN';
TO	:	'TO';
TRADITIONAL :   'TRADITIONAL' { $type = checkIDperVersion( 5.6, $type, MySQL51Lexer.ID ); };
TRAILING	:	'TRAILING';
TRIGGER	:	'TRIGGER';
TRUE	:	'TRUE';
UNDO	:	'UNDO';
UNION	:	'UNION';
UNIQUE	:	'UNIQUE';
UNLOCK	:	'UNLOCK';
UNSIGNED	:	'UNSIGNED';
UPDATE	:	'UPDATE';
USAGE	:	'USAGE';
USE	:	'USE';
USING	:	'USING';
VALUES	:	'VALUES';
VARCHARACTER	:	'VARCHARACTER';
VARYING	:	'VARYING';
WHEN	:	'WHEN';
WHERE	:	'WHERE';
WHILE	:	'WHILE';
WITH	:	'WITH';
WRITE	:	'WRITE';
XOR	:	'XOR';
YEAR_MONTH	:	'YEAR_MONTH';
ZEROFILL	:	'ZEROFILL';

// $> Keywords


// $< Keywords allowed as identifiers
/* the following two lists are taken from the official YACC grammar
 * is contains all keywords that are allowed to be used as identifiers
 * without quoting them.
 */
/* Keyword that we allow for identifiers (except SP labels) */

// $< Keywords not in SP labels

ASCII	:	'ASCII' {$type = checkFunctionAsID($type);};
BACKUP	:	'BACKUP';            
BEGIN	:	'BEGIN';             
BYTE	:	'BYTE';              
CACHE	:	'CACHE';             
CHARSET	:	'CHARSET' {$type = checkFunctionAsID($type);};
CHECKSUM	:	'CHECKSUM';          
CLOSE	:	'CLOSE';             
COMMENT	:	'COMMENT';           
COMMIT	:	'COMMIT';            
CONTAINS	:	'CONTAINS';          
DEALLOCATE	:	'DEALLOCATE';        
DO	:	'DO';                
END	:	'END';                   
EXECUTE	:	'EXECUTE';           
FLUSH	:	'FLUSH';             
HANDLER	:	'HANDLER';           
HELP	:	'HELP';              
HOST	:	'HOST';              
INSTALL	:	'INSTALL';           
LANGUAGE	:	'LANGUAGE';          
NO	:	'NO';                
OPEN	:	'OPEN';              
OPTIONS	:	'OPTIONS';           
OWNER	:	'OWNER';             
PARSER	:	'PARSER';            
PARTITION	:	'PARTITION';         
PORT	:	'PORT';              
PREPARE	:	'PREPARE';           
REMOVE	:	'REMOVE';            
REPAIR	:	'REPAIR';                
RESET	:	'RESET';             
RESTORE	:	'RESTORE';           
ROLLBACK	:	'ROLLBACK';          
SAVEPOINT	:	'SAVEPOINT';         
SECURITY	:	'SECURITY';          
SERVER	:	'SERVER';            
SIGNED	:	'SIGNED';            
SOCKET	:	'SOCKET';            
SLAVE	:	'SLAVE';                 
SONAME	:	'SONAME';            
START	:	'START';             
STOP	:	'STOP';              
TRUNCATE	:	'TRUNCATE' {$type = checkFunctionAsID($type);};
UNICODE	:	'UNICODE';           
UNINSTALL	:	'UNINSTALL';         
WRAPPER	:	'WRAPPER';           
XA	:	'XA';                
UPGRADE	:	'UPGRADE';           

// $> Keywords not in SP labels

// $< Keywords in SP labels
/* Keywords that we allow for labels in SPs. */
ACTION	:	'ACTION';                   
AFTER	:	'AFTER';                
AGAINST	:	'AGAINST';                  
AGGREGATE	:	'AGGREGATE';            
ALGORITHM	:	'ALGORITHM' { $type = checkIDperVersion( 5.6, $type, MySQL51Lexer.ID ); };
ANY	:	'ANY';
//ARCHIVE	:	'ARCHIVE';        
AT	:	'AT';
AUTHORS	:	'AUTHORS';
AUTO_INCREMENT	:	'AUTO_INCREMENT';
AUTOEXTEND_SIZE	:	'AUTOEXTEND_SIZE';
AVG : 'AVG';
AVG_ROW_LENGTH	:	'AVG_ROW_LENGTH';
//BDB		:	'BDB';
//BERKELEYDB	:	'BERKELEYDB';
BINLOG	:	'BINLOG';
// BIT	:	'BIT';                  // datatype defined below
//BLACKHOLE	:	'BLACKHOLE';
BLOCK	:	'BLOCK';
BOOL	:	'BOOL';
BOOLEAN	:	'BOOLEAN';
BTREE	:	'BTREE';
CASCADED	:	'CASCADED';
CHAIN	:	'CHAIN';
CHANGED	:	'CHANGED';
CIPHER	:	'CIPHER';
CLIENT	:	'CLIENT';
COALESCE	:	'COALESCE' {$type = checkFunctionAsID($type);};
CODE	:	'CODE';
COLLATION	:	'COLLATION' {$type = checkFunctionAsID($type);};
COLUMNS	:	'COLUMNS';
// FIELDS is a synonym for COLUMNS
FIELDS	:	'FIELDS';
COMMITTED	:	'COMMITTED';
COMPACT	:	'COMPACT';
COMPLETION	:	'COMPLETION';
COMPRESSED	:	'COMPRESSED';
CONCURRENT	:	'CONCURRENT';
CONNECTION	:	'CONNECTION';
CONSISTENT	:	'CONSISTENT';
CONTEXT	:	'CONTEXT';
CONTRIBUTORS	:	'CONTRIBUTORS';
CPU	:	'CPU';
//CSV	:	'CSV';
CUBE	:	'CUBE';
DATA	:	'DATA';
DATAFILE	:	'DATAFILE';
DEFINER	:	'DEFINER';
DELAY_KEY_WRITE	:	'DELAY_KEY_WRITE';
DES_KEY_FILE	:	'DES_KEY_FILE';
DIRECTORY	:	'DIRECTORY';
DISABLE	:	'DISABLE';
DISCARD	:	'DISCARD';
DISK	:	'DISK';
DUMPFILE	:	'DUMPFILE';
DUPLICATE	:	'DUPLICATE';
DYNAMIC	:	'DYNAMIC';
ENDS	:	'ENDS';
ENGINE	:	'ENGINE';
ENGINES	:	'ENGINES';
ERRORS	:	'ERRORS';
ESCAPE	:	'ESCAPE';
EVENT	:	'EVENT';
EVENTS	:	'EVENTS';
EVERY	:	'EVERY';
//EXAMPLE	:	'EXAMPLE';
EXCLUSIVE : 'EXCLUSIVE' { $type = checkIDperVersion( 5.6, $type, MySQL51Lexer.ID ); };
EXPANSION	:	'EXPANSION';
EXTENDED	:	'EXTENDED';
EXTENT_SIZE	:	'EXTENT_SIZE';
FAULTS	:	'FAULTS';
FAST	:	'FAST';
//FEDERATED :	'FEDERATED';
FOUND	:	'FOUND';
ENABLE	:	'ENABLE';
FULL	:	'FULL';
FILE	:	'FILE';
FIRST	:	'FIRST';
FIXED	:	'FIXED';
FRAC_SECOND	:	'FRAC_SECOND';
GEOMETRY	:	'GEOMETRY';
GEOMETRYCOLLECTION	:	'GEOMETRYCOLLECTION';
//GET_FORMAT	:	'GET_FORMAT';               //function defined below
GRANTS	:	'GRANTS';
GLOBAL	:	'GLOBAL';
HASH	:	'HASH';
//HEAP	:	'HEAP';             
HOSTS	:	'HOSTS';
//HOUR	:	'HOUR';                 //reserved, also function below
IDENTIFIED	:	'IDENTIFIED';
INVOKER	:	'INVOKER';
IMPORT	:	'IMPORT';
INDEXES	:	'INDEXES';
INITIAL_SIZE	:	'INITIAL_SIZE';
IO	:	'IO';
IPC	:	'IPC';
ISOLATION	:	'ISOLATION';
ISSUER	:	'ISSUER';
INNOBASE	:	'INNOBASE';
INSERT_METHOD	:	'INSERT_METHOD';
KEY_BLOCK_SIZE	:	'KEY_BLOCK_SIZE';
LAST	:	'LAST';
LEAVES	:	'LEAVES';
LESS	:	'LESS';
LEVEL	:	'LEVEL';
LINESTRING	:	'LINESTRING';               // geometry function
LIST	:	'LIST';
LOCAL	:	'LOCAL';
LOCKS	:	'LOCKS';
LOGFILE	:	'LOGFILE';
LOGS	:	'LOGS';
MAX_ROWS	:	'MAX_ROWS';
MASTER	:	'MASTER';
MASTER_HOST	:	'MASTER_HOST';
MASTER_PORT	:	'MASTER_PORT';
MASTER_LOG_FILE	:	'MASTER_LOG_FILE';
MASTER_LOG_POS	:	'MASTER_LOG_POS';
MASTER_USER	:	'MASTER_USER';
MASTER_PASSWORD	:	'MASTER_PASSWORD';
MASTER_SERVER_ID	:	'MASTER_SERVER_ID';
MASTER_CONNECT_RETRY	:	'MASTER_CONNECT_RETRY';
MASTER_SSL	:	'MASTER_SSL';
MASTER_SSL_CA	:	'MASTER_SSL_CA';
MASTER_SSL_CAPATH	:	'MASTER_SSL_CAPATH';
MASTER_SSL_CERT	:	'MASTER_SSL_CERT';
MASTER_SSL_CIPHER	:	'MASTER_SSL_CIPHER';
MASTER_SSL_KEY	:	'MASTER_SSL_KEY';
MAX_CONNECTIONS_PER_HOUR	:	'MAX_CONNECTIONS_PER_HOUR';
MAX_QUERIES_PER_HOUR	:	'MAX_QUERIES_PER_HOUR';
MAX_SIZE	:	'MAX_SIZE';
MAX_UPDATES_PER_HOUR	:	'MAX_UPDATES_PER_HOUR';
MAX_USER_CONNECTIONS	:	'MAX_USER_CONNECTIONS';
MAX_VALUE	:	'MAX_VALUE';
MEDIUM	:	'MEDIUM';
MEMORY	:	'MEMORY';
MERGE	:	'MERGE';
MICROSECOND	:	'MICROSECOND' {$type = checkFunctionAsID($type);};
MIGRATE	:	'MIGRATE';
//MINUTE	:	'MINUTE';               // also function
MIN_ROWS	:	'MIN_ROWS';
MODIFY	:	'MODIFY';               
MODE	:	'MODE';                 
//MONTH	:	'MONTH';         		// also function       
MULTILINESTRING	:	'MULTILINESTRING';
MULTIPOINT	:	'MULTIPOINT';               
MULTIPOLYGON	:	'MULTIPOLYGON';             
MUTEX	:	'MUTEX';                
NAME	:	'NAME';                 
NAMES	:	'NAMES';                
NATIONAL	:	'NATIONAL';             
NCHAR	:	'NCHAR';                
NDBCLUSTER	:	'NDBCLUSTER';           
NEXT	:	'NEXT';                 
NEW	:	'NEW';                  
NO_WAIT	:	'NO_WAIT';              
NODEGROUP	:	'NODEGROUP';            
NONE	:	'NONE';                 
NVARCHAR	:	'NVARCHAR';             
OFFSET	:	'OFFSET';               
<<<<<<< HEAD
//OLD : 'OLD';
OLD_PASSWORD	:	'OLD_PASSWORD';             
=======
OLD_PASSWORD	:	'OLD_PASSWORD';
>>>>>>> 0f0e1ff9
ONE_SHOT	:	'ONE_SHOT';             
ONE	:	'ONE';                  
PACK_KEYS	:	'PACK_KEYS';
PAGE	:	'PAGE';                 
PARTIAL	:	'PARTIAL';                  
PARTITIONING	:	'PARTITIONING';         
PARTITIONS	:	'PARTITIONS';           
PASSWORD	:	'PASSWORD';
PHASE	:	'PHASE';                
PLUGIN	:	'PLUGIN';               
PLUGINS	:	'PLUGINS';              
POINT	:	'POINT';                
POLYGON	:	'POLYGON';                  
PRESERVE	:	'PRESERVE';             
PREV	:	'PREV';                 
PRIVILEGES	:	'PRIVILEGES';               
PROCESS	:	'PROCESS';                  
PROCESSLIST	:	'PROCESSLIST';          
PROFILE	:	'PROFILE';              
PROFILES	:	'PROFILES';             
QUARTER	:	'QUARTER' {$type = checkFunctionAsID($type);};
QUERY	:	'QUERY';                
QUICK	:	'QUICK';                    
REBUILD	:	'REBUILD';              
RECOVER	:	'RECOVER';              
REDO_BUFFER_SIZE	:	'REDO_BUFFER_SIZE';     
REDOFILE	:	'REDOFILE';             
REDUNDANT	:	'REDUNDANT';            
RELAY_LOG_FILE	:	'RELAY_LOG_FILE';       
RELAY_LOG_POS	:	'RELAY_LOG_POS';        
RELAY_THREAD	:	'RELAY_THREAD';             
RELOAD	:	'RELOAD';                   
REORGANIZE	:	'REORGANIZE';           
REPEATABLE	:	'REPEATABLE';           
REPLICATION	:	'REPLICATION';              
RESOURCES	:	'RESOURCES';                
RESUME	:	'RESUME';               
RETURNS	:	'RETURNS';              
ROLLUP	:	'ROLLUP';               
ROUTINE	:	'ROUTINE';              
ROWS	:	'ROWS';                 
ROW_FORMAT	:	'ROW_FORMAT';           
ROW	:	'ROW';                  
RTREE	:	'RTREE';                
SCHEDULE	:	'SCHEDULE';             
//SECOND	:	'SECOND';               		// also function
SERIAL	:	'SERIAL';               
SERIALIZABLE	:	'SERIALIZABLE';         
SESSION	:	'SESSION';              
SIMPLE	:	'SIMPLE';               
SHARE	:	'SHARE';                
SHARED	:	'SHARED' { $type = checkIDperVersion( 5.6, $type, MySQL51Lexer.ID ); };
SHUTDOWN	:	'SHUTDOWN';                 
SNAPSHOT	:	'SNAPSHOT';
SOME:	'SOME';		// alias for ANY             
SOUNDS	:	'SOUNDS';               
SOURCE	:	'SOURCE';               
SQL_CACHE	:	'SQL_CACHE';            
SQL_BUFFER_RESULT	:	'SQL_BUFFER_RESULT';        
SQL_NO_CACHE	:	'SQL_NO_CACHE';         
SQL_THREAD	:	'SQL_THREAD';               
STARTS	:	'STARTS';               
STATUS	:	'STATUS';               
STORAGE	:	'STORAGE';              
STRING_KEYWORD	:	'STRING'; //  this is not a string but the keyword STRING used as a return value for UDF
//SUBDATE	:	'SUBDATE';              // function defined below
SUBJECT	:	'SUBJECT';              
SUBPARTITION	:	'SUBPARTITION';         
SUBPARTITIONS	:	'SUBPARTITIONS';        
SUPER	:	'SUPER';                
SUSPEND	:	'SUSPEND';              
SWAPS	:	'SWAPS';                
SWITCHES	:	'SWITCHES';             
TABLES	:	'TABLES';                   
TABLESPACE	:	'TABLESPACE';               
TEMPORARY	:	'TEMPORARY';                
TEMPTABLE	:	'TEMPTABLE';            
THAN	:	'THAN';                 
TRANSACTION	:	'TRANSACTION';          
TRANSACTIONAL	:	'TRANSACTIONAL';        
TRIGGERS	:	'TRIGGERS';             
TIMESTAMPADD	:	'TIMESTAMPADD' {$type = checkFunctionAsID($type);};            // function defined below
TIMESTAMPDIFF	:	'TIMESTAMPDIFF' {$type = checkFunctionAsID($type);};           // function defined below//TIME	:	'TIME';                 // datatype defined below
TYPES	:	'TYPES';                
TYPE	:	('TYPE' (WS|EOF))=> 'TYPE';
UDF_RETURNS	:	'UDF_RETURNS';          
FUNCTION	:	'FUNCTION';             
UNCOMMITTED	:	'UNCOMMITTED';          
UNDEFINED	:	'UNDEFINED';            
UNDO_BUFFER_SIZE	:	'UNDO_BUFFER_SIZE';     
UNDOFILE	:	'UNDOFILE';             
UNKNOWN	:	'UNKNOWN';              
UNTIL	:	'UNTIL';                
USE_FRM	:	'USE_FRM';                  
VARIABLES	:	'VARIABLES';                
VIEW	:	'VIEW';                 
VALUE	:	'VALUE';                
WARNINGS	:	'WARNINGS';                 
WAIT	:	'WAIT';                 
WEEK	:	'WEEK' {$type = checkFunctionAsID($type);};                 // also function
WORK	:	'WORK';                 
X509	:	'X509';                
XML		:   'XML' { $type = checkIDperVersion( 5.5, $type, MySQL51Lexer.ID ); };
//YEAR	:	'YEAR';                 // datatype defined below

// $> Keywords in SP labels

// $> Keywords allowed as identifiers

// $< Punctuation
COMMA	:	',';
DOT		:	'.';
SEMI	:	';';
LPAREN	:	'(';
RPAREN	:	')';
LCURLY	:	'{';
RCURLY	:	'}';
// $> Punctuation

// $< Builtin SQL Functions

/** functions must be directly followed by '(' to be considered a keyword (and thus a function name)
 * TODO: this is the place to support the SQL mode IGNORE_SPACE
 */
BIT_AND	:	'BIT_AND';
BIT_OR	:	'BIT_OR';
BIT_XOR	:	'BIT_XOR';
CAST	:	'CAST' {$type = checkFunctionAsNotId($type);};
COUNT	:	'COUNT' {$type = checkFunctionAsNotId($type);};
//CURDATE	:	'CURDATE';	//below
//CURTIME	:	'CURTIME';	//below
DATE_ADD	:	'DATE_ADD';
DATE_SUB	:	'DATE_SUB';
//EXTRACT	:	'EXTRACT';	//below
GROUP_CONCAT	:	'GROUP_CONCAT';
MAX	:	'MAX';
//MID	:	'MID';
MIN	:	'MIN';
//NOW	:	'NOW';	//below
//POSITION	:	'POSITION';	//below
//SESSION_USER	:	'SESSION_USER' {$type = checkFunctionAsID($type);};
STD	:	'STD';
STDDEV	:	'STDDEV';
STDDEV_POP	:	'STDDEV_POP';
STDDEV_SAMP	:	'STDDEV_SAMP';
//SUBDATE	:	'SUBDATE';			// duplicate from the keywords list
SUBSTR	:	'SUBSTR';
//SUBSTRING	:	'SUBSTRING';	//below
SUM	:	'SUM';
// SYSDATE	:	'SYSDATE';	//below
//SYSTEM_USER	:	'SYSTEM_USER' {$type = checkFunctionAsID($type);};
//TRIM	:	'TRIM';	//below
VARIANCE	:	'VARIANCE';
VAR_POP	:	'VAR_POP';
VAR_SAMP	:	'VAR_SAMP';

/* non-keywords */
ADDDATE	:	'ADDDATE';
CURDATE	:	'CURDATE';
CURTIME	:	'CURTIME' {$type = checkFunctionAsID($type);};
DATE_ADD_INTERVAL	:	'DATE_ADD_INTERVAL';
DATE_SUB_INTERVAL	:	'DATE_SUB_INTERVAL';
EXTRACT	:	'EXTRACT';
GET_FORMAT	:	'GET_FORMAT';
NOW	:	'NOW' {$type = checkFunctionAsID($type);};
POSITION	:	'POSITION';
SUBDATE	:	'SUBDATE';
SUBSTRING	:	'SUBSTRING';
//SYSDATE	:	'SYSDATE' {$type = checkFunctionAsID($type);};
TIMESTAMP_ADD	:	'TIMESTAMP_ADD';
TIMESTAMP_DIFF	:	'TIMESTAMP_DIFF';
UTC_DATE	:	'UTC_DATE';
//UTC_TIMESTAMP	:	'UTC_TIMESTAMP' {$type = checkFunctionAsID($type);};
//UTC_TIME	:	'UTC_TIME' {$type = checkFunctionAsID($type);};

/* conflict with keywords, or geometry functions */
// the following keywords are handled by the ident parser rule where they are allowed as identifiers 
// and are special cased in function_call
//ASCII	:	'ASCII' {$type = checkFunctionAsID($type);};	// ascii is special in other places, too. 
//CHARSET	:	'CHARSET' {$type = checkFunctionAsID($type);};
//COALESCE	:	'COALESCE' {$type = checkFunctionAsID($type);};
//COLLATION	:	'COLLATION' {$type = checkFunctionAsID($type);};
//CONTAINS	:	'CONTAINS' {$type = checkFunctionAsID($type);};
//DATABASE	:	'DATABASE' {$type = checkFunctionAsID($type);};
//GEOMETRYCOLLECTION	:	'GEOMETRYCOLLECTION' {$type = checkFunctionAsID($type);};
// IF is a function and reserved, thus it cannot appear unquoted in any other context
//LINESTRING	:	'LINESTRING' {$type = checkFunctionAsID($type);};
//MICROSECOND	:	'MICROSECOND' {$type = checkFunctionAsID($type);};
// MOD can both be a function or an operator and is reserved, thus it cannot appear unquoted in any other context
//MULTILINESTRING	:	'MULTILINESTRING' {$type = checkFunctionAsID($type);};
//MULTIPOINT	:	'MULTIPOINT' {$type = checkFunctionAsID($type);};
//MULTIPOLYGON	:	'MULTIPOLYGON' {$type = checkFunctionAsID($type);};
//OLD_PASSWORD	:	'OLD_PASSWORD' {$type = checkFunctionAsID($type);};
//PASSWORD	:	'PASSWORD' {$type = checkFunctionAsID($type);};
//POINT	:	'POINT' {$type = checkFunctionAsID($type);};
//POLYGON	:	'POLYGON' {$type = checkFunctionAsID($type);};
//QUARTER	:	'QUARTER' {$type = checkFunctionAsID($type);};
//REPEAT	:	'REPEAT' {$type = checkFunctionAsID($type);};
//REPLACE	:	'REPLACE' {$type = checkFunctionAsID($type);};
//TRUNCATE	:	'TRUNCATE' {$type = checkFunctionAsID($type);};
//WEEK	:	'WEEK' {$type = checkFunctionAsID($type);};

/* keywords that can also be function names */
CHAR	:	'CHAR'; // reserved
CURRENT_USER	:	'CURRENT_USER';
DATE	:	'DATE' {$type = checkFunctionAsID($type, MySQL51Lexer.DATE);};
DAY	:	'DAY'; // {$type = checkFunctionAsID($type);}; // not affected by IGNORE_SPACE since 5.1.13
HOUR	:	'HOUR';
INSERT	:	'INSERT'; // reserved
INTERVAL	:	'INTERVAL'; // reserved
LEFT	:	'LEFT' {$type = checkFunctionAsID($type);}; // reserved
MINUTE	:	'MINUTE';
MONTH	:	'MONTH';
RIGHT	:	'RIGHT' {$type = checkFunctionAsID($type);}; // reserved
SECOND	:	'SECOND';
TIME	:	'TIME';
TIMESTAMP	:	'TIMESTAMP';
TRIM	:	'TRIM';
USER	:	'USER' {$type = checkFunctionAsID($type);};
YEAR	:	'YEAR';


// $> Builtin SQL Functions

// $< Operators

/**
Operator Precedence Table from the 5.1 docs:

BINARY, COLLATE
!
- (unary minus), ~ (unary bit inversion)
^
*, /, DIV, %, MOD
-, +
<<, >>
&
|
=, <=>, >=, >, <=, <, <>, !=, IS, LIKE, REGEXP, IN
BETWEEN, CASE, WHEN, THEN, ELSE
NOT
&&, AND
XOR
||, OR
:=
*/

ASSIGN		:	':=';
PLUS		:	'+';
MINUS 		:	'-';
MULT		:	'*';
DIVISION	:	'/';
MODULO		:	'%';
BITWISE_XOR	:	'^';
BITWISE_INVERSION	:	'~';
BITWISE_AND	:	'&';
LOGICAL_AND	:	'&&';
BITWISE_OR	:	'|';
LOGICAL_OR	:	'||';
LESS_THAN	:	'<';
LEFT_SHIFT	:	'<<';
LESS_THAN_EQUAL	:	'<=';
NULL_SAFE_NOT_EQUAL	:	'<=>';
EQUALS		:	'=';
NOT_OP		:	'!';
NOT_EQUAL	:	'<>' | '!=';
GREATER_THAN:	'>';
RIGHT_SHIFT	:	'>>';
GREATER_THAN_EQUAL	:	'>=';
// $> Operators

// $< Data types
BIGINT	:	'BIGINT';
BIT	:	'BIT';
BLOB	:	'BLOB';
//CHAR	:	'CHAR';		// also function
//DATE	:	'DATE';		// also function
DATETIME	:	'DATETIME';
DECIMAL	:	'DECIMAL';
DOUBLE	:	'DOUBLE';
ENUM	:	'ENUM';
FLOAT	:	'FLOAT';
INT	:	'INT';
INTEGER	:	'INTEGER';
LONGBLOB	:	'LONGBLOB';
LONGTEXT	:	'LONGTEXT';
MEDIUMBLOB	:	'MEDIUMBLOB';
MEDIUMINT	:	'MEDIUMINT';
MEDIUMTEXT	:	'MEDIUMTEXT';
NUMERIC	:	'NUMERIC';
REAL	:	'REAL';
SMALLINT	:	'SMALLINT';
TEXT	:	'TEXT';
//TIME	:	'TIME';		// also function
//TIMESTAMP	:	'TIMESTAMP';		// also function
TINYBLOB	:	'TINYBLOB';
TINYINT	:	'TINYINT';
TINYTEXT	:	'TINYTEXT';
VARBINARY	:	'VARBINARY';
VARCHAR	:	'VARCHAR';
//YEAR	:	'YEAR';		// also function
// $> Data types



// $< Generic Tokens

/**
 * Values like b'1011' or B'1011'.
 * Even though binary values look like strings, they are of a special data type. The initial 'b' can both upper and lower case.
 * The quote character must be the single quote ('\''), whitespace is not allowed between 'b'|'B' and the quoted binary value.
 */
BINARY_VALUE
	:	('B' '\'')=> 'B\'' ('0'|'1')* '\''
	;

HEXA_VALUE
	:	('X' '\'')=> 'X\'' (DIGIT|'A'|'B'|'C'|'D'|'E'|'F')* '\''
	;	

/*
 * Character sets and collations are handled in the parser, as both allow whitespace between the string and the modifiers.
 * The n and N 'national character set' (UTF8 for MySQL 4.1 and up) modifiers do _not_ allow whitespace and thus must be handled here.
 *
 * Quoting quotes: By doubling the quote character used to start the string, you can quote that character itself:
 *        Input such as  "He said:""Foo!""" results in the single token STRING with the text: < He said:"Foo!" >
 * Alternatively the quote character can be escaped using the standard escape character ('\').
 *
 * Binary and hexadecimal are syntactically equivalent to strings but have a different meaning and should not be tokenized as STRING. See below.
 */
//fragment
STRING_LEX
	:	'N'?			// "introducer" for the national character set (UTF8 for MySQL 4.1 and up). must immediately precede the first quote character.
		(	'"' 
			(	('""')=> '""'
			|	(ESCAPE_SEQUENCE)=> ESCAPE_SEQUENCE
			|	~('"'|'\\')
			)*
			'"'	// TODO: collapse two consecutive internal double quotes into one
		|	'\''
			(	('\'\'')=> '\'\''
			|	(ESCAPE_SEQUENCE)=> ESCAPE_SEQUENCE
			|	~('\''|'\\')
			)*
			'\''	// TODO: same as above with single quotes
		)
	;


/**
 * UNDERSCORE_ID is a bad hack because for character sets we need an identifier which starts with '_'.
 * The bad thing is, if the actual identifier is not a valid character set name it does not start a string, even though it looks it does.
 * In that case, if it is a select_expr, it is specifying an alias for a column. Note that this ambiguity only arises with unquoted identifiers,
 * as character set modifiers for strings can never be quoted.
 */
/*UNDERSCORE_ID
	:	{input.LA(1) == '_'}? => REAL_ID
	;
*/
/* user@host, ID and SESSION_VARIABLES are ambiguous */
/*
USER_HOST_or_ID_or_STRING
  : ID  {$type=ID;}
    ( USER_HOST {$type=USER_HOST;} )?
  | STRING {$type=STRING;} (USER_HOST {$type=USER_HOST;})?
  ;
*/
  /*
fragment
USER_HOST
  : '@' (ID | STRING)
  ;
  */


ID  : '`' (options{greedy=false;}: (~('`'))+) '`' 
  | REAL_ID 
  ;

fragment
REAL_ID
	:	('$'|'A'..'Z'|'_') ('$'|'0'..'9'|'A'..'Z'|'_')*		// TODO: what are the valid characters?
	;



// TODO: these are case sensitive -> specifying them as lowercase in the grammar causes them to never be matched (because ANTLR doesn't know
// we are only serving uppercase letters. Add trueCaseLA predicates here (but beware of hoisting)
fragment
ESCAPE_SEQUENCE
	:	'\\'
		(	'0'
		|	'\''
		|	'"'
		|	'B'
		|	'N'		// TODO currently this clashes with \N == NULL. add predicate!
		|	'R'
		|	'T'
		|	'Z'		// this is UPPERCASE! -> use ANTLRNoCaseStringStream.trueCaseLA() in predicate to resolve
		|	'\\'
		|	'%'
		|	'_'
		|	character=.	// TODO: collapse into just $char
		)
	;
		
fragment
DIGIT
	:	'0'..'9' 
	;
/*
ZERO
	:	'0'
	;
	*/
/*
ONE_NUMBER
	:	'1'
	;
*/

/**
 * alternatives are delineated because otherwise NUMBER would be an epsilon transition, matching endlessly on a syntax error
 * unary minus|plus must be handled in the parser
 */
NUMBER
	:	
	(	
			DOT DIGIT+ // .02343
		|	INT_NUMBER DOT DIGIT*	// 13212.	or	12334.234234
		)
		('E' DIGIT+)?
		/*
		(	INT_NUMBER			// 1434
		|	DOT DIGIT+		// .02343
		|	INT_NUMBER DOT DIGIT*	// 13212.	or	12334.234234
		)
		('E' DIGIT+)?*/
	;

INT_NUMBER
	:	DIGIT+					// 1434
	;

SIZE
  : DIGIT+ ( 'M' | 'G' )
  ;

// $< Comments
// DASHDASH_COMMENTS are special in the sense that they require the '--' to be followed by whitespace. If there's no whitespace '--' should be lexed as MINUS MINUS
COMMENT_RULE
	:	(	C_COMMENT 
		|	POUND_COMMENT
		|	MINUS_MINUS_COMMENT
		//|	{input.LA(3)==' ' || input.LA(3) == '\t' || input.LA(3) == '\n' || input.LA(3) == '\r'}?=> DASHDASH_COMMENT
		)
		{$channel=98;}
	;

fragment
C_COMMENT
	:	'/*' ( options {greedy=false;} : . )* '*/'
	;
	
fragment
POUND_COMMENT
	:	'#' ~('\n'|'\r')* '\r'? '\n'
	;

fragment
MINUS_MINUS_COMMENT
	:	'-''-' ~('\n'|'\r')* '\r'? '\n'
	;

fragment
DASHDASH_COMMENT
	:	'--' (' ' | '\t' | '\n' | '\r') ~('\n'|'\r')* '\r'? '\n'
	;
// $> Comments
//GLOBAL_VARIABLE
//	:	'@@' ID
//	;
///* todo: user variables can be quoted, thus ID is wrong here */
//SESSION_VARIABLE
//	:	'@' ID
//	;

WS	:	(' ' | '\t' | '\n' | '\r')+ { $channel=TokenChannels.Hidden; }
	;

/**
 * for normalized queries all values should have been replaced with a '?' character.
 * Tokenize that as special.
 */
VALUE_PLACEHOLDER 
	:	'?'
	;
// $> Generic Tokens
<|MERGE_RESOLUTION|>--- conflicted
+++ resolved
@@ -1,1007 +1,1002 @@
-﻿// Copyright © 2013, Oracle and/or its affiliates. All rights reserved.
-//
-// MySQL Connector/NET is licensed under the terms of the GPLv2
-// <http://www.gnu.org/licenses/old-licenses/gpl-2.0.html>, like most 
-// MySQL Connectors. There are special exceptions to the terms and 
-// conditions of the GPLv2 as it is applied to this software, see the 
-// FLOSS License Exception
-// <http://www.mysql.com/about/legal/licensing/foss-exception.html>.
-//
-// This program is free software; you can redistribute it and/or modify 
-// it under the terms of the GNU General Public License as published 
-// by the Free Software Foundation; version 2 of the License.
-//
-// This program is distributed in the hope that it will be useful, but 
-// WITHOUT ANY WARRANTY; without even the implied warranty of MERCHANTABILITY 
-// or FITNESS FOR A PARTICULAR PURPOSE. See the GNU General Public License 
-// for more details.
-//
-// You should have received a copy of the GNU General Public License along 
-// with this program; if not, write to the Free Software Foundation, Inc., 
-// 51 Franklin St, Fifth Floor, Boston, MA 02110-1301  USA
-
-lexer grammar MySQL51Lexer; 
-
-options {	
-	  superClass=MySQLLexerBase;
-    language=CSharp2;
-    TokenLabelType=CommonToken;
-}
-
-@namespace{MySql.Parser}
-
-// $<Keywords 
-
-/* These are actual reserved words that cannot be used as an identifier without quotes.
-   eventually we need to gate all these with a predicate (see nextTokenIsID) to allow the "word following a '.' character is always an identifier" rule
- */
-ACCESSIBLE	:	'ACCESSIBLE';
-ADD	:	'ADD';
-ALL	:	'ALL';
-ALTER	:	'ALTER';
-ANALYSE :	'ANALYSE';
-ANALYZE	:	'ANALYZE';
-AND	:	'AND';
-AS	:	'AS';
-ASC	:	'ASC';
-ASENSITIVE	:	'ASENSITIVE';
-AT1 :	'@';
-AUTOCOMMIT	:	'AUTOCOMMIT';
-BEFORE	:	'BEFORE';
-BETWEEN	:	'BETWEEN';
-BINARY	:	'BINARY';
-BOTH	:	'BOTH';
-BY	:	'BY';
-CALL	:	'CALL';
-CASCADE	:	'CASCADE';
-CASE	:	'CASE';
-CATALOG_NAME : 'CATALOG_NAME' { $type = checkIDperVersion( 5.5, $type, MySQL51Lexer.ID ); };
-CHANGE	:	'CHANGE';
-CHARACTER	:	'CHARACTER';
-CHECK	:	'CHECK';
-CLASS_ORIGIN : 'CLASS_ORIGIN' { $type = checkIDperVersion( 5.5, $type, MySQL51Lexer.ID ); };
-COLLATE	:	'COLLATE';
-COLON	:	':';
-COLUMN	:	'COLUMN';
-COLUMN_FORMAT : 'COLUMN_FORMAT';
-COLUMN_NAME : 'COLUMN_NAME' { $type = checkIDperVersion( 5.5, $type, MySQL51Lexer.ID ); };
-CONDITION	:	'CONDITION';
-CONSTRAINT	:	'CONSTRAINT';
-CONSTRAINT_CATALOG : 'CONSTRAINT_CATALOG' { $type = checkIDperVersion( 5.5, $type, MySQL51Lexer.ID ); };
-CONSTRAINT_NAME    : 'CONSTRAINT_NAME' { $type = checkIDperVersion( 5.5, $type, MySQL51Lexer.ID ); };
-CONSTRAINT_SCHEMA  : 'CONSTRAINT_SCHEMA' { $type = checkIDperVersion( 5.5, $type, MySQL51Lexer.ID ); };
-CONTINUE	:	'CONTINUE';
-CONVERT	:	'CONVERT' {$type = checkFunctionAsID($type);};
-COPY    :   'COPY' { $type = checkIDperVersion( 5.6, $type, MySQL51Lexer.ID ); };
-CREATE	:	'CREATE';
-CROSS	:	'CROSS';
-CURRENT :   'CURRENT' { $type = checkIDperVersion( 5.6, $type, MySQL51Lexer.ID ); };
-CURRENT_DATE	:	'CURRENT_DATE' {$type = checkFunctionAsID($type);};
-CURRENT_TIME	:	'CURRENT_TIME' {$type = checkFunctionAsID($type);};
-CURRENT_TIMESTAMP	:	'CURRENT_TIMESTAMP' {$type = checkFunctionAsID($type);};
-CURSOR	:	'CURSOR';
-CURSOR_NAME : 'CURSOR_NAME' { $type = checkIDperVersion( 5.5, $type, MySQL51Lexer.ID ); };
-DATABASE	:	'DATABASE' {$type = checkFunctionAsID($type);};
-DATABASES	:	'DATABASES';
-DAY_HOUR	:	'DAY_HOUR';
-DAY_MICROSECOND	:	'DAY_MICROSECOND';
-DAY_MINUTE	:	'DAY_MINUTE';
-DAY_SECOND	:	'DAY_SECOND';
-DEC	:	'DEC';
-DECLARE	:	'DECLARE';
-DEFAULT	:	'DEFAULT' {$type = checkFunctionAsID($type);};
-DELAYED	:	'DELAYED';
-DELETE	:	'DELETE';
-DESC	:	'DESC';
-DESCRIBE	:	'DESCRIBE';
-DETERMINISTIC	:	'DETERMINISTIC';
-DIAGNOSTICS :   'DIAGNOSTICS' { $type = checkIDperVersion( 5.6, $type, MySQL51Lexer.ID ); };
-DISTINCT	:	'DISTINCT';
-DISTINCTROW	:	'DISTINCTROW';
-DIV	:	'DIV';
-DROP	:	'DROP';
-DUAL	:	'DUAL';
-EACH	:	'EACH';
-ELSE	:	'ELSE';
-ELSEIF	:	'ELSEIF';
-ENCLOSED	:	'ENCLOSED';
-ESCAPED	:	'ESCAPED';
-EXCHANGE :  'EXCHANGE' { $type = checkIDperVersion( 5.6, $type, MySQL51Lexer.ID ); };
-EXISTS	:	'EXISTS';
-EXIT	:	'EXIT';
-EXPIRE	:	'EXPIRE' { $type = checkIDperVersion( 5.6, $type, MySQL51Lexer.ID ); };
-EXPLAIN	:	'EXPLAIN';
-FALSE	:	'FALSE';
-FETCH	:	'FETCH';
-FLOAT4	:	'FLOAT4';
-FLOAT8	:	'FLOAT8';
-FOR	:	'FOR';
-FORCE	:	'FORCE';
-FORMAT  :   'FORMAT' { $type = checkIDperVersion( 5.6, $type, MySQL51Lexer.ID ); };
-FOREIGN	:	'FOREIGN';
-FROM	:	'FROM';
-FULLTEXT	:	'FULLTEXT';
-GET     :   'GET' { $type = checkIDperVersion( 5.6, $type, MySQL51Lexer.ID ); };
-GOTO	:	'GOTO';
-GRANT	:	'GRANT';
-GROUP	:	'GROUP';
-HAVING	:	'HAVING';
-HIGH_PRIORITY	:	'HIGH_PRIORITY';
-HOUR_MICROSECOND	:	'HOUR_MICROSECOND';
-HOUR_MINUTE	:	'HOUR_MINUTE';
-HOUR_SECOND	:	'HOUR_SECOND';
-IF	:	'IF' {$type = checkFunctionAsID($type);};
-IFNULL	:	'IFNULL' {$type = checkFunctionAsID($type);};
-IGNORE	:	'IGNORE';
-IGNORE_SERVER_IDS : 'IGNORE_SERVER_IDS';
-IN	:	'IN' {$type = checkFunctionAsID($type);};
-INDEX	:	'INDEX';
-INFILE	:	'INFILE';
-INNER	:	'INNER';
-INNODB  : 'INNODB';
-INOUT	:	'INOUT';
-INPLACE :  'INPLACE' { $type = checkIDperVersion( 5.6, $type, MySQL51Lexer.ID ); };
-INSENSITIVE	:	'INSENSITIVE';
-INT1	:	'INT1';
-INT2	:	'INT2';
-INT3	:	'INT3';
-INT4	:	'INT4';
-INT8	:	'INT8';
-INTO	:	'INTO';
-IO_THREAD : 'IO_THREAD';
-IS	:	'IS';
-ITERATE	:	'ITERATE';
-JOIN	:	'JOIN';
-JSON    :   'JSON' { $type = checkIDperVersion( 5.6, $type, MySQL51Lexer.ID ); };
-KEY	:	'KEY';
-KEYS	:	'KEYS';
-KILL	:	'KILL';
-LABEL	:	'LABEL';
-LEADING	:	'LEADING';
-LEAVE	:	'LEAVE';
-LIKE	:	'LIKE';
-LIMIT	:	'LIMIT';
-LINEAR	:	'LINEAR';
-LINES	:	'LINES';
-LOAD	:	'LOAD';
-LOCALTIME	:	'LOCALTIME' {$type = checkFunctionAsID($type);};
-LOCALTIMESTAMP	:	'LOCALTIMESTAMP' {$type = checkFunctionAsID($type);};
-LOCK	:	'LOCK';
-LONG	:	'LONG';
-LOOP	:	'LOOP';
-LOW_PRIORITY	:	'LOW_PRIORITY';
-MASTER_SSL_VERIFY_SERVER_CERT	:	'MASTER_SSL_VERIFY_SERVER_CERT';
-MATCH	:	'MATCH';
-MAXVALUE : 'MAXVALUE';
-MESSAGE_TEXT : 'MESSAGE_TEXT' { $type = checkIDperVersion( 5.5, $type, MySQL51Lexer.ID ); };
-MIDDLEINT	:	'MIDDLEINT';		// datatype defined below 
-MINUTE_MICROSECOND	:	'MINUTE_MICROSECOND';
-MINUTE_SECOND	:	'MINUTE_SECOND';
-MOD	:	'MOD' {$type = checkFunctionAsID($type);};
-MODIFIES	:	'MODIFIES';
-MYSQL_ERRNO : 'MYSQL_ERRNO' { $type = checkIDperVersion( 5.5, $type, MySQL51Lexer.ID ); };
-NATURAL	:	'NATURAL';
-NOT	:	'NOT';
-NO_WRITE_TO_BINLOG	:	'NO_WRITE_TO_BINLOG';
-NNUMBER :   'NUMBER' { $type = checkIDperVersion( 5.6, $type, MySQL51Lexer.ID ); };
-NULL	:	'NULL';
-NULLIF	:	'NULLIF' {$type = checkFunctionAsID($type);};
-OFFLINE : 'OFFLINE';
-ON	:	'ON';
-ONLINE : 'ONLINE';
-ONLY   : 'ONLY' { $type = checkIDperVersion( 5.6, $type, MySQL51Lexer.ID ); };
-OPTIMIZE	:	'OPTIMIZE';
-OPTION	:	'OPTION';
-OPTIONALLY	:	'OPTIONALLY';
-OR	:	'OR';
-ORDER	:	'ORDER';
-OUT	:	'OUT';
-OUTER	:	'OUTER';
-OUTFILE	:	'OUTFILE';
-PRECISION	:	'PRECISION';
-PRIMARY	:	'PRIMARY';
-PROCEDURE	:	'PROCEDURE';
-PROXY   :   'PROXY' { $type = checkIDperVersion( 5.5, $type, MySQL51Lexer.ID ); };
-PURGE	:	'PURGE';
-RANGE	:	'RANGE';
-READ	:	'READ';
-READS	:	'READS';
-READ_ONLY	:	'READ_ONLY';
-READ_WRITE	:	'READ_WRITE';
-REFERENCES	:	'REFERENCES';
-REGEXP	:	'REGEXP';
-RELEASE	:	'RELEASE';
-RENAME	:	'RENAME';
-REPEAT	:	'REPEAT' {$type = checkFunctionAsID($type);};
-REPLACE	:	'REPLACE' {$type = checkFunctionAsID($type);};
-REQUIRE	:	'REQUIRE';
-RESIGNAL : 'RESIGNAL' { $type = checkIDperVersion( 5.5, $type, MySQL51Lexer.ID ); };
-RESTRICT	:	'RESTRICT';
-RETURN	:	'RETURN';
-RETURNED_SQLSTATE : 'RETURNED_SQLSTATE';
-REVOKE	:	'REVOKE';
-RLIKE	:	'RLIKE';
-ROW_COUNT : 'ROW_COUNT' { $type = checkFunctionasIDperVersion( 5.6, $type, MySQL51Lexer.ID ); };
-SCHEDULER : 'SCHEDULER';
-SCHEMA	:	'SCHEMA' {$type = checkFunctionAsID($type);};
-SCHEMAS	:	'SCHEMAS';
-SECOND_MICROSECOND	:	'SECOND_MICROSECOND';
-SELECT	:	'SELECT';
-SENSITIVE	:	'SENSITIVE';
-SEPARATOR	:	'SEPARATOR';
-SET	:	'SET';
-SCHEMA_NAME : 'SCHEMA_NAME' { $type = checkIDperVersion( 5.5, $type, MySQL51Lexer.ID ); };
-SHOW	:	'SHOW';
-SIGNAL  : 'SIGNAL' { $type = checkIDperVersion( 5.5, $type, MySQL51Lexer.ID ); };
-SPATIAL	:	'SPATIAL';
-SPECIFIC	:	'SPECIFIC';
-SQL	:	'SQL';
-SQLEXCEPTION	:	'SQLEXCEPTION';
-SQLSTATE	:	'SQLSTATE';
-SQLWARNING	:	'SQLWARNING';
-SQL_BIG_RESULT	:	'SQL_BIG_RESULT';
-SQL_CALC_FOUND_ROWS	:	'SQL_CALC_FOUND_ROWS';
-SQL_SMALL_RESULT	:	'SQL_SMALL_RESULT';
-SSL	:	'SSL';
-STARTING	:	'STARTING';
-STRAIGHT_JOIN	:	'STRAIGHT_JOIN';
-SUBCLASS_ORIGIN : 'SUBCLASS_ORIGIN' { $type = checkIDperVersion( 5.5, $type, MySQL51Lexer.ID ); };
-TABLE	:	'TABLE';
-TABLE_NAME : 'TABLE_NAME' { $type = checkIDperVersion( 5.5, $type, MySQL51Lexer.ID ); };
-TERMINATED	:	'TERMINATED';
-THEN	:	'THEN';
-TO	:	'TO';
-TRADITIONAL :   'TRADITIONAL' { $type = checkIDperVersion( 5.6, $type, MySQL51Lexer.ID ); };
-TRAILING	:	'TRAILING';
-TRIGGER	:	'TRIGGER';
-TRUE	:	'TRUE';
-UNDO	:	'UNDO';
-UNION	:	'UNION';
-UNIQUE	:	'UNIQUE';
-UNLOCK	:	'UNLOCK';
-UNSIGNED	:	'UNSIGNED';
-UPDATE	:	'UPDATE';
-USAGE	:	'USAGE';
-USE	:	'USE';
-USING	:	'USING';
-VALUES	:	'VALUES';
-VARCHARACTER	:	'VARCHARACTER';
-VARYING	:	'VARYING';
-WHEN	:	'WHEN';
-WHERE	:	'WHERE';
-WHILE	:	'WHILE';
-WITH	:	'WITH';
-WRITE	:	'WRITE';
-XOR	:	'XOR';
-YEAR_MONTH	:	'YEAR_MONTH';
-ZEROFILL	:	'ZEROFILL';
-
-// $> Keywords
-
-
-// $< Keywords allowed as identifiers
-/* the following two lists are taken from the official YACC grammar
- * is contains all keywords that are allowed to be used as identifiers
- * without quoting them.
- */
-/* Keyword that we allow for identifiers (except SP labels) */
-
-// $< Keywords not in SP labels
-
-ASCII	:	'ASCII' {$type = checkFunctionAsID($type);};
-BACKUP	:	'BACKUP';            
-BEGIN	:	'BEGIN';             
-BYTE	:	'BYTE';              
-CACHE	:	'CACHE';             
-CHARSET	:	'CHARSET' {$type = checkFunctionAsID($type);};
-CHECKSUM	:	'CHECKSUM';          
-CLOSE	:	'CLOSE';             
-COMMENT	:	'COMMENT';           
-COMMIT	:	'COMMIT';            
-CONTAINS	:	'CONTAINS';          
-DEALLOCATE	:	'DEALLOCATE';        
-DO	:	'DO';                
-END	:	'END';                   
-EXECUTE	:	'EXECUTE';           
-FLUSH	:	'FLUSH';             
-HANDLER	:	'HANDLER';           
-HELP	:	'HELP';              
-HOST	:	'HOST';              
-INSTALL	:	'INSTALL';           
-LANGUAGE	:	'LANGUAGE';          
-NO	:	'NO';                
-OPEN	:	'OPEN';              
-OPTIONS	:	'OPTIONS';           
-OWNER	:	'OWNER';             
-PARSER	:	'PARSER';            
-PARTITION	:	'PARTITION';         
-PORT	:	'PORT';              
-PREPARE	:	'PREPARE';           
-REMOVE	:	'REMOVE';            
-REPAIR	:	'REPAIR';                
-RESET	:	'RESET';             
-RESTORE	:	'RESTORE';           
-ROLLBACK	:	'ROLLBACK';          
-SAVEPOINT	:	'SAVEPOINT';         
-SECURITY	:	'SECURITY';          
-SERVER	:	'SERVER';            
-SIGNED	:	'SIGNED';            
-SOCKET	:	'SOCKET';            
-SLAVE	:	'SLAVE';                 
-SONAME	:	'SONAME';            
-START	:	'START';             
-STOP	:	'STOP';              
-TRUNCATE	:	'TRUNCATE' {$type = checkFunctionAsID($type);};
-UNICODE	:	'UNICODE';           
-UNINSTALL	:	'UNINSTALL';         
-WRAPPER	:	'WRAPPER';           
-XA	:	'XA';                
-UPGRADE	:	'UPGRADE';           
-
-// $> Keywords not in SP labels
-
-// $< Keywords in SP labels
-/* Keywords that we allow for labels in SPs. */
-ACTION	:	'ACTION';                   
-AFTER	:	'AFTER';                
-AGAINST	:	'AGAINST';                  
-AGGREGATE	:	'AGGREGATE';            
-ALGORITHM	:	'ALGORITHM' { $type = checkIDperVersion( 5.6, $type, MySQL51Lexer.ID ); };
-ANY	:	'ANY';
-//ARCHIVE	:	'ARCHIVE';        
-AT	:	'AT';
-AUTHORS	:	'AUTHORS';
-AUTO_INCREMENT	:	'AUTO_INCREMENT';
-AUTOEXTEND_SIZE	:	'AUTOEXTEND_SIZE';
-AVG : 'AVG';
-AVG_ROW_LENGTH	:	'AVG_ROW_LENGTH';
-//BDB		:	'BDB';
-//BERKELEYDB	:	'BERKELEYDB';
-BINLOG	:	'BINLOG';
-// BIT	:	'BIT';                  // datatype defined below
-//BLACKHOLE	:	'BLACKHOLE';
-BLOCK	:	'BLOCK';
-BOOL	:	'BOOL';
-BOOLEAN	:	'BOOLEAN';
-BTREE	:	'BTREE';
-CASCADED	:	'CASCADED';
-CHAIN	:	'CHAIN';
-CHANGED	:	'CHANGED';
-CIPHER	:	'CIPHER';
-CLIENT	:	'CLIENT';
-COALESCE	:	'COALESCE' {$type = checkFunctionAsID($type);};
-CODE	:	'CODE';
-COLLATION	:	'COLLATION' {$type = checkFunctionAsID($type);};
-COLUMNS	:	'COLUMNS';
-// FIELDS is a synonym for COLUMNS
-FIELDS	:	'FIELDS';
-COMMITTED	:	'COMMITTED';
-COMPACT	:	'COMPACT';
-COMPLETION	:	'COMPLETION';
-COMPRESSED	:	'COMPRESSED';
-CONCURRENT	:	'CONCURRENT';
-CONNECTION	:	'CONNECTION';
-CONSISTENT	:	'CONSISTENT';
-CONTEXT	:	'CONTEXT';
-CONTRIBUTORS	:	'CONTRIBUTORS';
-CPU	:	'CPU';
-//CSV	:	'CSV';
-CUBE	:	'CUBE';
-DATA	:	'DATA';
-DATAFILE	:	'DATAFILE';
-DEFINER	:	'DEFINER';
-DELAY_KEY_WRITE	:	'DELAY_KEY_WRITE';
-DES_KEY_FILE	:	'DES_KEY_FILE';
-DIRECTORY	:	'DIRECTORY';
-DISABLE	:	'DISABLE';
-DISCARD	:	'DISCARD';
-DISK	:	'DISK';
-DUMPFILE	:	'DUMPFILE';
-DUPLICATE	:	'DUPLICATE';
-DYNAMIC	:	'DYNAMIC';
-ENDS	:	'ENDS';
-ENGINE	:	'ENGINE';
-ENGINES	:	'ENGINES';
-ERRORS	:	'ERRORS';
-ESCAPE	:	'ESCAPE';
-EVENT	:	'EVENT';
-EVENTS	:	'EVENTS';
-EVERY	:	'EVERY';
-//EXAMPLE	:	'EXAMPLE';
-EXCLUSIVE : 'EXCLUSIVE' { $type = checkIDperVersion( 5.6, $type, MySQL51Lexer.ID ); };
-EXPANSION	:	'EXPANSION';
-EXTENDED	:	'EXTENDED';
-EXTENT_SIZE	:	'EXTENT_SIZE';
-FAULTS	:	'FAULTS';
-FAST	:	'FAST';
-//FEDERATED :	'FEDERATED';
-FOUND	:	'FOUND';
-ENABLE	:	'ENABLE';
-FULL	:	'FULL';
-FILE	:	'FILE';
-FIRST	:	'FIRST';
-FIXED	:	'FIXED';
-FRAC_SECOND	:	'FRAC_SECOND';
-GEOMETRY	:	'GEOMETRY';
-GEOMETRYCOLLECTION	:	'GEOMETRYCOLLECTION';
-//GET_FORMAT	:	'GET_FORMAT';               //function defined below
-GRANTS	:	'GRANTS';
-GLOBAL	:	'GLOBAL';
-HASH	:	'HASH';
-//HEAP	:	'HEAP';             
-HOSTS	:	'HOSTS';
-//HOUR	:	'HOUR';                 //reserved, also function below
-IDENTIFIED	:	'IDENTIFIED';
-INVOKER	:	'INVOKER';
-IMPORT	:	'IMPORT';
-INDEXES	:	'INDEXES';
-INITIAL_SIZE	:	'INITIAL_SIZE';
-IO	:	'IO';
-IPC	:	'IPC';
-ISOLATION	:	'ISOLATION';
-ISSUER	:	'ISSUER';
-INNOBASE	:	'INNOBASE';
-INSERT_METHOD	:	'INSERT_METHOD';
-KEY_BLOCK_SIZE	:	'KEY_BLOCK_SIZE';
-LAST	:	'LAST';
-LEAVES	:	'LEAVES';
-LESS	:	'LESS';
-LEVEL	:	'LEVEL';
-LINESTRING	:	'LINESTRING';               // geometry function
-LIST	:	'LIST';
-LOCAL	:	'LOCAL';
-LOCKS	:	'LOCKS';
-LOGFILE	:	'LOGFILE';
-LOGS	:	'LOGS';
-MAX_ROWS	:	'MAX_ROWS';
-MASTER	:	'MASTER';
-MASTER_HOST	:	'MASTER_HOST';
-MASTER_PORT	:	'MASTER_PORT';
-MASTER_LOG_FILE	:	'MASTER_LOG_FILE';
-MASTER_LOG_POS	:	'MASTER_LOG_POS';
-MASTER_USER	:	'MASTER_USER';
-MASTER_PASSWORD	:	'MASTER_PASSWORD';
-MASTER_SERVER_ID	:	'MASTER_SERVER_ID';
-MASTER_CONNECT_RETRY	:	'MASTER_CONNECT_RETRY';
-MASTER_SSL	:	'MASTER_SSL';
-MASTER_SSL_CA	:	'MASTER_SSL_CA';
-MASTER_SSL_CAPATH	:	'MASTER_SSL_CAPATH';
-MASTER_SSL_CERT	:	'MASTER_SSL_CERT';
-MASTER_SSL_CIPHER	:	'MASTER_SSL_CIPHER';
-MASTER_SSL_KEY	:	'MASTER_SSL_KEY';
-MAX_CONNECTIONS_PER_HOUR	:	'MAX_CONNECTIONS_PER_HOUR';
-MAX_QUERIES_PER_HOUR	:	'MAX_QUERIES_PER_HOUR';
-MAX_SIZE	:	'MAX_SIZE';
-MAX_UPDATES_PER_HOUR	:	'MAX_UPDATES_PER_HOUR';
-MAX_USER_CONNECTIONS	:	'MAX_USER_CONNECTIONS';
-MAX_VALUE	:	'MAX_VALUE';
-MEDIUM	:	'MEDIUM';
-MEMORY	:	'MEMORY';
-MERGE	:	'MERGE';
-MICROSECOND	:	'MICROSECOND' {$type = checkFunctionAsID($type);};
-MIGRATE	:	'MIGRATE';
-//MINUTE	:	'MINUTE';               // also function
-MIN_ROWS	:	'MIN_ROWS';
-MODIFY	:	'MODIFY';               
-MODE	:	'MODE';                 
-//MONTH	:	'MONTH';         		// also function       
-MULTILINESTRING	:	'MULTILINESTRING';
-MULTIPOINT	:	'MULTIPOINT';               
-MULTIPOLYGON	:	'MULTIPOLYGON';             
-MUTEX	:	'MUTEX';                
-NAME	:	'NAME';                 
-NAMES	:	'NAMES';                
-NATIONAL	:	'NATIONAL';             
-NCHAR	:	'NCHAR';                
-NDBCLUSTER	:	'NDBCLUSTER';           
-NEXT	:	'NEXT';                 
-NEW	:	'NEW';                  
-NO_WAIT	:	'NO_WAIT';              
-NODEGROUP	:	'NODEGROUP';            
-NONE	:	'NONE';                 
-NVARCHAR	:	'NVARCHAR';             
-OFFSET	:	'OFFSET';               
-<<<<<<< HEAD
-//OLD : 'OLD';
-OLD_PASSWORD	:	'OLD_PASSWORD';             
-=======
-OLD_PASSWORD	:	'OLD_PASSWORD';
->>>>>>> 0f0e1ff9
-ONE_SHOT	:	'ONE_SHOT';             
-ONE	:	'ONE';                  
-PACK_KEYS	:	'PACK_KEYS';
-PAGE	:	'PAGE';                 
-PARTIAL	:	'PARTIAL';                  
-PARTITIONING	:	'PARTITIONING';         
-PARTITIONS	:	'PARTITIONS';           
-PASSWORD	:	'PASSWORD';
-PHASE	:	'PHASE';                
-PLUGIN	:	'PLUGIN';               
-PLUGINS	:	'PLUGINS';              
-POINT	:	'POINT';                
-POLYGON	:	'POLYGON';                  
-PRESERVE	:	'PRESERVE';             
-PREV	:	'PREV';                 
-PRIVILEGES	:	'PRIVILEGES';               
-PROCESS	:	'PROCESS';                  
-PROCESSLIST	:	'PROCESSLIST';          
-PROFILE	:	'PROFILE';              
-PROFILES	:	'PROFILES';             
-QUARTER	:	'QUARTER' {$type = checkFunctionAsID($type);};
-QUERY	:	'QUERY';                
-QUICK	:	'QUICK';                    
-REBUILD	:	'REBUILD';              
-RECOVER	:	'RECOVER';              
-REDO_BUFFER_SIZE	:	'REDO_BUFFER_SIZE';     
-REDOFILE	:	'REDOFILE';             
-REDUNDANT	:	'REDUNDANT';            
-RELAY_LOG_FILE	:	'RELAY_LOG_FILE';       
-RELAY_LOG_POS	:	'RELAY_LOG_POS';        
-RELAY_THREAD	:	'RELAY_THREAD';             
-RELOAD	:	'RELOAD';                   
-REORGANIZE	:	'REORGANIZE';           
-REPEATABLE	:	'REPEATABLE';           
-REPLICATION	:	'REPLICATION';              
-RESOURCES	:	'RESOURCES';                
-RESUME	:	'RESUME';               
-RETURNS	:	'RETURNS';              
-ROLLUP	:	'ROLLUP';               
-ROUTINE	:	'ROUTINE';              
-ROWS	:	'ROWS';                 
-ROW_FORMAT	:	'ROW_FORMAT';           
-ROW	:	'ROW';                  
-RTREE	:	'RTREE';                
-SCHEDULE	:	'SCHEDULE';             
-//SECOND	:	'SECOND';               		// also function
-SERIAL	:	'SERIAL';               
-SERIALIZABLE	:	'SERIALIZABLE';         
-SESSION	:	'SESSION';              
-SIMPLE	:	'SIMPLE';               
-SHARE	:	'SHARE';                
-SHARED	:	'SHARED' { $type = checkIDperVersion( 5.6, $type, MySQL51Lexer.ID ); };
-SHUTDOWN	:	'SHUTDOWN';                 
-SNAPSHOT	:	'SNAPSHOT';
-SOME:	'SOME';		// alias for ANY             
-SOUNDS	:	'SOUNDS';               
-SOURCE	:	'SOURCE';               
-SQL_CACHE	:	'SQL_CACHE';            
-SQL_BUFFER_RESULT	:	'SQL_BUFFER_RESULT';        
-SQL_NO_CACHE	:	'SQL_NO_CACHE';         
-SQL_THREAD	:	'SQL_THREAD';               
-STARTS	:	'STARTS';               
-STATUS	:	'STATUS';               
-STORAGE	:	'STORAGE';              
-STRING_KEYWORD	:	'STRING'; //  this is not a string but the keyword STRING used as a return value for UDF
-//SUBDATE	:	'SUBDATE';              // function defined below
-SUBJECT	:	'SUBJECT';              
-SUBPARTITION	:	'SUBPARTITION';         
-SUBPARTITIONS	:	'SUBPARTITIONS';        
-SUPER	:	'SUPER';                
-SUSPEND	:	'SUSPEND';              
-SWAPS	:	'SWAPS';                
-SWITCHES	:	'SWITCHES';             
-TABLES	:	'TABLES';                   
-TABLESPACE	:	'TABLESPACE';               
-TEMPORARY	:	'TEMPORARY';                
-TEMPTABLE	:	'TEMPTABLE';            
-THAN	:	'THAN';                 
-TRANSACTION	:	'TRANSACTION';          
-TRANSACTIONAL	:	'TRANSACTIONAL';        
-TRIGGERS	:	'TRIGGERS';             
-TIMESTAMPADD	:	'TIMESTAMPADD' {$type = checkFunctionAsID($type);};            // function defined below
-TIMESTAMPDIFF	:	'TIMESTAMPDIFF' {$type = checkFunctionAsID($type);};           // function defined below//TIME	:	'TIME';                 // datatype defined below
-TYPES	:	'TYPES';                
-TYPE	:	('TYPE' (WS|EOF))=> 'TYPE';
-UDF_RETURNS	:	'UDF_RETURNS';          
-FUNCTION	:	'FUNCTION';             
-UNCOMMITTED	:	'UNCOMMITTED';          
-UNDEFINED	:	'UNDEFINED';            
-UNDO_BUFFER_SIZE	:	'UNDO_BUFFER_SIZE';     
-UNDOFILE	:	'UNDOFILE';             
-UNKNOWN	:	'UNKNOWN';              
-UNTIL	:	'UNTIL';                
-USE_FRM	:	'USE_FRM';                  
-VARIABLES	:	'VARIABLES';                
-VIEW	:	'VIEW';                 
-VALUE	:	'VALUE';                
-WARNINGS	:	'WARNINGS';                 
-WAIT	:	'WAIT';                 
-WEEK	:	'WEEK' {$type = checkFunctionAsID($type);};                 // also function
-WORK	:	'WORK';                 
-X509	:	'X509';                
-XML		:   'XML' { $type = checkIDperVersion( 5.5, $type, MySQL51Lexer.ID ); };
-//YEAR	:	'YEAR';                 // datatype defined below
-
-// $> Keywords in SP labels
-
-// $> Keywords allowed as identifiers
-
-// $< Punctuation
-COMMA	:	',';
-DOT		:	'.';
-SEMI	:	';';
-LPAREN	:	'(';
-RPAREN	:	')';
-LCURLY	:	'{';
-RCURLY	:	'}';
-// $> Punctuation
-
-// $< Builtin SQL Functions
-
-/** functions must be directly followed by '(' to be considered a keyword (and thus a function name)
- * TODO: this is the place to support the SQL mode IGNORE_SPACE
- */
-BIT_AND	:	'BIT_AND';
-BIT_OR	:	'BIT_OR';
-BIT_XOR	:	'BIT_XOR';
-CAST	:	'CAST' {$type = checkFunctionAsNotId($type);};
-COUNT	:	'COUNT' {$type = checkFunctionAsNotId($type);};
-//CURDATE	:	'CURDATE';	//below
-//CURTIME	:	'CURTIME';	//below
-DATE_ADD	:	'DATE_ADD';
-DATE_SUB	:	'DATE_SUB';
-//EXTRACT	:	'EXTRACT';	//below
-GROUP_CONCAT	:	'GROUP_CONCAT';
-MAX	:	'MAX';
-//MID	:	'MID';
-MIN	:	'MIN';
-//NOW	:	'NOW';	//below
-//POSITION	:	'POSITION';	//below
-//SESSION_USER	:	'SESSION_USER' {$type = checkFunctionAsID($type);};
-STD	:	'STD';
-STDDEV	:	'STDDEV';
-STDDEV_POP	:	'STDDEV_POP';
-STDDEV_SAMP	:	'STDDEV_SAMP';
-//SUBDATE	:	'SUBDATE';			// duplicate from the keywords list
-SUBSTR	:	'SUBSTR';
-//SUBSTRING	:	'SUBSTRING';	//below
-SUM	:	'SUM';
-// SYSDATE	:	'SYSDATE';	//below
-//SYSTEM_USER	:	'SYSTEM_USER' {$type = checkFunctionAsID($type);};
-//TRIM	:	'TRIM';	//below
-VARIANCE	:	'VARIANCE';
-VAR_POP	:	'VAR_POP';
-VAR_SAMP	:	'VAR_SAMP';
-
-/* non-keywords */
-ADDDATE	:	'ADDDATE';
-CURDATE	:	'CURDATE';
-CURTIME	:	'CURTIME' {$type = checkFunctionAsID($type);};
-DATE_ADD_INTERVAL	:	'DATE_ADD_INTERVAL';
-DATE_SUB_INTERVAL	:	'DATE_SUB_INTERVAL';
-EXTRACT	:	'EXTRACT';
-GET_FORMAT	:	'GET_FORMAT';
-NOW	:	'NOW' {$type = checkFunctionAsID($type);};
-POSITION	:	'POSITION';
-SUBDATE	:	'SUBDATE';
-SUBSTRING	:	'SUBSTRING';
-//SYSDATE	:	'SYSDATE' {$type = checkFunctionAsID($type);};
-TIMESTAMP_ADD	:	'TIMESTAMP_ADD';
-TIMESTAMP_DIFF	:	'TIMESTAMP_DIFF';
-UTC_DATE	:	'UTC_DATE';
-//UTC_TIMESTAMP	:	'UTC_TIMESTAMP' {$type = checkFunctionAsID($type);};
-//UTC_TIME	:	'UTC_TIME' {$type = checkFunctionAsID($type);};
-
-/* conflict with keywords, or geometry functions */
-// the following keywords are handled by the ident parser rule where they are allowed as identifiers 
-// and are special cased in function_call
-//ASCII	:	'ASCII' {$type = checkFunctionAsID($type);};	// ascii is special in other places, too. 
-//CHARSET	:	'CHARSET' {$type = checkFunctionAsID($type);};
-//COALESCE	:	'COALESCE' {$type = checkFunctionAsID($type);};
-//COLLATION	:	'COLLATION' {$type = checkFunctionAsID($type);};
-//CONTAINS	:	'CONTAINS' {$type = checkFunctionAsID($type);};
-//DATABASE	:	'DATABASE' {$type = checkFunctionAsID($type);};
-//GEOMETRYCOLLECTION	:	'GEOMETRYCOLLECTION' {$type = checkFunctionAsID($type);};
-// IF is a function and reserved, thus it cannot appear unquoted in any other context
-//LINESTRING	:	'LINESTRING' {$type = checkFunctionAsID($type);};
-//MICROSECOND	:	'MICROSECOND' {$type = checkFunctionAsID($type);};
-// MOD can both be a function or an operator and is reserved, thus it cannot appear unquoted in any other context
-//MULTILINESTRING	:	'MULTILINESTRING' {$type = checkFunctionAsID($type);};
-//MULTIPOINT	:	'MULTIPOINT' {$type = checkFunctionAsID($type);};
-//MULTIPOLYGON	:	'MULTIPOLYGON' {$type = checkFunctionAsID($type);};
-//OLD_PASSWORD	:	'OLD_PASSWORD' {$type = checkFunctionAsID($type);};
-//PASSWORD	:	'PASSWORD' {$type = checkFunctionAsID($type);};
-//POINT	:	'POINT' {$type = checkFunctionAsID($type);};
-//POLYGON	:	'POLYGON' {$type = checkFunctionAsID($type);};
-//QUARTER	:	'QUARTER' {$type = checkFunctionAsID($type);};
-//REPEAT	:	'REPEAT' {$type = checkFunctionAsID($type);};
-//REPLACE	:	'REPLACE' {$type = checkFunctionAsID($type);};
-//TRUNCATE	:	'TRUNCATE' {$type = checkFunctionAsID($type);};
-//WEEK	:	'WEEK' {$type = checkFunctionAsID($type);};
-
-/* keywords that can also be function names */
-CHAR	:	'CHAR'; // reserved
-CURRENT_USER	:	'CURRENT_USER';
-DATE	:	'DATE' {$type = checkFunctionAsID($type, MySQL51Lexer.DATE);};
-DAY	:	'DAY'; // {$type = checkFunctionAsID($type);}; // not affected by IGNORE_SPACE since 5.1.13
-HOUR	:	'HOUR';
-INSERT	:	'INSERT'; // reserved
-INTERVAL	:	'INTERVAL'; // reserved
-LEFT	:	'LEFT' {$type = checkFunctionAsID($type);}; // reserved
-MINUTE	:	'MINUTE';
-MONTH	:	'MONTH';
-RIGHT	:	'RIGHT' {$type = checkFunctionAsID($type);}; // reserved
-SECOND	:	'SECOND';
-TIME	:	'TIME';
-TIMESTAMP	:	'TIMESTAMP';
-TRIM	:	'TRIM';
-USER	:	'USER' {$type = checkFunctionAsID($type);};
-YEAR	:	'YEAR';
-
-
-// $> Builtin SQL Functions
-
-// $< Operators
-
-/**
-Operator Precedence Table from the 5.1 docs:
-
-BINARY, COLLATE
-!
-- (unary minus), ~ (unary bit inversion)
-^
-*, /, DIV, %, MOD
--, +
-<<, >>
-&
-|
-=, <=>, >=, >, <=, <, <>, !=, IS, LIKE, REGEXP, IN
-BETWEEN, CASE, WHEN, THEN, ELSE
-NOT
-&&, AND
-XOR
-||, OR
-:=
-*/
-
-ASSIGN		:	':=';
-PLUS		:	'+';
-MINUS 		:	'-';
-MULT		:	'*';
-DIVISION	:	'/';
-MODULO		:	'%';
-BITWISE_XOR	:	'^';
-BITWISE_INVERSION	:	'~';
-BITWISE_AND	:	'&';
-LOGICAL_AND	:	'&&';
-BITWISE_OR	:	'|';
-LOGICAL_OR	:	'||';
-LESS_THAN	:	'<';
-LEFT_SHIFT	:	'<<';
-LESS_THAN_EQUAL	:	'<=';
-NULL_SAFE_NOT_EQUAL	:	'<=>';
-EQUALS		:	'=';
-NOT_OP		:	'!';
-NOT_EQUAL	:	'<>' | '!=';
-GREATER_THAN:	'>';
-RIGHT_SHIFT	:	'>>';
-GREATER_THAN_EQUAL	:	'>=';
-// $> Operators
-
-// $< Data types
-BIGINT	:	'BIGINT';
-BIT	:	'BIT';
-BLOB	:	'BLOB';
-//CHAR	:	'CHAR';		// also function
-//DATE	:	'DATE';		// also function
-DATETIME	:	'DATETIME';
-DECIMAL	:	'DECIMAL';
-DOUBLE	:	'DOUBLE';
-ENUM	:	'ENUM';
-FLOAT	:	'FLOAT';
-INT	:	'INT';
-INTEGER	:	'INTEGER';
-LONGBLOB	:	'LONGBLOB';
-LONGTEXT	:	'LONGTEXT';
-MEDIUMBLOB	:	'MEDIUMBLOB';
-MEDIUMINT	:	'MEDIUMINT';
-MEDIUMTEXT	:	'MEDIUMTEXT';
-NUMERIC	:	'NUMERIC';
-REAL	:	'REAL';
-SMALLINT	:	'SMALLINT';
-TEXT	:	'TEXT';
-//TIME	:	'TIME';		// also function
-//TIMESTAMP	:	'TIMESTAMP';		// also function
-TINYBLOB	:	'TINYBLOB';
-TINYINT	:	'TINYINT';
-TINYTEXT	:	'TINYTEXT';
-VARBINARY	:	'VARBINARY';
-VARCHAR	:	'VARCHAR';
-//YEAR	:	'YEAR';		// also function
-// $> Data types
-
-
-
-// $< Generic Tokens
-
-/**
- * Values like b'1011' or B'1011'.
- * Even though binary values look like strings, they are of a special data type. The initial 'b' can both upper and lower case.
- * The quote character must be the single quote ('\''), whitespace is not allowed between 'b'|'B' and the quoted binary value.
- */
-BINARY_VALUE
-	:	('B' '\'')=> 'B\'' ('0'|'1')* '\''
-	;
-
-HEXA_VALUE
-	:	('X' '\'')=> 'X\'' (DIGIT|'A'|'B'|'C'|'D'|'E'|'F')* '\''
-	;	
-
-/*
- * Character sets and collations are handled in the parser, as both allow whitespace between the string and the modifiers.
- * The n and N 'national character set' (UTF8 for MySQL 4.1 and up) modifiers do _not_ allow whitespace and thus must be handled here.
- *
- * Quoting quotes: By doubling the quote character used to start the string, you can quote that character itself:
- *        Input such as  "He said:""Foo!""" results in the single token STRING with the text: < He said:"Foo!" >
- * Alternatively the quote character can be escaped using the standard escape character ('\').
- *
- * Binary and hexadecimal are syntactically equivalent to strings but have a different meaning and should not be tokenized as STRING. See below.
- */
-//fragment
-STRING_LEX
-	:	'N'?			// "introducer" for the national character set (UTF8 for MySQL 4.1 and up). must immediately precede the first quote character.
-		(	'"' 
-			(	('""')=> '""'
-			|	(ESCAPE_SEQUENCE)=> ESCAPE_SEQUENCE
-			|	~('"'|'\\')
-			)*
-			'"'	// TODO: collapse two consecutive internal double quotes into one
-		|	'\''
-			(	('\'\'')=> '\'\''
-			|	(ESCAPE_SEQUENCE)=> ESCAPE_SEQUENCE
-			|	~('\''|'\\')
-			)*
-			'\''	// TODO: same as above with single quotes
-		)
-	;
-
-
-/**
- * UNDERSCORE_ID is a bad hack because for character sets we need an identifier which starts with '_'.
- * The bad thing is, if the actual identifier is not a valid character set name it does not start a string, even though it looks it does.
- * In that case, if it is a select_expr, it is specifying an alias for a column. Note that this ambiguity only arises with unquoted identifiers,
- * as character set modifiers for strings can never be quoted.
- */
-/*UNDERSCORE_ID
-	:	{input.LA(1) == '_'}? => REAL_ID
-	;
-*/
-/* user@host, ID and SESSION_VARIABLES are ambiguous */
-/*
-USER_HOST_or_ID_or_STRING
-  : ID  {$type=ID;}
-    ( USER_HOST {$type=USER_HOST;} )?
-  | STRING {$type=STRING;} (USER_HOST {$type=USER_HOST;})?
-  ;
-*/
-  /*
-fragment
-USER_HOST
-  : '@' (ID | STRING)
-  ;
-  */
-
-
-ID  : '`' (options{greedy=false;}: (~('`'))+) '`' 
-  | REAL_ID 
-  ;
-
-fragment
-REAL_ID
-	:	('$'|'A'..'Z'|'_') ('$'|'0'..'9'|'A'..'Z'|'_')*		// TODO: what are the valid characters?
-	;
-
-
-
-// TODO: these are case sensitive -> specifying them as lowercase in the grammar causes them to never be matched (because ANTLR doesn't know
-// we are only serving uppercase letters. Add trueCaseLA predicates here (but beware of hoisting)
-fragment
-ESCAPE_SEQUENCE
-	:	'\\'
-		(	'0'
-		|	'\''
-		|	'"'
-		|	'B'
-		|	'N'		// TODO currently this clashes with \N == NULL. add predicate!
-		|	'R'
-		|	'T'
-		|	'Z'		// this is UPPERCASE! -> use ANTLRNoCaseStringStream.trueCaseLA() in predicate to resolve
-		|	'\\'
-		|	'%'
-		|	'_'
-		|	character=.	// TODO: collapse into just $char
-		)
-	;
-		
-fragment
-DIGIT
-	:	'0'..'9' 
-	;
-/*
-ZERO
-	:	'0'
-	;
-	*/
-/*
-ONE_NUMBER
-	:	'1'
-	;
-*/
-
-/**
- * alternatives are delineated because otherwise NUMBER would be an epsilon transition, matching endlessly on a syntax error
- * unary minus|plus must be handled in the parser
- */
-NUMBER
-	:	
-	(	
-			DOT DIGIT+ // .02343
-		|	INT_NUMBER DOT DIGIT*	// 13212.	or	12334.234234
-		)
-		('E' DIGIT+)?
-		/*
-		(	INT_NUMBER			// 1434
-		|	DOT DIGIT+		// .02343
-		|	INT_NUMBER DOT DIGIT*	// 13212.	or	12334.234234
-		)
-		('E' DIGIT+)?*/
-	;
-
-INT_NUMBER
-	:	DIGIT+					// 1434
-	;
-
-SIZE
-  : DIGIT+ ( 'M' | 'G' )
-  ;
-
-// $< Comments
-// DASHDASH_COMMENTS are special in the sense that they require the '--' to be followed by whitespace. If there's no whitespace '--' should be lexed as MINUS MINUS
-COMMENT_RULE
-	:	(	C_COMMENT 
-		|	POUND_COMMENT
-		|	MINUS_MINUS_COMMENT
-		//|	{input.LA(3)==' ' || input.LA(3) == '\t' || input.LA(3) == '\n' || input.LA(3) == '\r'}?=> DASHDASH_COMMENT
-		)
-		{$channel=98;}
-	;
-
-fragment
-C_COMMENT
-	:	'/*' ( options {greedy=false;} : . )* '*/'
-	;
-	
-fragment
-POUND_COMMENT
-	:	'#' ~('\n'|'\r')* '\r'? '\n'
-	;
-
-fragment
-MINUS_MINUS_COMMENT
-	:	'-''-' ~('\n'|'\r')* '\r'? '\n'
-	;
-
-fragment
-DASHDASH_COMMENT
-	:	'--' (' ' | '\t' | '\n' | '\r') ~('\n'|'\r')* '\r'? '\n'
-	;
-// $> Comments
-//GLOBAL_VARIABLE
-//	:	'@@' ID
-//	;
-///* todo: user variables can be quoted, thus ID is wrong here */
-//SESSION_VARIABLE
-//	:	'@' ID
-//	;
-
-WS	:	(' ' | '\t' | '\n' | '\r')+ { $channel=TokenChannels.Hidden; }
-	;
-
-/**
- * for normalized queries all values should have been replaced with a '?' character.
- * Tokenize that as special.
- */
-VALUE_PLACEHOLDER 
-	:	'?'
-	;
-// $> Generic Tokens
+﻿// Copyright © 2013, Oracle and/or its affiliates. All rights reserved.
+//
+// MySQL Connector/NET is licensed under the terms of the GPLv2
+// <http://www.gnu.org/licenses/old-licenses/gpl-2.0.html>, like most 
+// MySQL Connectors. There are special exceptions to the terms and 
+// conditions of the GPLv2 as it is applied to this software, see the 
+// FLOSS License Exception
+// <http://www.mysql.com/about/legal/licensing/foss-exception.html>.
+//
+// This program is free software; you can redistribute it and/or modify 
+// it under the terms of the GNU General Public License as published 
+// by the Free Software Foundation; version 2 of the License.
+//
+// This program is distributed in the hope that it will be useful, but 
+// WITHOUT ANY WARRANTY; without even the implied warranty of MERCHANTABILITY 
+// or FITNESS FOR A PARTICULAR PURPOSE. See the GNU General Public License 
+// for more details.
+//
+// You should have received a copy of the GNU General Public License along 
+// with this program; if not, write to the Free Software Foundation, Inc., 
+// 51 Franklin St, Fifth Floor, Boston, MA 02110-1301  USA
+
+lexer grammar MySQL51Lexer; 
+
+options {	
+	superClass=MySQLLexerBase;
+    language=CSharp2;
+    TokenLabelType=CommonToken;
+}
+
+@namespace{MySql.Parser}
+
+// $<Keywords 
+
+/* These are actual reserved words that cannot be used as an identifier without quotes.
+   eventually we need to gate all these with a predicate (see nextTokenIsID) to allow the "word following a '.' character is always an identifier" rule
+ */
+ACCESSIBLE	:	'ACCESSIBLE';
+ADD	:	'ADD';
+ALL	:	'ALL';
+ALTER	:	'ALTER';
+ANALYSE :	'ANALYSE';
+ANALYZE	:	'ANALYZE';
+AND	:	'AND';
+AS	:	'AS';
+ASC	:	'ASC';
+ASENSITIVE	:	'ASENSITIVE';
+AT1 :	'@';
+AUTOCOMMIT	:	'AUTOCOMMIT';
+BEFORE	:	'BEFORE';
+BETWEEN	:	'BETWEEN';
+BINARY	:	'BINARY';
+BOTH	:	'BOTH';
+BY	:	'BY';
+CALL	:	'CALL';
+CASCADE	:	'CASCADE';
+CASE	:	'CASE';
+CATALOG_NAME : 'CATALOG_NAME' { $type = checkIDperVersion( 5.5, $type, MySQL51Lexer.ID ); };
+CHANGE	:	'CHANGE';
+CHARACTER	:	'CHARACTER';
+CHECK	:	'CHECK';
+CLASS_ORIGIN : 'CLASS_ORIGIN' { $type = checkIDperVersion( 5.5, $type, MySQL51Lexer.ID ); };
+COLLATE	:	'COLLATE';
+COLON	:	':';
+COLUMN	:	'COLUMN';
+COLUMN_FORMAT : 'COLUMN_FORMAT';
+COLUMN_NAME : 'COLUMN_NAME' { $type = checkIDperVersion( 5.5, $type, MySQL51Lexer.ID ); };
+CONDITION	:	'CONDITION';
+CONSTRAINT	:	'CONSTRAINT';
+CONSTRAINT_CATALOG : 'CONSTRAINT_CATALOG' { $type = checkIDperVersion( 5.5, $type, MySQL51Lexer.ID ); };
+CONSTRAINT_NAME    : 'CONSTRAINT_NAME' { $type = checkIDperVersion( 5.5, $type, MySQL51Lexer.ID ); };
+CONSTRAINT_SCHEMA  : 'CONSTRAINT_SCHEMA' { $type = checkIDperVersion( 5.5, $type, MySQL51Lexer.ID ); };
+CONTINUE	:	'CONTINUE';
+CONVERT	:	'CONVERT' {$type = checkFunctionAsID($type);};
+COPY    :   'COPY' { $type = checkIDperVersion( 5.6, $type, MySQL51Lexer.ID ); };
+CREATE	:	'CREATE';
+CROSS	:	'CROSS';
+CURRENT :   'CURRENT' { $type = checkIDperVersion( 5.6, $type, MySQL51Lexer.ID ); };
+CURRENT_DATE	:	'CURRENT_DATE' {$type = checkFunctionAsID($type);};
+CURRENT_TIME	:	'CURRENT_TIME' {$type = checkFunctionAsID($type);};
+CURRENT_TIMESTAMP	:	'CURRENT_TIMESTAMP' {$type = checkFunctionAsID($type);};
+CURSOR	:	'CURSOR';
+CURSOR_NAME : 'CURSOR_NAME' { $type = checkIDperVersion( 5.5, $type, MySQL51Lexer.ID ); };
+DATABASE	:	'DATABASE' {$type = checkFunctionAsID($type);};
+DATABASES	:	'DATABASES';
+DAY_HOUR	:	'DAY_HOUR';
+DAY_MICROSECOND	:	'DAY_MICROSECOND';
+DAY_MINUTE	:	'DAY_MINUTE';
+DAY_SECOND	:	'DAY_SECOND';
+DEC	:	'DEC';
+DECLARE	:	'DECLARE';
+DEFAULT	:	'DEFAULT' {$type = checkFunctionAsID($type);};
+DELAYED	:	'DELAYED';
+DELETE	:	'DELETE';
+DESC	:	'DESC';
+DESCRIBE	:	'DESCRIBE';
+DETERMINISTIC	:	'DETERMINISTIC';
+DIAGNOSTICS :   'DIAGNOSTICS' { $type = checkIDperVersion( 5.6, $type, MySQL51Lexer.ID ); };
+DISTINCT	:	'DISTINCT';
+DISTINCTROW	:	'DISTINCTROW';
+DIV	:	'DIV';
+DROP	:	'DROP';
+DUAL	:	'DUAL';
+EACH	:	'EACH';
+ELSE	:	'ELSE';
+ELSEIF	:	'ELSEIF';
+ENCLOSED	:	'ENCLOSED';
+ESCAPED	:	'ESCAPED';
+EXCHANGE :  'EXCHANGE' { $type = checkIDperVersion( 5.6, $type, MySQL51Lexer.ID ); };
+EXISTS	:	'EXISTS';
+EXIT	:	'EXIT';
+EXPIRE	:	'EXPIRE' { $type = checkIDperVersion( 5.6, $type, MySQL51Lexer.ID ); };
+EXPLAIN	:	'EXPLAIN';
+FALSE	:	'FALSE';
+FETCH	:	'FETCH';
+FLOAT4	:	'FLOAT4';
+FLOAT8	:	'FLOAT8';
+FOR	:	'FOR';
+FORCE	:	'FORCE';
+FORMAT  :   'FORMAT' { $type = checkIDperVersion( 5.6, $type, MySQL51Lexer.ID ); };
+FOREIGN	:	'FOREIGN';
+FROM	:	'FROM';
+FULLTEXT	:	'FULLTEXT';
+GET     :   'GET' { $type = checkIDperVersion( 5.6, $type, MySQL51Lexer.ID ); };
+GOTO	:	'GOTO';
+GRANT	:	'GRANT';
+GROUP	:	'GROUP';
+HAVING	:	'HAVING';
+HIGH_PRIORITY	:	'HIGH_PRIORITY';
+HOUR_MICROSECOND	:	'HOUR_MICROSECOND';
+HOUR_MINUTE	:	'HOUR_MINUTE';
+HOUR_SECOND	:	'HOUR_SECOND';
+IF	:	'IF' {$type = checkFunctionAsID($type);};
+IFNULL	:	'IFNULL' {$type = checkFunctionAsID($type);};
+IGNORE	:	'IGNORE';
+IGNORE_SERVER_IDS : 'IGNORE_SERVER_IDS';
+IN	:	'IN' {$type = checkFunctionAsID($type);};
+INDEX	:	'INDEX';
+INFILE	:	'INFILE';
+INNER	:	'INNER';
+INNODB  : 'INNODB';
+INOUT	:	'INOUT';
+INPLACE :  'INPLACE' { $type = checkIDperVersion( 5.6, $type, MySQL51Lexer.ID ); };
+INSENSITIVE	:	'INSENSITIVE';
+INT1	:	'INT1';
+INT2	:	'INT2';
+INT3	:	'INT3';
+INT4	:	'INT4';
+INT8	:	'INT8';
+INTO	:	'INTO';
+IO_THREAD : 'IO_THREAD';
+IS	:	'IS';
+ITERATE	:	'ITERATE';
+JOIN	:	'JOIN';
+JSON    :   'JSON' { $type = checkIDperVersion( 5.6, $type, MySQL51Lexer.ID ); };
+KEY	:	'KEY';
+KEYS	:	'KEYS';
+KILL	:	'KILL';
+LABEL	:	'LABEL';
+LEADING	:	'LEADING';
+LEAVE	:	'LEAVE';
+LIKE	:	'LIKE';
+LIMIT	:	'LIMIT';
+LINEAR	:	'LINEAR';
+LINES	:	'LINES';
+LOAD	:	'LOAD';
+LOCALTIME	:	'LOCALTIME' {$type = checkFunctionAsID($type);};
+LOCALTIMESTAMP	:	'LOCALTIMESTAMP' {$type = checkFunctionAsID($type);};
+LOCK	:	'LOCK';
+LONG	:	'LONG';
+LOOP	:	'LOOP';
+LOW_PRIORITY	:	'LOW_PRIORITY';
+MASTER_SSL_VERIFY_SERVER_CERT	:	'MASTER_SSL_VERIFY_SERVER_CERT';
+MATCH	:	'MATCH';
+MAXVALUE : 'MAXVALUE';
+MESSAGE_TEXT : 'MESSAGE_TEXT' { $type = checkIDperVersion( 5.5, $type, MySQL51Lexer.ID ); };
+MIDDLEINT	:	'MIDDLEINT';		// datatype defined below 
+MINUTE_MICROSECOND	:	'MINUTE_MICROSECOND';
+MINUTE_SECOND	:	'MINUTE_SECOND';
+MOD	:	'MOD' {$type = checkFunctionAsID($type);};
+MODIFIES	:	'MODIFIES';
+MYSQL_ERRNO : 'MYSQL_ERRNO' { $type = checkIDperVersion( 5.5, $type, MySQL51Lexer.ID ); };
+NATURAL	:	'NATURAL';
+NOT	:	'NOT';
+NO_WRITE_TO_BINLOG	:	'NO_WRITE_TO_BINLOG';
+NNUMBER :   'NUMBER' { $type = checkIDperVersion( 5.6, $type, MySQL51Lexer.ID ); };
+NULL	:	'NULL';
+NULLIF	:	'NULLIF' {$type = checkFunctionAsID($type);};
+OFFLINE : 'OFFLINE';
+ON	:	'ON';
+ONLINE : 'ONLINE';
+ONLY   : 'ONLY' { $type = checkIDperVersion( 5.6, $type, MySQL51Lexer.ID ); };
+OPTIMIZE	:	'OPTIMIZE';
+OPTION	:	'OPTION';
+OPTIONALLY	:	'OPTIONALLY';
+OR	:	'OR';
+ORDER	:	'ORDER';
+OUT	:	'OUT';
+OUTER	:	'OUTER';
+OUTFILE	:	'OUTFILE';
+PRECISION	:	'PRECISION';
+PRIMARY	:	'PRIMARY';
+PROCEDURE	:	'PROCEDURE';
+PROXY   :   'PROXY' { $type = checkIDperVersion( 5.5, $type, MySQL51Lexer.ID ); };
+PURGE	:	'PURGE';
+RANGE	:	'RANGE';
+READ	:	'READ';
+READS	:	'READS';
+READ_ONLY	:	'READ_ONLY';
+READ_WRITE	:	'READ_WRITE';
+REFERENCES	:	'REFERENCES';
+REGEXP	:	'REGEXP';
+RELEASE	:	'RELEASE';
+RENAME	:	'RENAME';
+REPEAT	:	'REPEAT' {$type = checkFunctionAsID($type);};
+REPLACE	:	'REPLACE' {$type = checkFunctionAsID($type);};
+REQUIRE	:	'REQUIRE';
+RESIGNAL : 'RESIGNAL' { $type = checkIDperVersion( 5.5, $type, MySQL51Lexer.ID ); };
+RESTRICT	:	'RESTRICT';
+RETURN	:	'RETURN';
+RETURNED_SQLSTATE : 'RETURNED_SQLSTATE';
+REVOKE	:	'REVOKE';
+RLIKE	:	'RLIKE';
+ROW_COUNT : 'ROW_COUNT' { $type = checkFunctionasIDperVersion( 5.6, $type, MySQL51Lexer.ID ); };
+SCHEDULER : 'SCHEDULER';
+SCHEMA	:	'SCHEMA' {$type = checkFunctionAsID($type);};
+SCHEMAS	:	'SCHEMAS';
+SECOND_MICROSECOND	:	'SECOND_MICROSECOND';
+SELECT	:	'SELECT';
+SENSITIVE	:	'SENSITIVE';
+SEPARATOR	:	'SEPARATOR';
+SET	:	'SET';
+SCHEMA_NAME : 'SCHEMA_NAME' { $type = checkIDperVersion( 5.5, $type, MySQL51Lexer.ID ); };
+SHOW	:	'SHOW';
+SIGNAL  : 'SIGNAL' { $type = checkIDperVersion( 5.5, $type, MySQL51Lexer.ID ); };
+SPATIAL	:	'SPATIAL';
+SPECIFIC	:	'SPECIFIC';
+SQL	:	'SQL';
+SQLEXCEPTION	:	'SQLEXCEPTION';
+SQLSTATE	:	'SQLSTATE';
+SQLWARNING	:	'SQLWARNING';
+SQL_BIG_RESULT	:	'SQL_BIG_RESULT';
+SQL_CALC_FOUND_ROWS	:	'SQL_CALC_FOUND_ROWS';
+SQL_SMALL_RESULT	:	'SQL_SMALL_RESULT';
+SSL	:	'SSL';
+STARTING	:	'STARTING';
+STRAIGHT_JOIN	:	'STRAIGHT_JOIN';
+SUBCLASS_ORIGIN : 'SUBCLASS_ORIGIN' { $type = checkIDperVersion( 5.5, $type, MySQL51Lexer.ID ); };
+TABLE	:	'TABLE';
+TABLE_NAME : 'TABLE_NAME' { $type = checkIDperVersion( 5.5, $type, MySQL51Lexer.ID ); };
+TERMINATED	:	'TERMINATED';
+THEN	:	'THEN';
+TO	:	'TO';
+TRADITIONAL :   'TRADITIONAL' { $type = checkIDperVersion( 5.6, $type, MySQL51Lexer.ID ); };
+TRAILING	:	'TRAILING';
+TRIGGER	:	'TRIGGER';
+TRUE	:	'TRUE';
+UNDO	:	'UNDO';
+UNION	:	'UNION';
+UNIQUE	:	'UNIQUE';
+UNLOCK	:	'UNLOCK';
+UNSIGNED	:	'UNSIGNED';
+UPDATE	:	'UPDATE';
+USAGE	:	'USAGE';
+USE	:	'USE';
+USING	:	'USING';
+VALUES	:	'VALUES';
+VARCHARACTER	:	'VARCHARACTER';
+VARYING	:	'VARYING';
+WHEN	:	'WHEN';
+WHERE	:	'WHERE';
+WHILE	:	'WHILE';
+WITH	:	'WITH';
+WRITE	:	'WRITE';
+XOR	:	'XOR';
+YEAR_MONTH	:	'YEAR_MONTH';
+ZEROFILL	:	'ZEROFILL';
+
+// $> Keywords
+
+
+// $< Keywords allowed as identifiers
+/* the following two lists are taken from the official YACC grammar
+ * is contains all keywords that are allowed to be used as identifiers
+ * without quoting them.
+ */
+/* Keyword that we allow for identifiers (except SP labels) */
+
+// $< Keywords not in SP labels
+
+ASCII	:	'ASCII' {$type = checkFunctionAsID($type);};
+BACKUP	:	'BACKUP';            
+BEGIN	:	'BEGIN';             
+BYTE	:	'BYTE';              
+CACHE	:	'CACHE';             
+CHARSET	:	'CHARSET' {$type = checkFunctionAsID($type);};
+CHECKSUM	:	'CHECKSUM';          
+CLOSE	:	'CLOSE';             
+COMMENT	:	'COMMENT';           
+COMMIT	:	'COMMIT';            
+CONTAINS	:	'CONTAINS';          
+DEALLOCATE	:	'DEALLOCATE';        
+DO	:	'DO';                
+END	:	'END';                   
+EXECUTE	:	'EXECUTE';           
+FLUSH	:	'FLUSH';             
+HANDLER	:	'HANDLER';           
+HELP	:	'HELP';              
+HOST	:	'HOST';              
+INSTALL	:	'INSTALL';           
+LANGUAGE	:	'LANGUAGE';          
+NO	:	'NO';                
+OPEN	:	'OPEN';              
+OPTIONS	:	'OPTIONS';           
+OWNER	:	'OWNER';             
+PARSER	:	'PARSER';            
+PARTITION	:	'PARTITION';         
+PORT	:	'PORT';              
+PREPARE	:	'PREPARE';           
+REMOVE	:	'REMOVE';            
+REPAIR	:	'REPAIR';                
+RESET	:	'RESET';             
+RESTORE	:	'RESTORE';           
+ROLLBACK	:	'ROLLBACK';          
+SAVEPOINT	:	'SAVEPOINT';         
+SECURITY	:	'SECURITY';          
+SERVER	:	'SERVER';            
+SIGNED	:	'SIGNED';            
+SOCKET	:	'SOCKET';            
+SLAVE	:	'SLAVE';                 
+SONAME	:	'SONAME';            
+START	:	'START';             
+STOP	:	'STOP';              
+TRUNCATE	:	'TRUNCATE' {$type = checkFunctionAsID($type);};
+UNICODE	:	'UNICODE';           
+UNINSTALL	:	'UNINSTALL';         
+WRAPPER	:	'WRAPPER';           
+XA	:	'XA';                
+UPGRADE	:	'UPGRADE';           
+
+// $> Keywords not in SP labels
+
+// $< Keywords in SP labels
+/* Keywords that we allow for labels in SPs. */
+ACTION	:	'ACTION';                   
+AFTER	:	'AFTER';                
+AGAINST	:	'AGAINST';                  
+AGGREGATE	:	'AGGREGATE';            
+ALGORITHM	:	'ALGORITHM' { $type = checkIDperVersion( 5.6, $type, MySQL51Lexer.ID ); };
+ANY	:	'ANY';
+//ARCHIVE	:	'ARCHIVE';        
+AT	:	'AT';
+AUTHORS	:	'AUTHORS';
+AUTO_INCREMENT	:	'AUTO_INCREMENT';
+AUTOEXTEND_SIZE	:	'AUTOEXTEND_SIZE';
+AVG : 'AVG';
+AVG_ROW_LENGTH	:	'AVG_ROW_LENGTH';
+//BDB		:	'BDB';
+//BERKELEYDB	:	'BERKELEYDB';
+BINLOG	:	'BINLOG';
+// BIT	:	'BIT';                  // datatype defined below
+//BLACKHOLE	:	'BLACKHOLE';
+BLOCK	:	'BLOCK';
+BOOL	:	'BOOL';
+BOOLEAN	:	'BOOLEAN';
+BTREE	:	'BTREE';
+CASCADED	:	'CASCADED';
+CHAIN	:	'CHAIN';
+CHANGED	:	'CHANGED';
+CIPHER	:	'CIPHER';
+CLIENT	:	'CLIENT';
+COALESCE	:	'COALESCE' {$type = checkFunctionAsID($type);};
+CODE	:	'CODE';
+COLLATION	:	'COLLATION' {$type = checkFunctionAsID($type);};
+COLUMNS	:	'COLUMNS';
+// FIELDS is a synonym for COLUMNS
+FIELDS	:	'FIELDS';
+COMMITTED	:	'COMMITTED';
+COMPACT	:	'COMPACT';
+COMPLETION	:	'COMPLETION';
+COMPRESSED	:	'COMPRESSED';
+CONCURRENT	:	'CONCURRENT';
+CONNECTION	:	'CONNECTION';
+CONSISTENT	:	'CONSISTENT';
+CONTEXT	:	'CONTEXT';
+CONTRIBUTORS	:	'CONTRIBUTORS';
+CPU	:	'CPU';
+//CSV	:	'CSV';
+CUBE	:	'CUBE';
+DATA	:	'DATA';
+DATAFILE	:	'DATAFILE';
+DEFINER	:	'DEFINER';
+DELAY_KEY_WRITE	:	'DELAY_KEY_WRITE';
+DES_KEY_FILE	:	'DES_KEY_FILE';
+DIRECTORY	:	'DIRECTORY';
+DISABLE	:	'DISABLE';
+DISCARD	:	'DISCARD';
+DISK	:	'DISK';
+DUMPFILE	:	'DUMPFILE';
+DUPLICATE	:	'DUPLICATE';
+DYNAMIC	:	'DYNAMIC';
+ENDS	:	'ENDS';
+ENGINE	:	'ENGINE';
+ENGINES	:	'ENGINES';
+ERRORS	:	'ERRORS';
+ESCAPE	:	'ESCAPE';
+EVENT	:	'EVENT';
+EVENTS	:	'EVENTS';
+EVERY	:	'EVERY';
+//EXAMPLE	:	'EXAMPLE';
+EXCLUSIVE : 'EXCLUSIVE' { $type = checkIDperVersion( 5.6, $type, MySQL51Lexer.ID ); };
+EXPANSION	:	'EXPANSION';
+EXTENDED	:	'EXTENDED';
+EXTENT_SIZE	:	'EXTENT_SIZE';
+FAULTS	:	'FAULTS';
+FAST	:	'FAST';
+//FEDERATED :	'FEDERATED';
+FOUND	:	'FOUND';
+ENABLE	:	'ENABLE';
+FULL	:	'FULL';
+FILE	:	'FILE';
+FIRST	:	'FIRST';
+FIXED	:	'FIXED';
+FRAC_SECOND	:	'FRAC_SECOND';
+GEOMETRY	:	'GEOMETRY';
+GEOMETRYCOLLECTION	:	'GEOMETRYCOLLECTION';
+//GET_FORMAT	:	'GET_FORMAT';               //function defined below
+GRANTS	:	'GRANTS';
+GLOBAL	:	'GLOBAL';
+HASH	:	'HASH';
+//HEAP	:	'HEAP';             
+HOSTS	:	'HOSTS';
+//HOUR	:	'HOUR';                 //reserved, also function below
+IDENTIFIED	:	'IDENTIFIED';
+INVOKER	:	'INVOKER';
+IMPORT	:	'IMPORT';
+INDEXES	:	'INDEXES';
+INITIAL_SIZE	:	'INITIAL_SIZE';
+IO	:	'IO';
+IPC	:	'IPC';
+ISOLATION	:	'ISOLATION';
+ISSUER	:	'ISSUER';
+INNOBASE	:	'INNOBASE';
+INSERT_METHOD	:	'INSERT_METHOD';
+KEY_BLOCK_SIZE	:	'KEY_BLOCK_SIZE';
+LAST	:	'LAST';
+LEAVES	:	'LEAVES';
+LESS	:	'LESS';
+LEVEL	:	'LEVEL';
+LINESTRING	:	'LINESTRING';               // geometry function
+LIST	:	'LIST';
+LOCAL	:	'LOCAL';
+LOCKS	:	'LOCKS';
+LOGFILE	:	'LOGFILE';
+LOGS	:	'LOGS';
+MAX_ROWS	:	'MAX_ROWS';
+MASTER	:	'MASTER';
+MASTER_HOST	:	'MASTER_HOST';
+MASTER_PORT	:	'MASTER_PORT';
+MASTER_LOG_FILE	:	'MASTER_LOG_FILE';
+MASTER_LOG_POS	:	'MASTER_LOG_POS';
+MASTER_USER	:	'MASTER_USER';
+MASTER_PASSWORD	:	'MASTER_PASSWORD';
+MASTER_SERVER_ID	:	'MASTER_SERVER_ID';
+MASTER_CONNECT_RETRY	:	'MASTER_CONNECT_RETRY';
+MASTER_SSL	:	'MASTER_SSL';
+MASTER_SSL_CA	:	'MASTER_SSL_CA';
+MASTER_SSL_CAPATH	:	'MASTER_SSL_CAPATH';
+MASTER_SSL_CERT	:	'MASTER_SSL_CERT';
+MASTER_SSL_CIPHER	:	'MASTER_SSL_CIPHER';
+MASTER_SSL_KEY	:	'MASTER_SSL_KEY';
+MAX_CONNECTIONS_PER_HOUR	:	'MAX_CONNECTIONS_PER_HOUR';
+MAX_QUERIES_PER_HOUR	:	'MAX_QUERIES_PER_HOUR';
+MAX_SIZE	:	'MAX_SIZE';
+MAX_UPDATES_PER_HOUR	:	'MAX_UPDATES_PER_HOUR';
+MAX_USER_CONNECTIONS	:	'MAX_USER_CONNECTIONS';
+MAX_VALUE	:	'MAX_VALUE';
+MEDIUM	:	'MEDIUM';
+MEMORY	:	'MEMORY';
+MERGE	:	'MERGE';
+MICROSECOND	:	'MICROSECOND' {$type = checkFunctionAsID($type);};
+MIGRATE	:	'MIGRATE';
+//MINUTE	:	'MINUTE';               // also function
+MIN_ROWS	:	'MIN_ROWS';
+MODIFY	:	'MODIFY';               
+MODE	:	'MODE';                 
+//MONTH	:	'MONTH';         		// also function       
+MULTILINESTRING	:	'MULTILINESTRING';
+MULTIPOINT	:	'MULTIPOINT';               
+MULTIPOLYGON	:	'MULTIPOLYGON';             
+MUTEX	:	'MUTEX';                
+NAME	:	'NAME';                 
+NAMES	:	'NAMES';                
+NATIONAL	:	'NATIONAL';             
+NCHAR	:	'NCHAR';                
+NDBCLUSTER	:	'NDBCLUSTER';           
+NEXT	:	'NEXT';                 
+NEW	:	'NEW';                  
+NO_WAIT	:	'NO_WAIT';              
+NODEGROUP	:	'NODEGROUP';            
+NONE	:	'NONE';                 
+NVARCHAR	:	'NVARCHAR';             
+OFFSET	:	'OFFSET';               
+OLD_PASSWORD	:	'OLD_PASSWORD';
+ONE_SHOT	:	'ONE_SHOT';             
+ONE	:	'ONE';                  
+PACK_KEYS	:	'PACK_KEYS';
+PAGE	:	'PAGE';                 
+PARTIAL	:	'PARTIAL';                  
+PARTITIONING	:	'PARTITIONING';         
+PARTITIONS	:	'PARTITIONS';           
+PASSWORD	:	'PASSWORD';
+PHASE	:	'PHASE';                
+PLUGIN	:	'PLUGIN';               
+PLUGINS	:	'PLUGINS';              
+POINT	:	'POINT';                
+POLYGON	:	'POLYGON';                  
+PRESERVE	:	'PRESERVE';             
+PREV	:	'PREV';                 
+PRIVILEGES	:	'PRIVILEGES';               
+PROCESS	:	'PROCESS';                  
+PROCESSLIST	:	'PROCESSLIST';          
+PROFILE	:	'PROFILE';              
+PROFILES	:	'PROFILES';             
+QUARTER	:	'QUARTER' {$type = checkFunctionAsID($type);};
+QUERY	:	'QUERY';                
+QUICK	:	'QUICK';                    
+REBUILD	:	'REBUILD';              
+RECOVER	:	'RECOVER';              
+REDO_BUFFER_SIZE	:	'REDO_BUFFER_SIZE';     
+REDOFILE	:	'REDOFILE';             
+REDUNDANT	:	'REDUNDANT';            
+RELAY_LOG_FILE	:	'RELAY_LOG_FILE';       
+RELAY_LOG_POS	:	'RELAY_LOG_POS';        
+RELAY_THREAD	:	'RELAY_THREAD';             
+RELOAD	:	'RELOAD';                   
+REORGANIZE	:	'REORGANIZE';           
+REPEATABLE	:	'REPEATABLE';           
+REPLICATION	:	'REPLICATION';              
+RESOURCES	:	'RESOURCES';                
+RESUME	:	'RESUME';               
+RETURNS	:	'RETURNS';              
+ROLLUP	:	'ROLLUP';               
+ROUTINE	:	'ROUTINE';              
+ROWS	:	'ROWS';                 
+ROW_FORMAT	:	'ROW_FORMAT';           
+ROW	:	'ROW';                  
+RTREE	:	'RTREE';                
+SCHEDULE	:	'SCHEDULE';             
+//SECOND	:	'SECOND';               		// also function
+SERIAL	:	'SERIAL';               
+SERIALIZABLE	:	'SERIALIZABLE';         
+SESSION	:	'SESSION';              
+SIMPLE	:	'SIMPLE';               
+SHARE	:	'SHARE';                
+SHARED	:	'SHARED' { $type = checkIDperVersion( 5.6, $type, MySQL51Lexer.ID ); };
+SHUTDOWN	:	'SHUTDOWN';                 
+SNAPSHOT	:	'SNAPSHOT';
+SOME:	'SOME';		// alias for ANY             
+SOUNDS	:	'SOUNDS';               
+SOURCE	:	'SOURCE';               
+SQL_CACHE	:	'SQL_CACHE';            
+SQL_BUFFER_RESULT	:	'SQL_BUFFER_RESULT';        
+SQL_NO_CACHE	:	'SQL_NO_CACHE';         
+SQL_THREAD	:	'SQL_THREAD';               
+STARTS	:	'STARTS';               
+STATUS	:	'STATUS';               
+STORAGE	:	'STORAGE';              
+STRING_KEYWORD	:	'STRING'; //  this is not a string but the keyword STRING used as a return value for UDF
+//SUBDATE	:	'SUBDATE';              // function defined below
+SUBJECT	:	'SUBJECT';              
+SUBPARTITION	:	'SUBPARTITION';         
+SUBPARTITIONS	:	'SUBPARTITIONS';        
+SUPER	:	'SUPER';                
+SUSPEND	:	'SUSPEND';              
+SWAPS	:	'SWAPS';                
+SWITCHES	:	'SWITCHES';             
+TABLES	:	'TABLES';                   
+TABLESPACE	:	'TABLESPACE';               
+TEMPORARY	:	'TEMPORARY';                
+TEMPTABLE	:	'TEMPTABLE';            
+THAN	:	'THAN';                 
+TRANSACTION	:	'TRANSACTION';          
+TRANSACTIONAL	:	'TRANSACTIONAL';        
+TRIGGERS	:	'TRIGGERS';             
+TIMESTAMPADD	:	'TIMESTAMPADD' {$type = checkFunctionAsID($type);};            // function defined below
+TIMESTAMPDIFF	:	'TIMESTAMPDIFF' {$type = checkFunctionAsID($type);};           // function defined below//TIME	:	'TIME';                 // datatype defined below
+TYPES	:	'TYPES';                
+TYPE	:	('TYPE' (WS|EOF))=> 'TYPE';
+UDF_RETURNS	:	'UDF_RETURNS';          
+FUNCTION	:	'FUNCTION';             
+UNCOMMITTED	:	'UNCOMMITTED';          
+UNDEFINED	:	'UNDEFINED';            
+UNDO_BUFFER_SIZE	:	'UNDO_BUFFER_SIZE';     
+UNDOFILE	:	'UNDOFILE';             
+UNKNOWN	:	'UNKNOWN';              
+UNTIL	:	'UNTIL';                
+USE_FRM	:	'USE_FRM';                  
+VARIABLES	:	'VARIABLES';                
+VIEW	:	'VIEW';                 
+VALUE	:	'VALUE';                
+WARNINGS	:	'WARNINGS';                 
+WAIT	:	'WAIT';                 
+WEEK	:	'WEEK' {$type = checkFunctionAsID($type);};                 // also function
+WORK	:	'WORK';                 
+X509	:	'X509';                
+XML		:   'XML' { $type = checkIDperVersion( 5.5, $type, MySQL51Lexer.ID ); };
+//YEAR	:	'YEAR';                 // datatype defined below
+
+// $> Keywords in SP labels
+
+// $> Keywords allowed as identifiers
+
+// $< Punctuation
+COMMA	:	',';
+DOT		:	'.';
+SEMI	:	';';
+LPAREN	:	'(';
+RPAREN	:	')';
+LCURLY	:	'{';
+RCURLY	:	'}';
+// $> Punctuation
+
+// $< Builtin SQL Functions
+
+/** functions must be directly followed by '(' to be considered a keyword (and thus a function name)
+ * TODO: this is the place to support the SQL mode IGNORE_SPACE
+ */
+BIT_AND	:	'BIT_AND';
+BIT_OR	:	'BIT_OR';
+BIT_XOR	:	'BIT_XOR';
+CAST	:	'CAST' {$type = checkFunctionAsNotId($type);};
+COUNT	:	'COUNT' {$type = checkFunctionAsNotId($type);};
+//CURDATE	:	'CURDATE';	//below
+//CURTIME	:	'CURTIME';	//below
+DATE_ADD	:	'DATE_ADD';
+DATE_SUB	:	'DATE_SUB';
+//EXTRACT	:	'EXTRACT';	//below
+GROUP_CONCAT	:	'GROUP_CONCAT';
+MAX	:	'MAX';
+//MID	:	'MID';
+MIN	:	'MIN';
+//NOW	:	'NOW';	//below
+//POSITION	:	'POSITION';	//below
+//SESSION_USER	:	'SESSION_USER' {$type = checkFunctionAsID($type);};
+STD	:	'STD';
+STDDEV	:	'STDDEV';
+STDDEV_POP	:	'STDDEV_POP';
+STDDEV_SAMP	:	'STDDEV_SAMP';
+//SUBDATE	:	'SUBDATE';			// duplicate from the keywords list
+SUBSTR	:	'SUBSTR';
+//SUBSTRING	:	'SUBSTRING';	//below
+SUM	:	'SUM';
+// SYSDATE	:	'SYSDATE';	//below
+//SYSTEM_USER	:	'SYSTEM_USER' {$type = checkFunctionAsID($type);};
+//TRIM	:	'TRIM';	//below
+VARIANCE	:	'VARIANCE';
+VAR_POP	:	'VAR_POP';
+VAR_SAMP	:	'VAR_SAMP';
+
+/* non-keywords */
+ADDDATE	:	'ADDDATE';
+CURDATE	:	'CURDATE';
+CURTIME	:	'CURTIME' {$type = checkFunctionAsID($type);};
+DATE_ADD_INTERVAL	:	'DATE_ADD_INTERVAL';
+DATE_SUB_INTERVAL	:	'DATE_SUB_INTERVAL';
+EXTRACT	:	'EXTRACT';
+GET_FORMAT	:	'GET_FORMAT';
+NOW	:	'NOW' {$type = checkFunctionAsID($type);};
+POSITION	:	'POSITION';
+SUBDATE	:	'SUBDATE';
+SUBSTRING	:	'SUBSTRING';
+//SYSDATE	:	'SYSDATE' {$type = checkFunctionAsID($type);};
+TIMESTAMP_ADD	:	'TIMESTAMP_ADD';
+TIMESTAMP_DIFF	:	'TIMESTAMP_DIFF';
+UTC_DATE	:	'UTC_DATE';
+//UTC_TIMESTAMP	:	'UTC_TIMESTAMP' {$type = checkFunctionAsID($type);};
+//UTC_TIME	:	'UTC_TIME' {$type = checkFunctionAsID($type);};
+
+/* conflict with keywords, or geometry functions */
+// the following keywords are handled by the ident parser rule where they are allowed as identifiers 
+// and are special cased in function_call
+//ASCII	:	'ASCII' {$type = checkFunctionAsID($type);};	// ascii is special in other places, too. 
+//CHARSET	:	'CHARSET' {$type = checkFunctionAsID($type);};
+//COALESCE	:	'COALESCE' {$type = checkFunctionAsID($type);};
+//COLLATION	:	'COLLATION' {$type = checkFunctionAsID($type);};
+//CONTAINS	:	'CONTAINS' {$type = checkFunctionAsID($type);};
+//DATABASE	:	'DATABASE' {$type = checkFunctionAsID($type);};
+//GEOMETRYCOLLECTION	:	'GEOMETRYCOLLECTION' {$type = checkFunctionAsID($type);};
+// IF is a function and reserved, thus it cannot appear unquoted in any other context
+//LINESTRING	:	'LINESTRING' {$type = checkFunctionAsID($type);};
+//MICROSECOND	:	'MICROSECOND' {$type = checkFunctionAsID($type);};
+// MOD can both be a function or an operator and is reserved, thus it cannot appear unquoted in any other context
+//MULTILINESTRING	:	'MULTILINESTRING' {$type = checkFunctionAsID($type);};
+//MULTIPOINT	:	'MULTIPOINT' {$type = checkFunctionAsID($type);};
+//MULTIPOLYGON	:	'MULTIPOLYGON' {$type = checkFunctionAsID($type);};
+//OLD_PASSWORD	:	'OLD_PASSWORD' {$type = checkFunctionAsID($type);};
+//PASSWORD	:	'PASSWORD' {$type = checkFunctionAsID($type);};
+//POINT	:	'POINT' {$type = checkFunctionAsID($type);};
+//POLYGON	:	'POLYGON' {$type = checkFunctionAsID($type);};
+//QUARTER	:	'QUARTER' {$type = checkFunctionAsID($type);};
+//REPEAT	:	'REPEAT' {$type = checkFunctionAsID($type);};
+//REPLACE	:	'REPLACE' {$type = checkFunctionAsID($type);};
+//TRUNCATE	:	'TRUNCATE' {$type = checkFunctionAsID($type);};
+//WEEK	:	'WEEK' {$type = checkFunctionAsID($type);};
+
+/* keywords that can also be function names */
+CHAR	:	'CHAR'; // reserved
+CURRENT_USER	:	'CURRENT_USER';
+DATE	:	'DATE' {$type = checkFunctionAsID($type, MySQL51Lexer.DATE);};
+DAY	:	'DAY'; // {$type = checkFunctionAsID($type);}; // not affected by IGNORE_SPACE since 5.1.13
+HOUR	:	'HOUR';
+INSERT	:	'INSERT'; // reserved
+INTERVAL	:	'INTERVAL'; // reserved
+LEFT	:	'LEFT' {$type = checkFunctionAsID($type);}; // reserved
+MINUTE	:	'MINUTE';
+MONTH	:	'MONTH';
+RIGHT	:	'RIGHT' {$type = checkFunctionAsID($type);}; // reserved
+SECOND	:	'SECOND';
+TIME	:	'TIME';
+TIMESTAMP	:	'TIMESTAMP';
+TRIM	:	'TRIM';
+USER	:	'USER' {$type = checkFunctionAsID($type);};
+YEAR	:	'YEAR';
+
+
+// $> Builtin SQL Functions
+
+// $< Operators
+
+/**
+Operator Precedence Table from the 5.1 docs:
+
+BINARY, COLLATE
+!
+- (unary minus), ~ (unary bit inversion)
+^
+*, /, DIV, %, MOD
+-, +
+<<, >>
+&
+|
+=, <=>, >=, >, <=, <, <>, !=, IS, LIKE, REGEXP, IN
+BETWEEN, CASE, WHEN, THEN, ELSE
+NOT
+&&, AND
+XOR
+||, OR
+:=
+*/
+
+ASSIGN		:	':=';
+PLUS		:	'+';
+MINUS 		:	'-';
+MULT		:	'*';
+DIVISION	:	'/';
+MODULO		:	'%';
+BITWISE_XOR	:	'^';
+BITWISE_INVERSION	:	'~';
+BITWISE_AND	:	'&';
+LOGICAL_AND	:	'&&';
+BITWISE_OR	:	'|';
+LOGICAL_OR	:	'||';
+LESS_THAN	:	'<';
+LEFT_SHIFT	:	'<<';
+LESS_THAN_EQUAL	:	'<=';
+NULL_SAFE_NOT_EQUAL	:	'<=>';
+EQUALS		:	'=';
+NOT_OP		:	'!';
+NOT_EQUAL	:	'<>' | '!=';
+GREATER_THAN:	'>';
+RIGHT_SHIFT	:	'>>';
+GREATER_THAN_EQUAL	:	'>=';
+// $> Operators
+
+// $< Data types
+BIGINT	:	'BIGINT';
+BIT	:	'BIT';
+BLOB	:	'BLOB';
+//CHAR	:	'CHAR';		// also function
+//DATE	:	'DATE';		// also function
+DATETIME	:	'DATETIME';
+DECIMAL	:	'DECIMAL';
+DOUBLE	:	'DOUBLE';
+ENUM	:	'ENUM';
+FLOAT	:	'FLOAT';
+INT	:	'INT';
+INTEGER	:	'INTEGER';
+LONGBLOB	:	'LONGBLOB';
+LONGTEXT	:	'LONGTEXT';
+MEDIUMBLOB	:	'MEDIUMBLOB';
+MEDIUMINT	:	'MEDIUMINT';
+MEDIUMTEXT	:	'MEDIUMTEXT';
+NUMERIC	:	'NUMERIC';
+REAL	:	'REAL';
+SMALLINT	:	'SMALLINT';
+TEXT	:	'TEXT';
+//TIME	:	'TIME';		// also function
+//TIMESTAMP	:	'TIMESTAMP';		// also function
+TINYBLOB	:	'TINYBLOB';
+TINYINT	:	'TINYINT';
+TINYTEXT	:	'TINYTEXT';
+VARBINARY	:	'VARBINARY';
+VARCHAR	:	'VARCHAR';
+//YEAR	:	'YEAR';		// also function
+// $> Data types
+
+
+
+// $< Generic Tokens
+
+/**
+ * Values like b'1011' or B'1011'.
+ * Even though binary values look like strings, they are of a special data type. The initial 'b' can both upper and lower case.
+ * The quote character must be the single quote ('\''), whitespace is not allowed between 'b'|'B' and the quoted binary value.
+ */
+BINARY_VALUE
+	:	('B' '\'')=> 'B\'' ('0'|'1')* '\''
+	;
+
+HEXA_VALUE
+	:	('X' '\'')=> 'X\'' (DIGIT|'A'|'B'|'C'|'D'|'E'|'F')* '\''
+	;	
+
+/*
+ * Character sets and collations are handled in the parser, as both allow whitespace between the string and the modifiers.
+ * The n and N 'national character set' (UTF8 for MySQL 4.1 and up) modifiers do _not_ allow whitespace and thus must be handled here.
+ *
+ * Quoting quotes: By doubling the quote character used to start the string, you can quote that character itself:
+ *        Input such as  "He said:""Foo!""" results in the single token STRING with the text: < He said:"Foo!" >
+ * Alternatively the quote character can be escaped using the standard escape character ('\').
+ *
+ * Binary and hexadecimal are syntactically equivalent to strings but have a different meaning and should not be tokenized as STRING. See below.
+ */
+//fragment
+STRING_LEX
+	:	'N'?			// "introducer" for the national character set (UTF8 for MySQL 4.1 and up). must immediately precede the first quote character.
+		(	'"' 
+			(	('""')=> '""'
+			|	(ESCAPE_SEQUENCE)=> ESCAPE_SEQUENCE
+			|	~('"'|'\\')
+			)*
+			'"'	// TODO: collapse two consecutive internal double quotes into one
+		|	'\''
+			(	('\'\'')=> '\'\''
+			|	(ESCAPE_SEQUENCE)=> ESCAPE_SEQUENCE
+			|	~('\''|'\\')
+			)*
+			'\''	// TODO: same as above with single quotes
+		)
+	;
+
+
+/**
+ * UNDERSCORE_ID is a bad hack because for character sets we need an identifier which starts with '_'.
+ * The bad thing is, if the actual identifier is not a valid character set name it does not start a string, even though it looks it does.
+ * In that case, if it is a select_expr, it is specifying an alias for a column. Note that this ambiguity only arises with unquoted identifiers,
+ * as character set modifiers for strings can never be quoted.
+ */
+/*UNDERSCORE_ID
+	:	{input.LA(1) == '_'}? => REAL_ID
+	;
+*/
+/* user@host, ID and SESSION_VARIABLES are ambiguous */
+/*
+USER_HOST_or_ID_or_STRING
+  : ID  {$type=ID;}
+    ( USER_HOST {$type=USER_HOST;} )?
+  | STRING {$type=STRING;} (USER_HOST {$type=USER_HOST;})?
+  ;
+*/
+  /*
+fragment
+USER_HOST
+  : '@' (ID | STRING)
+  ;
+  */
+
+
+ID  : '`' (options{greedy=false;}: (~('`'))+) '`' 
+  | REAL_ID 
+  ;
+
+fragment
+REAL_ID
+	:	('$'|'A'..'Z'|'_') ('$'|'0'..'9'|'A'..'Z'|'_')*		// TODO: what are the valid characters?
+	;
+
+
+
+// TODO: these are case sensitive -> specifying them as lowercase in the grammar causes them to never be matched (because ANTLR doesn't know
+// we are only serving uppercase letters. Add trueCaseLA predicates here (but beware of hoisting)
+fragment
+ESCAPE_SEQUENCE
+	:	'\\'
+		(	'0'
+		|	'\''
+		|	'"'
+		|	'B'
+		|	'N'		// TODO currently this clashes with \N == NULL. add predicate!
+		|	'R'
+		|	'T'
+		|	'Z'		// this is UPPERCASE! -> use ANTLRNoCaseStringStream.trueCaseLA() in predicate to resolve
+		|	'\\'
+		|	'%'
+		|	'_'
+		|	character=.	// TODO: collapse into just $char
+		)
+	;
+		
+fragment
+DIGIT
+	:	'0'..'9' 
+	;
+/*
+ZERO
+	:	'0'
+	;
+	*/
+/*
+ONE_NUMBER
+	:	'1'
+	;
+*/
+
+/**
+ * alternatives are delineated because otherwise NUMBER would be an epsilon transition, matching endlessly on a syntax error
+ * unary minus|plus must be handled in the parser
+ */
+NUMBER
+	:	
+	(	
+			DOT DIGIT+ // .02343
+		|	INT_NUMBER DOT DIGIT*	// 13212.	or	12334.234234
+		)
+		('E' DIGIT+)?
+		/*
+		(	INT_NUMBER			// 1434
+		|	DOT DIGIT+		// .02343
+		|	INT_NUMBER DOT DIGIT*	// 13212.	or	12334.234234
+		)
+		('E' DIGIT+)?*/
+	;
+
+INT_NUMBER
+	:	DIGIT+					// 1434
+	;
+
+SIZE
+  : DIGIT+ ( 'M' | 'G' )
+  ;
+
+// $< Comments
+// DASHDASH_COMMENTS are special in the sense that they require the '--' to be followed by whitespace. If there's no whitespace '--' should be lexed as MINUS MINUS
+COMMENT_RULE
+	:	(	C_COMMENT 
+		|	POUND_COMMENT
+		|	MINUS_MINUS_COMMENT
+		//|	{input.LA(3)==' ' || input.LA(3) == '\t' || input.LA(3) == '\n' || input.LA(3) == '\r'}?=> DASHDASH_COMMENT
+		)
+		{$channel=98;}
+	;
+
+fragment
+C_COMMENT
+	:	'/*' ( options {greedy=false;} : . )* '*/'
+	;
+	
+fragment
+POUND_COMMENT
+	:	'#' ~('\n'|'\r')* '\r'? '\n'
+	;
+
+fragment
+MINUS_MINUS_COMMENT
+	:	'-''-' ~('\n'|'\r')* '\r'? '\n'
+	;
+
+fragment
+DASHDASH_COMMENT
+	:	'--' (' ' | '\t' | '\n' | '\r') ~('\n'|'\r')* '\r'? '\n'
+	;
+// $> Comments
+//GLOBAL_VARIABLE
+//	:	'@@' ID
+//	;
+///* todo: user variables can be quoted, thus ID is wrong here */
+//SESSION_VARIABLE
+//	:	'@' ID
+//	;
+
+WS	:	(' ' | '\t' | '\n' | '\r')+ { $channel=TokenChannels.Hidden; }
+	;
+
+/**
+ * for normalized queries all values should have been replaced with a '?' character.
+ * Tokenize that as special.
+ */
+VALUE_PLACEHOLDER 
+	:	'?'
+	;
+// $> Generic Tokens