﻿<Project Sdk="Microsoft.NET.Sdk">

  <PropertyGroup>
    <Description>MySql.EntityFrameworkCore.Design.Tests Class Library</Description>
    <Copyright>Copyright (c) 2017, 2020, Oracle and/or its affiliates. All rights reserved.</Copyright>
    <Version>8.0.20</Version>
    <Authors>Oracle</Authors>
<<<<<<< HEAD
    <TargetFrameworks>netcoreapp3.0;netcoreapp2.2;net461;</TargetFrameworks>
=======
    <TargetFrameworks>netcoreapp3.1;</TargetFrameworks>
>>>>>>> 76e68c2c
    <AssemblyName>MySql.EntityFrameworkCore.Design.Tests</AssemblyName>
    <PackageId>MySql.EntityFrameworkCore.Design.Tests</PackageId>
    <GenerateRuntimeConfigurationFiles>true</GenerateRuntimeConfigurationFiles>
    <PackageTags>MySql;.NET Connector;MySql Connector/NET;netcore;.Net Core;MySql Conector/Net Core;coreclr;C/NET;C/Net Core;EF;Entity Framework</PackageTags>
    <PackageIconUrl>http://www.mysql.com/common/logos/logo-mysql-170x115.png</PackageIconUrl>
    <PackageProjectUrl>http://dev.mysql.com/downloads/</PackageProjectUrl>
    <PackageLicenseUrl>http://www.gnu.org/licenses/old-licenses/gpl-2.0.html</PackageLicenseUrl>
    <PackageRequireLicenseAcceptance>true</PackageRequireLicenseAcceptance>
    <GenerateAssemblyTitleAttribute>false</GenerateAssemblyTitleAttribute>
    <GenerateAssemblyDescriptionAttribute>false</GenerateAssemblyDescriptionAttribute>
    <GenerateAssemblyConfigurationAttribute>false</GenerateAssemblyConfigurationAttribute>
    <GenerateAssemblyCompanyAttribute>false</GenerateAssemblyCompanyAttribute>
    <GenerateAssemblyProductAttribute>false</GenerateAssemblyProductAttribute>
    <GenerateAssemblyCopyrightAttribute>false</GenerateAssemblyCopyrightAttribute>
    <SignAssembly>True</SignAssembly>
    <DelaySign>True</DelaySign>
    <AssemblyOriginatorKeyFile>..\..\..\ConnectorNetPublicKey.snk</AssemblyOriginatorKeyFile>
    <NoWarn>$(NoWarn);CS1591</NoWarn>
    <LangVersion>7.2</LangVersion>
  </PropertyGroup>

  <ItemGroup>
    <PackageReference Include="Microsoft.Extensions.Logging.Abstractions" Version="3.1.1" />
    <PackageReference Include="Microsoft.NET.Test.Sdk" Version="16.2.0" />
    <PackageReference Include="xunit" Version="2.4.1" />
    <DotNetCliToolReference Include="dotnet-xunit" Version="2.3.1" />
    <PackageReference Include="xunit.runner.visualstudio" Version="2.4.1" />
    <PackageReference Include="Microsoft.EntityFrameworkCore.Relational" Version="3.1.1" />
  </ItemGroup>

  <PropertyGroup Condition=" '$(Configuration)' == 'Debug' ">
    <PreserveCompilationContext>true</PreserveCompilationContext>
  </PropertyGroup>

  <ItemGroup Condition=" '$(Configuration)' == 'Debug' ">
    <EmbeddedResource Include="Properties\sakiladb-schema.sql;Properties\world.sql" Exclude="bin\**;obj\**;**\*.xproj;packages\**;@(EmbeddedResource)" />
  </ItemGroup>

  <ItemGroup Condition=" '$(Configuration)' == 'Release' ">
    <EmbeddedResource Include="Properties\sakiladb-schema.sql;Properties\world.sql" Exclude="bin\**;obj\**;**\*.xproj;packages\**;@(EmbeddedResource)" />
  </ItemGroup>

<<<<<<< HEAD
  <ItemGroup Condition=" '$(TargetFramework)' == 'net461' ">
    <Reference Include="Microsoft.CSharp" />
  </ItemGroup>

  <ItemGroup Condition=" '$(TargetFramework)' == 'netcoreapp2.2' or '$(TargetFramework)' == 'net461' or '$(TargetFramework)' == 'netcoreapp3.0'">
    <Compile Remove="Frameworks/efcore10/**/*" />
    <PackageReference Include="Microsoft.EntityFrameworkCore.Relational" Version="2.1.2" />
  </ItemGroup>

=======
>>>>>>> 76e68c2c
  <ItemGroup>
    <ProjectReference Include="..\..\..\MySQL.Data\src\MySql.Data.csproj" />
    <ProjectReference Include="..\..\src\MySql.Data.EntityFrameworkCore.csproj" />
    <ProjectReference Include="..\MySql.EFCore.Basic.Tests\MySql.EntityFrameworkCore.Basic.Tests.csproj" />
  </ItemGroup>

  <ItemGroup>
    <Service Include="{82a7f48d-3b50-4b1e-b82e-3ada8210c358}" />
  </ItemGroup>

</Project><|MERGE_RESOLUTION|>--- conflicted
+++ resolved
@@ -5,11 +5,7 @@
     <Copyright>Copyright (c) 2017, 2020, Oracle and/or its affiliates. All rights reserved.</Copyright>
     <Version>8.0.20</Version>
     <Authors>Oracle</Authors>
-<<<<<<< HEAD
-    <TargetFrameworks>netcoreapp3.0;netcoreapp2.2;net461;</TargetFrameworks>
-=======
     <TargetFrameworks>netcoreapp3.1;</TargetFrameworks>
->>>>>>> 76e68c2c
     <AssemblyName>MySql.EntityFrameworkCore.Design.Tests</AssemblyName>
     <PackageId>MySql.EntityFrameworkCore.Design.Tests</PackageId>
     <GenerateRuntimeConfigurationFiles>true</GenerateRuntimeConfigurationFiles>
@@ -52,18 +48,6 @@
     <EmbeddedResource Include="Properties\sakiladb-schema.sql;Properties\world.sql" Exclude="bin\**;obj\**;**\*.xproj;packages\**;@(EmbeddedResource)" />
   </ItemGroup>
 
-<<<<<<< HEAD
-  <ItemGroup Condition=" '$(TargetFramework)' == 'net461' ">
-    <Reference Include="Microsoft.CSharp" />
-  </ItemGroup>
-
-  <ItemGroup Condition=" '$(TargetFramework)' == 'netcoreapp2.2' or '$(TargetFramework)' == 'net461' or '$(TargetFramework)' == 'netcoreapp3.0'">
-    <Compile Remove="Frameworks/efcore10/**/*" />
-    <PackageReference Include="Microsoft.EntityFrameworkCore.Relational" Version="2.1.2" />
-  </ItemGroup>
-
-=======
->>>>>>> 76e68c2c
   <ItemGroup>
     <ProjectReference Include="..\..\..\MySQL.Data\src\MySql.Data.csproj" />
     <ProjectReference Include="..\..\src\MySql.Data.EntityFrameworkCore.csproj" />
